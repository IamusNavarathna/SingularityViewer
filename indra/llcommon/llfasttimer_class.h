/**
 * @file llfasttimer_class.h
 * @brief Declaration of a fast timer.
 *
 * $LicenseInfo:firstyear=2004&license=viewerlgpl$
 * Second Life Viewer Source Code
 * Copyright (C) 2010, Linden Research, Inc.
 * 
 * This library is free software; you can redistribute it and/or
 * modify it under the terms of the GNU Lesser General Public
 * License as published by the Free Software Foundation;
 * version 2.1 of the License only.
 * 
 * This library is distributed in the hope that it will be useful,
 * but WITHOUT ANY WARRANTY; without even the implied warranty of
 * MERCHANTABILITY or FITNESS FOR A PARTICULAR PURPOSE.  See the GNU
 * Lesser General Public License for more details.
 * 
 * You should have received a copy of the GNU Lesser General Public
 * License along with this library; if not, write to the Free Software
 * Foundation, Inc., 51 Franklin Street, Fifth Floor, Boston, MA  02110-1301  USA
 * 
 * Linden Research, Inc., 945 Battery Street, San Francisco, CA  94111  USA
 * $/LicenseInfo$
 */

#ifndef LL_FASTTIMER_CLASS_H
#define LL_FASTTIMER_CLASS_H

#include "llinstancetracker.h"

#define FAST_TIMER_ON 1
#define TIME_FAST_TIMERS 0
#define DEBUG_FAST_TIMER_THREADS 1

class LLMutex;

#include <queue>
#include "llsd.h"

LL_COMMON_API void assert_main_thread();

class LL_COMMON_API LLFastTimer
{
public:
	class NamedTimer;

	struct LL_COMMON_API FrameState
	{
		FrameState(NamedTimer* timerp);

		U32 				mSelfTimeCounter;
		U32 				mCalls;
		FrameState*			mParent;		// info for caller timer
		NamedTimer*			mLastCaller;	// used to bootstrap tree construction
		NamedTimer*			mTimer;
		U16					mActiveCount;	// number of timers with this ID active on stack
		bool				mMoveUpTree;	// needs to be moved up the tree of timers at the end of frame
	};

	// stores a "named" timer instance to be reused via multiple LLFastTimer stack instances
	class LL_COMMON_API NamedTimer
	:	public LLInstanceTracker<NamedTimer>
	{
		friend class DeclareTimer;
	public:
		~NamedTimer();

		enum { HISTORY_NUM = 300 };

		const std::string& getName() const { return mName; }
		NamedTimer* getParent() const { return mParent; }
		void setParent(NamedTimer* parent);
		S32 getDepth();
		std::string getToolTip(S32 history_index = -1);

		typedef std::vector<NamedTimer*>::const_iterator child_const_iter;
		child_const_iter beginChildren();
		child_const_iter endChildren();
		std::vector<NamedTimer*>& getChildren();

		void setCollapsed(bool collapsed) { mCollapsed = collapsed; }
		bool getCollapsed() const { return mCollapsed; }

		U32 getCountAverage() const; //{ return mCountAverage }
		U32 getCallAverage() const; //{ return mCallAverage }

		U32 getHistoricalCount(S32 history_index = 0) const;
		U32 getHistoricalCalls(S32 history_index = 0) const;

		static NamedTimer& getRootNamedTimer();

		S32 getFrameStateIndex() const { return mFrameStateIndex; }

		FrameState& getFrameState() const;

	private:
		friend class LLFastTimer;
		friend class NamedTimerFactory;

		//
		// methods
		//
		NamedTimer(const std::string& name);
		// recursive call to gather total time from children
		static void accumulateTimings();

		// updates cumulative times and hierarchy,
		// can be called multiple times in a frame, at any point
		static void processTimes();

		static void buildHierarchy();
		static void resetFrame();
		static void reset();

		//
		// members
		//
		S32			mFrameStateIndex;

		std::string	mName;

		U32 		mTotalTimeCounter;

		U32 		mCountAverage;
		U32			mCallAverage;

		U32*		mCountHistory;
		U32*		mCallHistory;

		// tree structure
		NamedTimer*					mParent;				// NamedTimer of caller(parent)
		std::vector<NamedTimer*>	mChildren;
		bool						mCollapsed;				// don't show children
		bool						mNeedsSorting;			// sort children whenever child added
	};

	// used to statically declare a new named timer
	class LL_COMMON_API DeclareTimer
	:	public LLInstanceTracker<DeclareTimer>
	{
		friend class LLFastTimer;
	public:
		DeclareTimer(const std::string& name, bool open);
		DeclareTimer(const std::string& name);

	private:
		NamedTimer&		mTimer;
		FrameState*		mFrameState;
	};

public:
	LLFastTimer(LLFastTimer::FrameState* state);

	LL_FORCE_INLINE LLFastTimer(LLFastTimer::DeclareTimer& timer)
	:	mFrameState(timer.mFrameState)
	{
#if TIME_FAST_TIMERS
		U64 timer_start = getCPUClockCount64();
#endif
#if FAST_TIMER_ON
		LLFastTimer::FrameState* frame_state = mFrameState;
		mStartTime = getCPUClockCount32();

		frame_state->mActiveCount++;
		frame_state->mCalls++;
		// keep current parent as long as it is active when we are
		frame_state->mMoveUpTree |= (frame_state->mParent->mActiveCount == 0);

<<<<<<< HEAD
		static LLFastTimer::CurTimerData& static_cur_data = LLFastTimer::CurTimerData::get();
		mLastTimerData = static_cur_data;
		static_cur_data.mCurTimer = this;
		static_cur_data.mFrameState = frame_state;
		static_cur_data.mChildTime = 0;
=======
		LLFastTimer::CurTimerData* cur_timer_data = &LLFastTimer::sCurTimerData;
		mLastTimerData = *cur_timer_data;
		cur_timer_data->mCurTimer = this;
		cur_timer_data->mNamedTimer = &timer.mTimer;
		cur_timer_data->mFrameState = frame_state;
		cur_timer_data->mChildTime = 0;
>>>>>>> 5a455eac
#endif
#if TIME_FAST_TIMERS
		U64 timer_end = getCPUClockCount64();
		sTimerCycles += timer_end - timer_start;
#endif
#if DEBUG_FAST_TIMER_THREADS
#if !LL_RELEASE
		assert_main_thread();
#endif
#endif
	}

	LL_FORCE_INLINE ~LLFastTimer()
	{
#if TIME_FAST_TIMERS
		U64 timer_start = getCPUClockCount64();
#endif
#if FAST_TIMER_ON
		LLFastTimer::FrameState* frame_state = mFrameState;
		U32 total_time = getCPUClockCount32() - mStartTime;

		static LLFastTimer::CurTimerData& static_cur_data = LLFastTimer::CurTimerData::get();

		frame_state->mSelfTimeCounter += total_time - static_cur_data.mChildTime;
		frame_state->mActiveCount--;

		// store last caller to bootstrap tree creation
		// do this in the destructor in case of recursion to get topmost caller
		frame_state->mLastCaller = mLastTimerData.mNamedTimer;

		// we are only tracking self time, so subtract our total time delta from parents
		mLastTimerData.mChildTime += total_time;

		static_cur_data = mLastTimerData;
#endif
#if TIME_FAST_TIMERS
		U64 timer_end = getCPUClockCount64();
		sTimerCycles += timer_end - timer_start;
		sTimerCalls++;
#endif
	}

public:
	static LLMutex*			sLogLock;
	static std::queue<LLSD> sLogQueue;
	static BOOL				sLog;
	static BOOL				sMetricLog;
	static std::string		sLogName;
	static bool 			sPauseHistory;
	static bool 			sResetHistory;
	static U64				sTimerCycles;
	static U32				sTimerCalls;

	typedef std::vector<FrameState> info_list_t;
	static info_list_t& getFrameStateList();


	// call this once a frame to reset timers
	static void nextFrame();

	// dumps current cumulative frame stats to log
	// call nextFrame() to reset timers
	static void dumpCurTimes();

	// call this to reset timer hierarchy, averages, etc.
	static void reset();

	// called to update all FrameState pointers.
	static void updateCachedPointers();

	static U64 countsPerSecond();
	static S32 getLastFrameIndex() { return sLastFrameIndex; }
	static S32 getCurFrameIndex() { return sCurFrameIndex; }

	static void writeLog(std::ostream& os);
	static const NamedTimer* getTimerByName(const std::string& name);

	struct CurTimerData
	{
		CurTimerData() : mCurTimer(NULL),mFrameState(NULL),mChildTime(0) {}
		LLFastTimer*	mCurTimer;
		NamedTimer*		mNamedTimer;
		FrameState*		mFrameState;
		U32				mChildTime;
		static CurTimerData& get()
		{
			//Static local varaible to avoid static initialization order fiasco.
			//NamedTimerFactory ctor uses this object, and is called during static initialization...
			//often before llfasttimer_class.cpp's translation unit.
			//'leak' is harmless and intended to ensure it out-scopes NamedTimerFactory.
			static CurTimerData* timer_data = new CurTimerData();
			return *timer_data;
		}
	};
	static std::string sClockType;

public:
	static U32 getCPUClockCount32();
	static U64 getCPUClockCount64();

private:
	static S32				sCurFrameIndex;
	static S32				sLastFrameIndex;
	static U64				sLastFrameTime;

	U32							mStartTime;
	LLFastTimer::FrameState*	mFrameState;
	LLFastTimer::CurTimerData	mLastTimerData;

};

#endif // LL_LLFASTTIMER_H<|MERGE_RESOLUTION|>--- conflicted
+++ resolved
@@ -167,20 +167,12 @@
 		// keep current parent as long as it is active when we are
 		frame_state->mMoveUpTree |= (frame_state->mParent->mActiveCount == 0);
 
-<<<<<<< HEAD
-		static LLFastTimer::CurTimerData& static_cur_data = LLFastTimer::CurTimerData::get();
-		mLastTimerData = static_cur_data;
-		static_cur_data.mCurTimer = this;
-		static_cur_data.mFrameState = frame_state;
-		static_cur_data.mChildTime = 0;
-=======
 		LLFastTimer::CurTimerData* cur_timer_data = &LLFastTimer::sCurTimerData;
 		mLastTimerData = *cur_timer_data;
 		cur_timer_data->mCurTimer = this;
 		cur_timer_data->mNamedTimer = &timer.mTimer;
 		cur_timer_data->mFrameState = frame_state;
 		cur_timer_data->mChildTime = 0;
->>>>>>> 5a455eac
 #endif
 #if TIME_FAST_TIMERS
 		U64 timer_end = getCPUClockCount64();
@@ -202,9 +194,7 @@
 		LLFastTimer::FrameState* frame_state = mFrameState;
 		U32 total_time = getCPUClockCount32() - mStartTime;
 
-		static LLFastTimer::CurTimerData& static_cur_data = LLFastTimer::CurTimerData::get();
-
-		frame_state->mSelfTimeCounter += total_time - static_cur_data.mChildTime;
+		frame_state->mSelfTimeCounter += total_time - LLFastTimer::sCurTimerData.mChildTime;
 		frame_state->mActiveCount--;
 
 		// store last caller to bootstrap tree creation
@@ -214,7 +204,7 @@
 		// we are only tracking self time, so subtract our total time delta from parents
 		mLastTimerData.mChildTime += total_time;
 
-		static_cur_data = mLastTimerData;
+		LLFastTimer::sCurTimerData = mLastTimerData;
 #endif
 #if TIME_FAST_TIMERS
 		U64 timer_end = getCPUClockCount64();
@@ -260,21 +250,12 @@
 
 	struct CurTimerData
 	{
-		CurTimerData() : mCurTimer(NULL),mFrameState(NULL),mChildTime(0) {}
 		LLFastTimer*	mCurTimer;
 		NamedTimer*		mNamedTimer;
 		FrameState*		mFrameState;
 		U32				mChildTime;
-		static CurTimerData& get()
-		{
-			//Static local varaible to avoid static initialization order fiasco.
-			//NamedTimerFactory ctor uses this object, and is called during static initialization...
-			//often before llfasttimer_class.cpp's translation unit.
-			//'leak' is harmless and intended to ensure it out-scopes NamedTimerFactory.
-			static CurTimerData* timer_data = new CurTimerData();
-			return *timer_data;
-		}
-	};
+	};
+	static CurTimerData		sCurTimerData;
 	static std::string sClockType;
 
 public:
@@ -285,6 +266,7 @@
 	static S32				sCurFrameIndex;
 	static S32				sLastFrameIndex;
 	static U64				sLastFrameTime;
+	static info_list_t*		sTimerInfos;
 
 	U32							mStartTime;
 	LLFastTimer::FrameState*	mFrameState;
