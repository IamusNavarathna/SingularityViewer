/** 
 * @file llfasttimer_class.cpp
 * @brief Implementation of the fast timer.
 *
 * $LicenseInfo:firstyear=2004&license=viewerlgpl$
 * Second Life Viewer Source Code
 * Copyright (C) 2010, Linden Research, Inc.
 * 
 * This library is free software; you can redistribute it and/or
 * modify it under the terms of the GNU Lesser General Public
 * License as published by the Free Software Foundation;
 * version 2.1 of the License only.
 * 
 * This library is distributed in the hope that it will be useful,
 * but WITHOUT ANY WARRANTY; without even the implied warranty of
 * MERCHANTABILITY or FITNESS FOR A PARTICULAR PURPOSE.  See the GNU
 * Lesser General Public License for more details.
 * 
 * You should have received a copy of the GNU Lesser General Public
 * License along with this library; if not, write to the Free Software
 * Foundation, Inc., 51 Franklin Street, Fifth Floor, Boston, MA  02110-1301  USA
 * 
 * Linden Research, Inc., 945 Battery Street, San Francisco, CA  94111  USA
 * $/LicenseInfo$
 */

//
// LLFastTimer documentation, written by Aleric (Feb 2012).
//
// Disclaimer: this is horrible code and I distantiate myself from it's design.
// It's neither robust nor object oriented.  I just document what I find, in
// order to be able to fix the bugs (that logically result from such a design).
//
// Note that the choosen names of the variables are non-intuitive and make
// understanding the code harder. However, I didn't change them in order to
// make merging less of a nightmare in the future -- Aleric.
//
//
// First of all, absolutely nothing in this code is even remotely thread-safe:
// FastTimers should only be used from the main thread and never from another
// thread.
//
// NamedTimerFactory is a singleton, accessed through NamedTimerFactory::instance().
//
// It has four pointer members which are initialized once to point to
// four objects with a life-time equal to the application/singleton:
//
//   mTimerRoot       --> NamedTimer("root")
//   mActiveTimerRoot --> NamedTimer("Frame")
//   mRootFrameState  --> FrameState(mActiveTimerRoot)
//   mAppTimer        --> LLFastTimer(mRootFrameState)
//
// A NamedTimer has a name and a life-time of approximately that of the application.
// There is exactly one instance per unique name.
// NamedTimer's are ordered in a hierarchy with each one parent and zero or more
// children (the "root" has parent NULL).
// The parent of mActiveTimerRoot is mTimerRoot, which has one child: mActiveTimerRoot.
// NamedTimer::getDepth() returns the number of parents; mTimerRoot has a depth of 0,
// mActiveTimerRoot has a depth of 1 and so on. NamedTimer::getRootNamedTimer() just
// returns mActiveTimerRoot.
//
// Each NamedTimer is linked to exactly one FrameState object, namely
// LLFastTimer::getFrameStateList()[named_timer.getFrameStateIndex()], where
// getFrameStateList() is a static function returning a global std::vector<FrameState>.
// This vector is ordered "Depth First" (the FrameState objects (belonging to
// NamedTimer objects) with smallest depth first). The vector is resorted a few
// times in the beginning (and indexes in FrameState updated) since timers are added
// whenever they are first used, not in "Depth First" order, but stabilizes after a
// while. This implies that FrameState pointers can't really be used: FrameState
// objects move around in memory whenever something is inserted or removed from the
// std::vector and/or when the vector is resorted. However, FrameState pointers ARE
// being used and code exists that tries to update those pointers in the above
// mentioned cases (this part had bugs, which I now fixed).
// 
// FrameState objects point back to their corresponding NamedTimer through mTimer.
// They have also parents: the FrameState object corresponding to the parent of mTimer.
//
// Thus, so far we have (assuming "namedtimerX" was created first):
//
//          NamedTimer's:                             FrameState's:
//
//             NULL
//              ^
//              |
// depth=0:  "root" (mTimerRoot)          <------->   getFrameStateList()[0]
//              ^                                           ^
//              | (parent)                                  | (parent)
//              |                                           |
// depth=1:  "Frame" (mActiveTimerRoot)   <------->   mRootFrameState
//              ^               ^                           ^                          ^
//              |               |                           |                          |
//              | (parent)      | (parent)                  | (parent)                 | (parent)
//              |               |                           |                          |
// depth=2:  "namedtimerX"      |         <------->   getFrameStateList()[2]           |
//                           "namedtimerY"  <------->                            getFrameStateList()[3]
//
// where the NamedTimer's point to the corresponding FrameState's by means of
// NamedTimer::mFrameStateIndex, and the FrameState's point back through FrameState::mTimer.
//
// Note the missing getFrameStateList()[1], which is ignored and replaced by
// a specific call to 'new FrameState' in initSingleton(). The reason for that is
// probably because otherwise mRootFrameState has to be updated every time the
// frame state list vector is moved in memory. This special case adds some complexity to,
// for instance, getFrameState() which now needs to test if the caller is mActiveTimerRoot.
//
// DeclareTimer objects are NameTimer/FrameState pointer pairs with again a lifetime
// of approximately that of the application. The are usually static, even global,
// and are passed an name as string; the name is looked up and added if not already
// existing, or else the previously created pair is returned. Obviously, "root" and
// "Frame" are the only ones that don't have a corresponding DeclareTimer object.
//
// LLFastTimer objects are short lived objects, created in a scope and destroyed
// at the end in order to measure the time that the application spent in that
// scope. They are passed DeclareTimer objects to know which timer to append to.
// LLFastTimer::mFrameState is a pointer to the corresponding timer.
// The static LLFastTimer::sCurTimerData is a CurTimerData struct that has
// a duplicate of that pointer as well as a pointer to the corresponding NamedTimer,
// of the last LLFastTimer object that was created (and not destroyed again);
// in other words: the running timer with the largest depth.
// When a new LLFastTimer object is created while one is already running,
// then this sCurTimerData is saved in the already running one (as
// LLFastTimer::mLastTimerData) and restored upon destruction of that child timer.
//
// The following FrameState pointers are being used:
//
// FrameState::mParent
// DeclareTimer::mFrameState
// CurTimerData::mFrameState
// LLFastTimer::mFrameState
//
// All of those can be invalidated whenever something is added to the std::vector<FrameState>,
// and when that vector is sorted.
//
// Adding new FrameState objects is done in NamedTimer(std::string const& name), called from
// createNamedTimer(), called whenever a DeclareTimer is constructed. At the end of the
// DeclareTimer constructor update_cached_pointers_if_changed() is called, which calls
// updateCachedPointers() if the std::vector moved in memory since last time it was called.
//
// Sorting is done in NamedTimer::resetFrame(), which theoretically can be called from
// anywhere. Also here updateCachedPointers() is called, directly after sorting the vector.
//
// I fixed updateCachedPointers() to correct all of the above pointers and removed
// another FrameState pointer that was unnecessary.

#include "linden_common.h"

#include "llfasttimer.h"

#include "llmemory.h"
#include "llprocessor.h"
#include "llsingleton.h"
#include "lltreeiterators.h"
#include "llsdserialize.h"

#include <boost/bind.hpp>


#if LL_WINDOWS
#include "lltimer.h"
#elif LL_LINUX || LL_SOLARIS
#include <sys/time.h>
#include <sched.h>
#include "lltimer.h"
#elif LL_DARWIN
#include <sys/time.h>
#include "lltimer.h"	// get_clock_count()
#else 
#error "architecture not supported"
#endif

//////////////////////////////////////////////////////////////////////////////
// statics

S32 LLFastTimer::sCurFrameIndex = -1;
S32 LLFastTimer::sLastFrameIndex = -1;
U64 LLFastTimer::sLastFrameTime = LLFastTimer::getCPUClockCount64();
bool LLFastTimer::sPauseHistory = 0;
bool LLFastTimer::sResetHistory = 0;
BOOL LLFastTimer::sLog = FALSE;
std::string LLFastTimer::sLogName = "";
BOOL LLFastTimer::sMetricLog = FALSE;
LLMutex* LLFastTimer::sLogLock = NULL;
std::queue<LLSD> LLFastTimer::sLogQueue;

<<<<<<< HEAD
#define USE_RDTSC 0

#if LL_LINUX || LL_SOLARIS
U64 LLFastTimer::sClockResolution = 1000000000; // Nanosecond resolution
#else
U64 LLFastTimer::sClockResolution = 1000000; // Microsecond resolution
#endif

=======
std::vector<LLFastTimer::FrameState>* LLFastTimer::sTimerInfos = NULL;
>>>>>>> 5a455eac
U64				LLFastTimer::sTimerCycles = 0;
U32				LLFastTimer::sTimerCalls = 0;


// FIXME: move these declarations to the relevant modules

// helper functions
typedef LLTreeDFSPostIter<LLFastTimer::NamedTimer, LLFastTimer::NamedTimer::child_const_iter> timer_tree_bottom_up_iterator_t;

static timer_tree_bottom_up_iterator_t begin_timer_tree_bottom_up(LLFastTimer::NamedTimer& id) 
{ 
	return timer_tree_bottom_up_iterator_t(&id, 
							boost::bind(boost::mem_fn(&LLFastTimer::NamedTimer::beginChildren), _1), 
							boost::bind(boost::mem_fn(&LLFastTimer::NamedTimer::endChildren), _1));
}

static timer_tree_bottom_up_iterator_t end_timer_tree_bottom_up() 
{ 
	return timer_tree_bottom_up_iterator_t(); 
}

typedef LLTreeDFSIter<LLFastTimer::NamedTimer, LLFastTimer::NamedTimer::child_const_iter> timer_tree_dfs_iterator_t;


static timer_tree_dfs_iterator_t begin_timer_tree(LLFastTimer::NamedTimer& id) 
{ 
	return timer_tree_dfs_iterator_t(&id, 
		boost::bind(boost::mem_fn(&LLFastTimer::NamedTimer::beginChildren), _1), 
							boost::bind(boost::mem_fn(&LLFastTimer::NamedTimer::endChildren), _1));
}

static timer_tree_dfs_iterator_t end_timer_tree() 
{ 
	return timer_tree_dfs_iterator_t(); 
}



// factory class that creates NamedTimers via static DeclareTimer objects
class NamedTimerFactory : public LLSingleton<NamedTimerFactory>
{
public:
	NamedTimerFactory()
		: mActiveTimerRoot(NULL),
		  mTimerRoot(NULL),
		  mAppTimer(NULL),
		  mRootFrameState(NULL)
	{}

	/*virtual */ void initSingleton()
	{
		mTimerRoot = new LLFastTimer::NamedTimer("root");

		mActiveTimerRoot = new LLFastTimer::NamedTimer("Frame");
		mActiveTimerRoot->setCollapsed(false);

		mRootFrameState = new LLFastTimer::FrameState(mActiveTimerRoot);
		// getFrameState and setParent recursively call this function,
		// so we have to work around that by using a specialized implementation
		// for the special case were mTimerRoot != mActiveTimerRoot -- Aleric
		mRootFrameState->mParent = &LLFastTimer::getFrameStateList()[0];	// &mTimerRoot->getFrameState()
		mRootFrameState->mParent->mActiveCount = 1;
		// And the following four lines are mActiveTimerRoot->setParent(mTimerRoot);
		llassert(!mActiveTimerRoot->mParent);
		mActiveTimerRoot->mParent = mTimerRoot;								// mParent = parent;
		//mRootFrameState->mParent = mRootFrameState->mParent;				// getFrameState().mParent = &parent->getFrameState();
		mTimerRoot->getChildren().push_back(mActiveTimerRoot);				// parent->getChildren().push_back(this);
		mTimerRoot->mNeedsSorting = true;									// parent->mNeedsSorting = true;

		mAppTimer = new LLFastTimer(mRootFrameState);
	}

	~NamedTimerFactory()
	{
		std::for_each(mTimers.begin(), mTimers.end(), DeletePairedPointer());

		delete mAppTimer;
		delete mActiveTimerRoot; 
		delete mTimerRoot;
		delete mRootFrameState;
	}

	LLFastTimer::NamedTimer& createNamedTimer(const std::string& name)
	{
		timer_map_t::iterator found_it = mTimers.find(name);
		if (found_it != mTimers.end())
		{
			return *found_it->second;
		}

		LLFastTimer::NamedTimer* timer = new LLFastTimer::NamedTimer(name);
		timer->setParent(mTimerRoot);
		mTimers.insert(std::make_pair(name, timer));

		return *timer;
	}

	LLFastTimer::NamedTimer* getTimerByName(const std::string& name)
	{
		timer_map_t::iterator found_it = mTimers.find(name);
		if (found_it != mTimers.end())
		{
			return found_it->second;
		}
		return NULL;
	}

	LLFastTimer::NamedTimer* getActiveRootTimer() { return mActiveTimerRoot; }
	LLFastTimer::NamedTimer* getRootTimer() { return mTimerRoot; }
	const LLFastTimer* getAppTimer() { return mAppTimer; }
	LLFastTimer::FrameState& getRootFrameState() { return *mRootFrameState; }

	typedef std::map<std::string, LLFastTimer::NamedTimer*> timer_map_t;
	timer_map_t::iterator beginTimers() { return mTimers.begin(); }
	timer_map_t::iterator endTimers() { return mTimers.end(); }
	S32 timerCount() { return mTimers.size(); }

private:
	timer_map_t mTimers;

	LLFastTimer::NamedTimer*		mActiveTimerRoot;
	LLFastTimer::NamedTimer*		mTimerRoot;
	LLFastTimer*						mAppTimer;
	LLFastTimer::FrameState*		mRootFrameState;		// Points to memory allocated with new, so this pointer is not invalidated.
};

void update_cached_pointers_if_changed()
{
	// detect when elements have moved and update cached pointers
	static LLFastTimer::FrameState* sFirstTimerAddress = NULL;
	if (&*(LLFastTimer::getFrameStateList().begin()) != sFirstTimerAddress)
	{
		LLFastTimer::updateCachedPointers();
		sFirstTimerAddress = &*(LLFastTimer::getFrameStateList().begin());
	}
}

LLFastTimer::DeclareTimer::DeclareTimer(const std::string& name, bool open )
:	mTimer(NamedTimerFactory::instance().createNamedTimer(name))
{
	mTimer.setCollapsed(!open);
	mFrameState = &mTimer.getFrameState();
	update_cached_pointers_if_changed();
}

LLFastTimer::DeclareTimer::DeclareTimer(const std::string& name)
:	mTimer(NamedTimerFactory::instance().createNamedTimer(name))
{
	mFrameState = &mTimer.getFrameState();
	update_cached_pointers_if_changed();
}

// static
void LLFastTimer::updateCachedPointers()
{
	// Update DeclareTimer::mFrameState pointers.
	for (DeclareTimer::instance_iter it = DeclareTimer::beginInstances(); it != DeclareTimer::endInstances(); ++it)
	{
		// update cached pointer
		it->mFrameState = &it->mTimer.getFrameState();
	}

<<<<<<< HEAD
	// also update frame states of timers on stack
	static LLFastTimer::CurTimerData& static_cur_data = LLFastTimer::CurTimerData::get();
	LLFastTimer* cur_timerp = static_cur_data.mCurTimer;
	while(cur_timerp->mLastTimerData.mCurTimer != cur_timerp)	
=======
	// Update CurTimerData::mFrameState and LLFastTimer::mFrameState of timers on the stack.
	FrameState& root_frame_state(NamedTimerFactory::instance().getRootFrameState());	// This one is not invalidated.
	CurTimerData* cur_timer_data = &LLFastTimer::sCurTimerData;
	// If the the following condition holds then cur_timer_data->mCurTimer == mAppTimer and
	// we can stop since mAppTimer->mFrameState is allocated with new and does not invalidate.
	while(cur_timer_data->mFrameState != &root_frame_state)
>>>>>>> 5a455eac
	{
		cur_timer_data->mFrameState = cur_timer_data->mCurTimer->mFrameState = &cur_timer_data->mNamedTimer->getFrameState();
		cur_timer_data = &cur_timer_data->mCurTimer->mLastTimerData;
	}

	// Update FrameState::mParent
	info_list_t& frame_state_list(getFrameStateList());
	FrameState* const vector_start = &*frame_state_list.begin();
	int const vector_size = frame_state_list.size();
	FrameState const* const old_vector_start = root_frame_state.mParent;
	if (vector_start != old_vector_start)
	{
		// Vector was moved; if it was sorted then FrameState::mParent will get fixed after returning from this function (see LLFastTimer::NamedTimer::resetFrame).
		root_frame_state.mParent = vector_start;
		ptrdiff_t offset = vector_start - old_vector_start;
		llassert(frame_state_list[vector_size - 1].mParent == vector_start);		// The one that was added at the end is already OK.
		for (int i = 2; i < vector_size - 1; ++i)
		{
			FrameState*& parent(frame_state_list[i].mParent);
			if (parent != &root_frame_state)
			{
				parent += offset;
			}
		}
	}
}

// See lltimer.cpp.
#if LL_LINUX || LL_DARWIN || LL_SOLARIS
std::string LLFastTimer::sClockType = "gettimeofday";
#elif LL_WINDOWS
std::string LLFastTimer::sClockType = "QueryPerformanceCounter";
#else
#error "Platform not supported"
#endif

//static
U64 LLFastTimer::countsPerSecond() // counts per second for the *32-bit* timer
{
	static bool firstcall = true;
	static U64 sCPUClockFrequency;
	if (firstcall)
	{
		sCPUClockFrequency = calc_clock_frequency();
		firstcall = false;
	}
	return sCPUClockFrequency >> 8;
}

LLFastTimer::FrameState::FrameState(LLFastTimer::NamedTimer* timerp)
:	mActiveCount(0),
	mCalls(0),
	mSelfTimeCounter(0),
	mParent(NULL),
	mLastCaller(NULL),
	mMoveUpTree(false),
	mTimer(timerp)
{}


LLFastTimer::NamedTimer::NamedTimer(const std::string& name)
:	mName(name),
	mCollapsed(true),
	mParent(NULL),
	mTotalTimeCounter(0),
	mCountAverage(0),
	mCallAverage(0),
	mNeedsSorting(false)
{
	info_list_t& frame_state_list = getFrameStateList();
	mFrameStateIndex = frame_state_list.size();
	getFrameStateList().push_back(FrameState(this));

	mCountHistory = new U32[HISTORY_NUM];
	memset(mCountHistory, 0, sizeof(U32) * HISTORY_NUM);
	mCallHistory = new U32[HISTORY_NUM];
	memset(mCallHistory, 0, sizeof(U32) * HISTORY_NUM);
}

LLFastTimer::NamedTimer::~NamedTimer()
{
	delete[] mCountHistory;
	delete[] mCallHistory;
}

std::string LLFastTimer::NamedTimer::getToolTip(S32 history_idx)
{
	F64 ms_multiplier = 1000.0 / (F64)LLFastTimer::countsPerSecond();
	if (history_idx < 0)
	{
		// by default, show average number of call
		return llformat("%s (%.2f ms, %d calls)", getName().c_str(), (F32)((F32)getCountAverage() * ms_multiplier), (S32)getCallAverage());
	}
	else
	{
		return llformat("%s (%.2f ms, %d calls)", getName().c_str(), (F32)((F32)getHistoricalCount(history_idx) * ms_multiplier), (S32)getHistoricalCalls(history_idx));
	}
}

void LLFastTimer::NamedTimer::setParent(NamedTimer* parent)
{
	llassert_always(parent != this);
	llassert_always(parent != NULL);

	if (mParent)
	{
		// subtract our accumulated from previous parent
		for (S32 i = 0; i < HISTORY_NUM; i++)
		{
			mParent->mCountHistory[i] -= mCountHistory[i];
		}

		// subtract average timing from previous parent
		mParent->mCountAverage -= mCountAverage;

		std::vector<NamedTimer*>& children = mParent->getChildren();
		std::vector<NamedTimer*>::iterator found_it = std::find(children.begin(), children.end(), this);
		if (found_it != children.end())
		{
			children.erase(found_it);
		}
	}

	mParent = parent;
	if (parent)
	{
		getFrameState().mParent = &parent->getFrameState();
		parent->getChildren().push_back(this);
		parent->mNeedsSorting = true;
	}
}

S32 LLFastTimer::NamedTimer::getDepth()
{
	S32 depth = 0;
	NamedTimer* timerp = mParent;
	while(timerp)
	{
		depth++;
		timerp = timerp->mParent;
	}
	return depth;
}

// static
void LLFastTimer::NamedTimer::processTimes()
{
	if (sCurFrameIndex < 0) return;

	buildHierarchy();
	accumulateTimings();
}

// sort timer info structs by depth first traversal order
struct SortTimersDFS
{
	bool operator()(const LLFastTimer::FrameState& i1, const LLFastTimer::FrameState& i2)
	{
		return i1.mTimer->getFrameStateIndex() < i2.mTimer->getFrameStateIndex();
	}
};

// sort child timers by name
struct SortTimerByName
{
	bool operator()(const LLFastTimer::NamedTimer* i1, const LLFastTimer::NamedTimer* i2)
	{
		return i1->getName() < i2->getName();
	}
};

//static
void LLFastTimer::NamedTimer::buildHierarchy()
{
	if (sCurFrameIndex < 0 ) return;

	// set up initial tree
	{
		for (instance_iter it = beginInstances(); it != endInstances(); ++it)
		{
			NamedTimer& timer = *it;
			if (&timer == NamedTimerFactory::instance().getRootTimer()) continue;
			
			// bootstrap tree construction by attaching to last timer to be on stack
			// when this timer was called
			FrameState& frame_state(timer.getFrameState());
			if (frame_state.mLastCaller && timer.mParent == NamedTimerFactory::instance().getRootTimer())
			{
				timer.setParent(frame_state.mLastCaller);
				// no need to push up tree on first use, flag can be set spuriously
				frame_state.mMoveUpTree = false;
			}
		}
	}

	// bump timers up tree if they've been flagged as being in the wrong place
	// do this in a bottom up order to promote descendants first before promoting ancestors
	// this preserves partial order derived from current frame's observations
	for(timer_tree_bottom_up_iterator_t it = begin_timer_tree_bottom_up(*NamedTimerFactory::instance().getRootTimer());
		it != end_timer_tree_bottom_up();
		++it)
	{
		NamedTimer* timerp = *it;
		// skip root timer
		if (timerp == NamedTimerFactory::instance().getRootTimer()) continue;

		if (timerp->getFrameState().mMoveUpTree)
		{
			// since ancestors have already been visited, reparenting won't affect tree traversal
			//step up tree, bringing our descendants with us
			//llinfos << "Moving " << timerp->getName() << " from child of " << timerp->getParent()->getName() <<
			//	" to child of " << timerp->getParent()->getParent()->getName() << llendl;
			timerp->setParent(timerp->getParent()->getParent());
			timerp->getFrameState().mMoveUpTree = false;

			// don't bubble up any ancestors until descendants are done bubbling up
			it.skipAncestors();
		}
	}

	// sort timers by time last called, so call graph makes sense
	for(timer_tree_dfs_iterator_t it = begin_timer_tree(*NamedTimerFactory::instance().getRootTimer());
		it != end_timer_tree();
		++it)
	{
		NamedTimer* timerp = (*it);
		if (timerp->mNeedsSorting)
		{
			std::sort(timerp->getChildren().begin(), timerp->getChildren().end(), SortTimerByName());
		}
		timerp->mNeedsSorting = false;
	}
}

//static
void LLFastTimer::NamedTimer::accumulateTimings()
{
	U32 cur_time = getCPUClockCount32();

	static LLFastTimer::CurTimerData& static_cur_data = LLFastTimer::CurTimerData::get();

	// walk up stack of active timers and accumulate current time while leaving timing structures active
	LLFastTimer* cur_timer = static_cur_data.mCurTimer;
	// root defined by parent pointing to self
	CurTimerData* cur_data = &static_cur_data;
	while(cur_timer->mLastTimerData.mCurTimer != cur_timer)
	{
		U32 cumulative_time_delta = cur_time - cur_timer->mStartTime;
		U32 self_time_delta = cumulative_time_delta - cur_data->mChildTime;
		cur_data->mChildTime = 0;
		cur_timer->mFrameState->mSelfTimeCounter += self_time_delta;
		cur_timer->mStartTime = cur_time;

		cur_data = &cur_timer->mLastTimerData;
		cur_data->mChildTime += cumulative_time_delta;

		cur_timer = cur_timer->mLastTimerData.mCurTimer;
	}

	// traverse tree in DFS post order, or bottom up
	for(timer_tree_bottom_up_iterator_t it = begin_timer_tree_bottom_up(*NamedTimerFactory::instance().getActiveRootTimer());
		it != end_timer_tree_bottom_up();
		++it)
	{
		NamedTimer* timerp = (*it);
		timerp->mTotalTimeCounter = timerp->getFrameState().mSelfTimeCounter;
		for (child_const_iter child_it = timerp->beginChildren(); child_it != timerp->endChildren(); ++child_it)
		{
			timerp->mTotalTimeCounter += (*child_it)->mTotalTimeCounter;
		}

		S32 cur_frame = sCurFrameIndex;
		if (cur_frame >= 0)
		{
			// update timer history
			int hidx = cur_frame % HISTORY_NUM;

			timerp->mCountHistory[hidx] = timerp->mTotalTimeCounter;
			timerp->mCountAverage = ((U64)timerp->mCountAverage * cur_frame + timerp->mTotalTimeCounter) / (cur_frame+1);
			timerp->mCallHistory[hidx] = timerp->getFrameState().mCalls;
			timerp->mCallAverage = ((U64)timerp->mCallAverage * cur_frame + timerp->getFrameState().mCalls) / (cur_frame+1);
		}
	}
}

U32 LLFastTimer::NamedTimer::getCountAverage() const 
{
	return mCountAverage;// (sCurFrameIndex <= 0 || mCountAverage <= 0)  ? 0 : mCountAverage / llmin(sCurFrameIndex,(S32)HISTORY_NUM);
}
U32 LLFastTimer::NamedTimer::getCallAverage() const 
{ 
	return mCallAverage;// (sCurFrameIndex <= 0 || mCallAverage <= 0)  ? 0 : mCallAverage / llmin(sCurFrameIndex,(S32)HISTORY_NUM);
}

// static
void LLFastTimer::NamedTimer::resetFrame()
{
	if (sLog)
	{ //output current frame counts to performance log

		static S32 call_count = 0;
		if (call_count % 100 == 0)
		{
			llinfos << "countsPerSecond (32 bit): " << countsPerSecond() << llendl;
			llinfos << "get_clock_count (64 bit): " << get_clock_count() << llendl;
			llinfos << "LLProcessorInfo().getCPUFrequency() " << LLProcessorInfo().getCPUFrequency() << llendl;
			llinfos << "getCPUClockCount32() " << getCPUClockCount32() << llendl;
			llinfos << "getCPUClockCount64() " << getCPUClockCount64() << llendl;
			llinfos << "elapsed sec " << ((F64)getCPUClockCount64())/((F64)LLProcessorInfo().getCPUFrequency()*1000000.0) << llendl;
		}
		call_count++;

		F64 iclock_freq = 1000.0 / countsPerSecond(); // good place to calculate clock frequency

		F64 total_time = 0;
		LLSD sd;

		{
			for (instance_iter it = beginInstances(); it != endInstances(); ++it)
			{
				NamedTimer& timer = *it;
				FrameState& info = timer.getFrameState();
				sd[timer.getName()]["Time"] = (LLSD::Real) (info.mSelfTimeCounter*iclock_freq);	
				sd[timer.getName()]["Calls"] = (LLSD::Integer) info.mCalls;
				
				// computing total time here because getting the root timer's getCountHistory
				// doesn't work correctly on the first frame
				total_time = total_time + info.mSelfTimeCounter * iclock_freq;
			}
		}

		sd["Total"]["Time"] = (LLSD::Real) total_time;
		sd["Total"]["Calls"] = (LLSD::Integer) 1;

		{		
			LLMutexLock lock(sLogLock);
			sLogQueue.push(sd);
		}
	}


	// tag timers by position in depth first traversal of tree
	S32 index = 0;
	for(timer_tree_dfs_iterator_t it = begin_timer_tree(*NamedTimerFactory::instance().getRootTimer());
		it != end_timer_tree();
		++it)
	{
		NamedTimer* timerp = (*it);
		
		timerp->mFrameStateIndex = index;
		index++;
	}
	llassert(index == (S32)getFrameStateList().size());

	// sort timers by DFS traversal order to improve cache coherency
	std::sort(getFrameStateList().begin(), getFrameStateList().end(), SortTimersDFS());

	// update pointers into framestatelist now that we've sorted it
	updateCachedPointers();

	// reset for next frame
	{
		for (instance_iter it = beginInstances(); it != endInstances(); ++it)
		{
			NamedTimer& timer = *it;
			
			FrameState& info = timer.getFrameState();
			info.mSelfTimeCounter = 0;
			info.mCalls = 0;
			info.mLastCaller = NULL;
			info.mMoveUpTree = false;
			// update parent pointer in timer state struct
			if (timer.mParent)
			{
				info.mParent = &timer.mParent->getFrameState();
			}
		}
	}

	//sTimerCycles = 0;
	//sTimerCalls = 0;
}

//static
void LLFastTimer::NamedTimer::reset()
{
	resetFrame(); // reset frame data

	// walk up stack of active timers and reset start times to current time
	// effectively zeroing out any accumulated time
	U32 cur_time = getCPUClockCount32();

	static LLFastTimer::CurTimerData& static_cur_data = LLFastTimer::CurTimerData::get();

	// root defined by parent pointing to self
	CurTimerData* cur_data = &static_cur_data;
	LLFastTimer* cur_timer = cur_data->mCurTimer;
	while(cur_timer->mLastTimerData.mCurTimer != cur_timer)
	{
		cur_timer->mStartTime = cur_time;
		cur_data->mChildTime = 0;

		cur_data = &cur_timer->mLastTimerData;
		cur_timer = cur_data->mCurTimer;
	}

	// reset all history
	{
		for (instance_iter it = beginInstances(); it != endInstances(); ++it)
		{
			NamedTimer& timer = *it;
			if (&timer != NamedTimerFactory::instance().getRootTimer()) 
			{
				timer.setParent(NamedTimerFactory::instance().getRootTimer());
			}
			
			timer.mCountAverage = 0;
			timer.mCallAverage = 0;
			memset(timer.mCountHistory, 0, sizeof(U32) * HISTORY_NUM);
			memset(timer.mCallHistory, 0, sizeof(U32) * HISTORY_NUM);
		}
	}

	sLastFrameIndex = 0;
	sCurFrameIndex = 0;
}

//static 
LLFastTimer::info_list_t& LLFastTimer::getFrameStateList() 
<<<<<<< HEAD
{
	//Static local varaible to avoid static initialization order fiasco.
	//NamedTimerFactory ctor uses this object, and is called during static initialization...
	//often before llfasttimer_class.cpp's translation unit.
	//'leak' is harmless and intended to ensure it out-scopes NamedTimerFactory.
	static info_list_t* timer_infos = new info_list_t();
	return *timer_infos;
=======
{ 
	if (!sTimerInfos) 
	{ 
		sTimerInfos = new info_list_t;
#if 0
		// Avoid the vector being moved in memory by reserving enough memory right away.
		sTimerInfos->reserve(1024);
#endif
	} 
	return *sTimerInfos; 
>>>>>>> 5a455eac
}


U32 LLFastTimer::NamedTimer::getHistoricalCount(S32 history_index) const
{
	S32 history_idx = (getLastFrameIndex() + history_index) % LLFastTimer::NamedTimer::HISTORY_NUM;
	return mCountHistory[history_idx];
}

U32 LLFastTimer::NamedTimer::getHistoricalCalls(S32 history_index ) const
{
	S32 history_idx = (getLastFrameIndex() + history_index) % LLFastTimer::NamedTimer::HISTORY_NUM;
	return mCallHistory[history_idx];
}

LLFastTimer::FrameState& LLFastTimer::NamedTimer::getFrameState() const
{
	llassert_always(mFrameStateIndex >= 0);
	if (this == NamedTimerFactory::instance().getActiveRootTimer()) 
	{
		return NamedTimerFactory::instance().getRootFrameState();
	}
	return getFrameStateList()[mFrameStateIndex];
}

// static
LLFastTimer::NamedTimer& LLFastTimer::NamedTimer::getRootNamedTimer()
{ 
	return *NamedTimerFactory::instance().getActiveRootTimer(); 
}

std::vector<LLFastTimer::NamedTimer*>::const_iterator LLFastTimer::NamedTimer::beginChildren()
{ 
	return mChildren.begin(); 
}

std::vector<LLFastTimer::NamedTimer*>::const_iterator LLFastTimer::NamedTimer::endChildren()
{
	return mChildren.end();
}

std::vector<LLFastTimer::NamedTimer*>& LLFastTimer::NamedTimer::getChildren()
{
	return mChildren;
}

//static
void LLFastTimer::nextFrame()
{
	countsPerSecond(); // good place to calculate clock frequency
	U64 frame_time = getCPUClockCount64();
	if ((frame_time - sLastFrameTime) >> 8 > 0xffffffff)
	{
		llinfos << "Slow frame, fast timers inaccurate" << llendl;
	}

	if (!sPauseHistory)
	{
		NamedTimer::processTimes();
		sLastFrameIndex = sCurFrameIndex++;
	}
	
	// get ready for next frame
	NamedTimer::resetFrame();
	sLastFrameTime = frame_time;
}

//static
void LLFastTimer::dumpCurTimes()
{
	// accumulate timings, etc.
	NamedTimer::processTimes();
	
	F64 clock_freq = (F64)countsPerSecond();
	F64 iclock_freq = 1000.0 / clock_freq; // clock_ticks -> milliseconds

	// walk over timers in depth order and output timings
	for(timer_tree_dfs_iterator_t it = begin_timer_tree(*NamedTimerFactory::instance().getRootTimer());
		it != end_timer_tree();
		++it)
	{
		NamedTimer* timerp = (*it);
		F64 total_time_ms = ((F64)timerp->getHistoricalCount(0) * iclock_freq);
		// Don't bother with really brief times, keep output concise
		if (total_time_ms < 0.1) continue;

		std::ostringstream out_str;
		for (S32 i = 0; i < timerp->getDepth(); i++)
		{
			out_str << "\t";
		}


		out_str << timerp->getName() << " " 
			<< std::setprecision(3) << total_time_ms << " ms, "
			<< timerp->getHistoricalCalls(0) << " calls";

		llinfos << out_str.str() << llendl;
	}
}

//static 
void LLFastTimer::reset()
{
	NamedTimer::reset();
}


//static
void LLFastTimer::writeLog(std::ostream& os)
{
	while (!sLogQueue.empty())
	{
		LLSD& sd = sLogQueue.front();
		LLSDSerialize::toXML(sd, os);
		LLMutexLock lock(sLogLock);
		sLogQueue.pop();
	}
}

//static
const LLFastTimer::NamedTimer* LLFastTimer::getTimerByName(const std::string& name)
{
	return NamedTimerFactory::instance().getTimerByName(name);
}

LLFastTimer::LLFastTimer(LLFastTimer::FrameState* state)
:	mFrameState(state)
{
	// Only called for mAppTimer with mRootFrameState, which never invalidates.
	llassert(state == &NamedTimerFactory::instance().getRootFrameState());

	U32 start_time = getCPUClockCount32();
	mStartTime = start_time;
	mFrameState->mActiveCount++;
<<<<<<< HEAD
	static LLFastTimer::CurTimerData& static_cur_data = LLFastTimer::CurTimerData::get();
	static_cur_data.mCurTimer = this;
	static_cur_data.mFrameState = mFrameState;
	static_cur_data.mChildTime = 0;
	mLastTimerData = static_cur_data;
=======
	LLFastTimer::sCurTimerData.mCurTimer = this;
	LLFastTimer::sCurTimerData.mNamedTimer = mFrameState->mTimer;
	LLFastTimer::sCurTimerData.mFrameState = mFrameState;
	LLFastTimer::sCurTimerData.mChildTime = 0;
	// This is the root FastTimer (mAppTimer), mark it as such by having
	// mLastTimerData be equal to sCurTimerData (which is a rather arbitrary
	// and not very logical way to do that --Aleric).
	mLastTimerData = LLFastTimer::sCurTimerData;
>>>>>>> 5a455eac
}

//////////////////////////////////////////////////////////////////////////////
//
// Important note: These implementations must be FAST!
//

//LL_COMMON_API U64 get_clock_count(); // in lltimer.cpp
// These use QueryPerformanceCounter, which is arguably fine and also works on AMD architectures.
U32 LLFastTimer::getCPUClockCount32()
{
	return (U32)(get_clock_count()>>8);
}

U64 LLFastTimer::getCPUClockCount64()
{
	return get_clock_count();
}
<|MERGE_RESOLUTION|>--- conflicted
+++ resolved
@@ -176,24 +176,14 @@
 U64 LLFastTimer::sLastFrameTime = LLFastTimer::getCPUClockCount64();
 bool LLFastTimer::sPauseHistory = 0;
 bool LLFastTimer::sResetHistory = 0;
+LLFastTimer::CurTimerData LLFastTimer::sCurTimerData;
 BOOL LLFastTimer::sLog = FALSE;
 std::string LLFastTimer::sLogName = "";
 BOOL LLFastTimer::sMetricLog = FALSE;
 LLMutex* LLFastTimer::sLogLock = NULL;
 std::queue<LLSD> LLFastTimer::sLogQueue;
 
-<<<<<<< HEAD
-#define USE_RDTSC 0
-
-#if LL_LINUX || LL_SOLARIS
-U64 LLFastTimer::sClockResolution = 1000000000; // Nanosecond resolution
-#else
-U64 LLFastTimer::sClockResolution = 1000000; // Microsecond resolution
-#endif
-
-=======
 std::vector<LLFastTimer::FrameState>* LLFastTimer::sTimerInfos = NULL;
->>>>>>> 5a455eac
 U64				LLFastTimer::sTimerCycles = 0;
 U32				LLFastTimer::sTimerCalls = 0;
 
@@ -356,19 +346,12 @@
 		it->mFrameState = &it->mTimer.getFrameState();
 	}
 
-<<<<<<< HEAD
-	// also update frame states of timers on stack
-	static LLFastTimer::CurTimerData& static_cur_data = LLFastTimer::CurTimerData::get();
-	LLFastTimer* cur_timerp = static_cur_data.mCurTimer;
-	while(cur_timerp->mLastTimerData.mCurTimer != cur_timerp)	
-=======
 	// Update CurTimerData::mFrameState and LLFastTimer::mFrameState of timers on the stack.
 	FrameState& root_frame_state(NamedTimerFactory::instance().getRootFrameState());	// This one is not invalidated.
 	CurTimerData* cur_timer_data = &LLFastTimer::sCurTimerData;
 	// If the the following condition holds then cur_timer_data->mCurTimer == mAppTimer and
 	// we can stop since mAppTimer->mFrameState is allocated with new and does not invalidate.
 	while(cur_timer_data->mFrameState != &root_frame_state)
->>>>>>> 5a455eac
 	{
 		cur_timer_data->mFrameState = cur_timer_data->mCurTimer->mFrameState = &cur_timer_data->mNamedTimer->getFrameState();
 		cur_timer_data = &cur_timer_data->mCurTimer->mLastTimerData;
@@ -608,12 +591,10 @@
 {
 	U32 cur_time = getCPUClockCount32();
 
-	static LLFastTimer::CurTimerData& static_cur_data = LLFastTimer::CurTimerData::get();
-
 	// walk up stack of active timers and accumulate current time while leaving timing structures active
-	LLFastTimer* cur_timer = static_cur_data.mCurTimer;
+	LLFastTimer* cur_timer = sCurTimerData.mCurTimer;
 	// root defined by parent pointing to self
-	CurTimerData* cur_data = &static_cur_data;
+	CurTimerData* cur_data = &sCurTimerData;
 	while(cur_timer->mLastTimerData.mCurTimer != cur_timer)
 	{
 		U32 cumulative_time_delta = cur_time - cur_timer->mStartTime;
@@ -761,10 +742,8 @@
 	// effectively zeroing out any accumulated time
 	U32 cur_time = getCPUClockCount32();
 
-	static LLFastTimer::CurTimerData& static_cur_data = LLFastTimer::CurTimerData::get();
-
 	// root defined by parent pointing to self
-	CurTimerData* cur_data = &static_cur_data;
+	CurTimerData* cur_data = &sCurTimerData;
 	LLFastTimer* cur_timer = cur_data->mCurTimer;
 	while(cur_timer->mLastTimerData.mCurTimer != cur_timer)
 	{
@@ -798,15 +777,6 @@
 
 //static 
 LLFastTimer::info_list_t& LLFastTimer::getFrameStateList() 
-<<<<<<< HEAD
-{
-	//Static local varaible to avoid static initialization order fiasco.
-	//NamedTimerFactory ctor uses this object, and is called during static initialization...
-	//often before llfasttimer_class.cpp's translation unit.
-	//'leak' is harmless and intended to ensure it out-scopes NamedTimerFactory.
-	static info_list_t* timer_infos = new info_list_t();
-	return *timer_infos;
-=======
 { 
 	if (!sTimerInfos) 
 	{ 
@@ -817,7 +787,6 @@
 #endif
 	} 
 	return *sTimerInfos; 
->>>>>>> 5a455eac
 }
 
 
@@ -953,13 +922,6 @@
 	U32 start_time = getCPUClockCount32();
 	mStartTime = start_time;
 	mFrameState->mActiveCount++;
-<<<<<<< HEAD
-	static LLFastTimer::CurTimerData& static_cur_data = LLFastTimer::CurTimerData::get();
-	static_cur_data.mCurTimer = this;
-	static_cur_data.mFrameState = mFrameState;
-	static_cur_data.mChildTime = 0;
-	mLastTimerData = static_cur_data;
-=======
 	LLFastTimer::sCurTimerData.mCurTimer = this;
 	LLFastTimer::sCurTimerData.mNamedTimer = mFrameState->mTimer;
 	LLFastTimer::sCurTimerData.mFrameState = mFrameState;
@@ -968,7 +930,6 @@
 	// mLastTimerData be equal to sCurTimerData (which is a rather arbitrary
 	// and not very logical way to do that --Aleric).
 	mLastTimerData = LLFastTimer::sCurTimerData;
->>>>>>> 5a455eac
 }
 
 //////////////////////////////////////////////////////////////////////////////
