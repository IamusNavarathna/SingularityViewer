--- conflicted
+++ resolved
@@ -94,12 +94,8 @@
 #else
 	int result = apr_dso_load(&mDSOHandle,
 					  plugin_file.c_str(),
-<<<<<<< HEAD
 					  LLAPRRootPool::get()());
-=======
-					  AIAPRRootPool::get()());
 #endif
->>>>>>> b65da876
 	if(result != APR_SUCCESS)
 	{
 		char buf[1024];
