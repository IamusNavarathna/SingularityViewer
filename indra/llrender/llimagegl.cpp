/** 
 * @file llimagegl.cpp
 * @brief Generic GL image handler
 *
 * $LicenseInfo:firstyear=2001&license=viewergpl$
 * 
 * Copyright (c) 2001-2009, Linden Research, Inc.
 * 
 * Second Life Viewer Source Code
 * The source code in this file ("Source Code") is provided by Linden Lab
 * to you under the terms of the GNU General Public License, version 2.0
 * ("GPL"), unless you have obtained a separate licensing agreement
 * ("Other License"), formally executed by you and Linden Lab.  Terms of
 * the GPL can be found in doc/GPL-license.txt in this distribution, or
 * online at http://secondlifegrid.net/programs/open_source/licensing/gplv2
 * 
 * There are special exceptions to the terms and conditions of the GPL as
 * it is applied to this Source Code. View the full text of the exception
 * in the file doc/FLOSS-exception.txt in this software distribution, or
 * online at
 * http://secondlifegrid.net/programs/open_source/licensing/flossexception
 * 
 * By copying, modifying or distributing this software, you acknowledge
 * that you have read and understood your obligations described above,
 * and agree to abide by those obligations.
 * 
 * ALL LINDEN LAB SOURCE CODE IS PROVIDED "AS IS." LINDEN LAB MAKES NO
 * WARRANTIES, EXPRESS, IMPLIED OR OTHERWISE, REGARDING ITS ACCURACY,
 * COMPLETENESS OR PERFORMANCE.
 * $/LicenseInfo$
 */


// TODO: create 2 classes for images w/ and w/o discard levels?

#include "linden_common.h"

#include "llimagegl.h"

#include "llerror.h"
#include "llimage.h"

#include "llmath.h"
#include "llgl.h"
#include "llrender.h"
//----------------------------------------------------------------------------

const F32 MIN_TEXTURE_LIFETIME = 10.f;

//statics
LLGLuint LLImageGL::sCurrentBoundTextures[MAX_GL_TEXTURE_UNITS] = { 0 };

U32 LLImageGL::sUniqueCount				= 0;
U32 LLImageGL::sBindCount				= 0;
S32 LLImageGL::sGlobalTextureMemoryInBytes		= 0;
S32 LLImageGL::sBoundTextureMemoryInBytes		= 0;
S32 LLImageGL::sCurBoundTextureMemory	= 0;
S32 LLImageGL::sCount					= 0;

BOOL LLImageGL::sGlobalUseAnisotropic	= FALSE;
F32 LLImageGL::sLastFrameTime			= 0.f;
BOOL LLImageGL::sAllowReadBackRaw       = FALSE ;

std::set<LLImageGL*> LLImageGL::sImageList;

//****************************************************************************************************
//The below for texture auditing use only
//****************************************************************************************************
//-----------------------
//debug use
BOOL gAuditTexture = FALSE ;
#define MAX_TEXTURE_LOG_SIZE 22 //2048 * 2048
std::vector<S32> LLImageGL::sTextureLoadedCounter(MAX_TEXTURE_LOG_SIZE + 1) ;
std::vector<S32> LLImageGL::sTextureBoundCounter(MAX_TEXTURE_LOG_SIZE + 1) ;
std::vector<S32> LLImageGL::sTextureCurBoundCounter(MAX_TEXTURE_LOG_SIZE + 1) ;
S32 LLImageGL::sCurTexSizeBar = -1 ;
S32 LLImageGL::sCurTexPickSize = -1 ;
LLPointer<LLImageGL> LLImageGL::sDefaultTexturep = NULL;
S32 LLImageGL::sMaxCatagories = 1 ;

std::vector<S32> LLImageGL::sTextureMemByCategory;
std::vector<S32> LLImageGL::sTextureMemByCategoryBound ;
std::vector<S32> LLImageGL::sTextureCurMemByCategoryBound ;
//------------------------
//****************************************************************************************************
//End for texture auditing use only
//****************************************************************************************************

//**************************************************************************************
//below are functions for debug use
//do not delete them even though they are not currently being used.
void check_all_images()
{
	for (std::set<LLImageGL*>::iterator iter = LLImageGL::sImageList.begin();
		 iter != LLImageGL::sImageList.end(); iter++)
	{
		LLImageGL* glimage = *iter;
		if (glimage->getTexName() && glimage->isGLTextureCreated())
		{
			gGL.getTexUnit(0)->bind(glimage) ;
			glimage->checkTexSize() ;
			gGL.getTexUnit(0)->unbind(glimage->getTarget()) ;
		}
	}
}

void LLImageGL::checkTexSize() const
{
	if (gDebugGL && mTarget == GL_TEXTURE_2D)
	{
		GLint texname;
		glGetIntegerv(GL_TEXTURE_BINDING_2D, &texname);
		if (texname != mTexName)
		{
			llerrs << "Invalid texture bound!" << llendl;
		}
		stop_glerror() ;
		LLGLint x = 0, y = 0 ;
		glGetTexLevelParameteriv(mTarget, 0, GL_TEXTURE_WIDTH, (GLint*)&x);
		glGetTexLevelParameteriv(mTarget, 0, GL_TEXTURE_HEIGHT, (GLint*)&y) ;
		stop_glerror() ;
		if(!x || !y)
		{
			return ;
		}
		if(x != (mWidth >> mCurrentDiscardLevel) || y != (mHeight >> mCurrentDiscardLevel))
		{
			llerrs << "wrong texture size and discard level!" << llendl ;
		}
	}
}
//end of debug functions
//**************************************************************************************

//----------------------------------------------------------------------------
//static 
void LLImageGL::initClass(S32 num_catagories) 
{
	sMaxCatagories = num_catagories ;

	sTextureMemByCategory.resize(sMaxCatagories);
	sTextureMemByCategoryBound.resize(sMaxCatagories) ;
	sTextureCurMemByCategoryBound.resize(sMaxCatagories) ;
}

//static 
void LLImageGL::cleanupClass() 
{	
}

//static
S32 LLImageGL::dataFormatBits(S32 dataformat)
{
	switch (dataformat)
	{
	  case GL_COMPRESSED_RGBA_S3TC_DXT1_EXT:	return 4;
	  case GL_COMPRESSED_RGBA_S3TC_DXT3_EXT:	return 8;
	  case GL_COMPRESSED_RGBA_S3TC_DXT5_EXT:	return 8;
	  case GL_LUMINANCE:						return 8;
	  case GL_ALPHA:							return 8;
	  case GL_COLOR_INDEX:						return 8;
	  case GL_LUMINANCE_ALPHA:					return 16;
	  case GL_RGB:								return 24;
	  case GL_RGB8:								return 24;
	  case GL_RGBA:								return 32;
	  case GL_BGRA:								return 32;		// Used for QuickTime media textures on the Mac
	  default:
		llerrs << "LLImageGL::Unknown format: " << dataformat << llendl;
		return 0;
	}
}

//static
S32 LLImageGL::dataFormatBytes(S32 dataformat, S32 width, S32 height)
{
	if (dataformat >= GL_COMPRESSED_RGB_S3TC_DXT1_EXT &&
		dataformat <= GL_COMPRESSED_RGBA_S3TC_DXT5_EXT)
	{
		if (width < 4) width = 4;
		if (height < 4) height = 4;
	}
	S32 bytes ((width*height*dataFormatBits(dataformat)+7)>>3);
	S32 aligned = (bytes+3)&~3;
	return aligned;
}

//static
S32 LLImageGL::dataFormatComponents(S32 dataformat)
{
	switch (dataformat)
	{
	  case GL_COMPRESSED_RGBA_S3TC_DXT1_EXT:	return 3;
	  case GL_COMPRESSED_RGBA_S3TC_DXT3_EXT:	return 4;
	  case GL_COMPRESSED_RGBA_S3TC_DXT5_EXT:	return 4;
	  case GL_LUMINANCE:						return 1;
	  case GL_ALPHA:							return 1;
	  case GL_COLOR_INDEX:						return 1;
	  case GL_LUMINANCE_ALPHA:					return 2;
	  case GL_RGB:								return 3;
	  case GL_RGBA:								return 4;
	  case GL_BGRA:								return 4;		// Used for QuickTime media textures on the Mac
	  default:
		llerrs << "LLImageGL::Unknown format: " << dataformat << llendl;
		return 0;
	}
}

//----------------------------------------------------------------------------

// static
void LLImageGL::updateStats(F32 current_time)
{
	sLastFrameTime = current_time;
	sBoundTextureMemoryInBytes = sCurBoundTextureMemory;
	sCurBoundTextureMemory = 0;

	if(gAuditTexture)
	{
		for(U32 i = 0 ; i < sTextureCurBoundCounter.size() ; i++)
		{
			sTextureBoundCounter[i] = sTextureCurBoundCounter[i] ;
			sTextureCurBoundCounter[i] = 0 ;
		}
		for(U32 i = 0 ; i < sTextureCurMemByCategoryBound.size() ; i++)
		{
			sTextureMemByCategoryBound[i] = sTextureCurMemByCategoryBound[i] ;
			sTextureCurMemByCategoryBound[i] = 0 ;
		}
	}
}

//static
S32 LLImageGL::updateBoundTexMemStatic(const S32 delta, const S32 size, S32 category)
{
	if(gAuditTexture)
	{
		sTextureCurBoundCounter[getTextureCounterIndex(size)]++ ;
		sTextureCurMemByCategoryBound[category] += delta ;
	}
	
	LLImageGL::sCurBoundTextureMemory += delta ;
	return LLImageGL::sCurBoundTextureMemory;
}

S32 LLImageGL::updateBoundTexMem()const
{
	if(gAuditTexture)
	{
		sTextureCurBoundCounter[getTextureCounterIndex(mTextureMemory / mComponents)]++ ;
		sTextureCurMemByCategoryBound[mCategory] += mTextureMemory ;
	}

	LLImageGL::sCurBoundTextureMemory += mTextureMemory ;
	return LLImageGL::sCurBoundTextureMemory;
}

//----------------------------------------------------------------------------

//static 
void LLImageGL::destroyGL(BOOL save_state)
{
	for (S32 stage = 0; stage < gGLManager.mNumTextureUnits; stage++)
	{
		gGL.getTexUnit(stage)->unbind(LLTexUnit::TT_TEXTURE);
	}
	
	sAllowReadBackRaw = true ;
	for (std::set<LLImageGL*>::iterator iter = sImageList.begin();
		 iter != sImageList.end(); iter++)
	{
		LLImageGL* glimage = *iter;
		if (glimage->mTexName)
		{
			if (save_state && glimage->isGLTextureCreated() && glimage->mComponents)
			{
				glimage->mSaveData = new LLImageRaw;
				if(!glimage->readBackRaw(glimage->mCurrentDiscardLevel, glimage->mSaveData, false)) //necessary, keep it.
				{
					glimage->mSaveData = NULL ;
				}
			}

			glimage->destroyGLTexture();
			stop_glerror();
		}
	}
	sAllowReadBackRaw = false ;
}

//static 
void LLImageGL::restoreGL()
{
	for (std::set<LLImageGL*>::iterator iter = sImageList.begin();
		 iter != sImageList.end(); iter++)
	{
		LLImageGL* glimage = *iter;
		if(glimage->getTexName())
		{
			llerrs << "tex name is not 0." << llendl ;
		}
		if (glimage->mSaveData.notNull())
		{
			if (glimage->getComponents() && glimage->mSaveData->getComponents())
			{
				glimage->createGLTexture(glimage->mCurrentDiscardLevel, glimage->mSaveData, 0, TRUE, glimage->getCategory());
				stop_glerror();
			}
			glimage->mSaveData = NULL; // deletes data
		}
	}
}

//----------------------------------------------------------------------------

//static 
BOOL LLImageGL::create(LLPointer<LLImageGL>& dest, BOOL usemipmaps)
{
	dest = new LLImageGL(usemipmaps);
	return TRUE;
}

BOOL LLImageGL::create(LLPointer<LLImageGL>& dest, U32 width, U32 height, U8 components, BOOL usemipmaps)
{
	dest = new LLImageGL(width, height, components, usemipmaps);
	return TRUE;
}

BOOL LLImageGL::create(LLPointer<LLImageGL>& dest, const LLImageRaw* imageraw, BOOL usemipmaps)
{
	dest = new LLImageGL(imageraw, usemipmaps);
	return TRUE;
}

//----------------------------------------------------------------------------

LLImageGL::LLImageGL(BOOL usemipmaps)
	: mSaveData(0)
{
	init(usemipmaps);
	setSize(0, 0, 0);
	sImageList.insert(this);
	sCount++;
}

LLImageGL::LLImageGL(U32 width, U32 height, U8 components, BOOL usemipmaps)
	: mSaveData(0)
{
	llassert( components <= 4 );
	init(usemipmaps);
	setSize(width, height, components);
	sImageList.insert(this);
	sCount++;
}

LLImageGL::LLImageGL(const LLImageRaw* imageraw, BOOL usemipmaps)
	: mSaveData(0)
{
	init(usemipmaps);
	setSize(0, 0, 0);
	sImageList.insert(this);
	sCount++;

	createGLTexture(0, imageraw); 
}

LLImageGL::~LLImageGL()
{
	LLImageGL::cleanup();
	sImageList.erase(this);
	delete [] mPickMask;
	mPickMask = NULL;
	mPickMaskSize = 0;
	sCount--;
}

void LLImageGL::init(BOOL usemipmaps)
{
#ifdef DEBUG_MISS
	mMissed				= FALSE;
#endif

	mPickMask		  = NULL;
	mPickMaskSize	  = 0;
	mTextureState       = NO_DELETE ;
	mTextureMemory    = 0;
	mLastBindTime     = 0.f;
	
	mTarget			  = GL_TEXTURE_2D;
	mBindTarget		  = LLTexUnit::TT_TEXTURE;
	mUseMipMaps		  = usemipmaps;
	mHasMipMaps		  = false;
	mAutoGenMips	  = FALSE;
	mTexName          = 0;
	mIsResident       = 0;

	mTexOptionsDirty = true;
	mAddressMode = LLTexUnit::TAM_WRAP;
	mFilterOption = LLTexUnit::TFO_ANISOTROPIC;
	mWidth				= 0;
	mHeight				= 0;
	mComponents			= 0;
	
	mMaxDiscardLevel = MAX_DISCARD_LEVEL;
	mCurrentDiscardLevel = -1;
	mDontDiscard = FALSE;
	
	mFormatInternal = -1;
	mFormatPrimary = (LLGLenum) 0;
	mFormatType = GL_UNSIGNED_BYTE;
	mFormatSwapBytes = FALSE;
	mHasExplicitFormat = FALSE;

	mGLTextureCreated = FALSE ;

	mIsMask = FALSE;
	mCategory = -1 ;
}

void LLImageGL::cleanup()
{
	if (!gGLManager.mIsDisabled)
	{
		destroyGLTexture();
	}
	mSaveData = NULL; // deletes data
}

//----------------------------------------------------------------------------

//this function is used to check the size of a texture image.
//so dim should be a positive number
static bool check_power_of_two(S32 dim)
{
	if(dim < 0)
	{
		return false ;
	}
	if(!dim)//0 is a power-of-two number
	{
		return true ;
	}
	return !(dim & (dim - 1)) ;
}

//static
bool LLImageGL::checkSize(S32 width, S32 height)
{
	return check_power_of_two(width) && check_power_of_two(height);
}

void LLImageGL::setSize(S32 width, S32 height, S32 ncomponents)
{
	if (width != mWidth || height != mHeight || ncomponents != mComponents)
	{
		// Check if dimensions are a power of two!
		if (!checkSize(width,height))
		{
			llerrs << llformat("Texture has non power of two dimention: %dx%d",width,height) << llendl;
		}
		
		if (mTexName)
		{
// 			llwarns << "Setting Size of LLImageGL with existing mTexName = " << mTexName << llendl;
			destroyGLTexture();
		}
		
		mWidth = width;
		mHeight = height;
		mComponents = ncomponents;
		if (ncomponents > 0)
		{
			mMaxDiscardLevel = 0;
			while (width > 1 && height > 1 && mMaxDiscardLevel < MAX_DISCARD_LEVEL)
			{
				mMaxDiscardLevel++;
				width >>= 1;
				height >>= 1;
			}
		}
		else
		{
			mMaxDiscardLevel = MAX_DISCARD_LEVEL;
		}
	}
}

//----------------------------------------------------------------------------

// virtual
void LLImageGL::dump()
{
	llinfos << "mMaxDiscardLevel " << S32(mMaxDiscardLevel)
			<< " mLastBindTime " << mLastBindTime
			<< " mTarget " << S32(mTarget)
			<< " mBindTarget " << S32(mBindTarget)
			<< " mUseMipMaps " << S32(mUseMipMaps)
			<< " mHasMipMaps " << S32(mHasMipMaps)
			<< " mCurrentDiscardLevel " << S32(mCurrentDiscardLevel)
			<< " mFormatInternal " << S32(mFormatInternal)
			<< " mFormatPrimary " << S32(mFormatPrimary)
			<< " mFormatType " << S32(mFormatType)
			<< " mFormatSwapBytes " << S32(mFormatSwapBytes)
			<< " mHasExplicitFormat " << S32(mHasExplicitFormat)
#if DEBUG_MISS
			<< " mMissed " << mMissed
#endif
			<< llendl;

	llinfos << " mTextureMemory " << mTextureMemory
			<< " mTexNames " << mTexName
			<< " mIsResident " << S32(mIsResident)
			<< llendl;
}

//----------------------------------------------------------------------------
void LLImageGL::forceUpdateBindStats(void) const
{
	mLastBindTime = sLastFrameTime;
}

void LLImageGL::updateBindStats(void) const
{	
	if (mTexName != 0)
	{
#ifdef DEBUG_MISS
		mMissed = ! getIsResident(TRUE);
#endif
		sBindCount++;
		if (mLastBindTime != sLastFrameTime)
		{
			// we haven't accounted for this texture yet this frame
			sUniqueCount++;
	
			updateBoundTexMem();
			mLastBindTime = sLastFrameTime;
		}
	}
}

//virtual
bool LLImageGL::bindError(const S32 stage) const
{
	return false;
}

//virtual
bool LLImageGL::bindDefaultImage(const S32 stage) 
{
	return false;
}

//virtual
void LLImageGL::forceImmediateUpdate()
{
	return ;
}

void LLImageGL::setExplicitFormat( LLGLint internal_format, LLGLenum primary_format, LLGLenum type_format, BOOL swap_bytes )
{
	// Note: must be called before createTexture()
	// Note: it's up to the caller to ensure that the format matches the number of components.
	mHasExplicitFormat = TRUE;
	mFormatInternal = internal_format;
	mFormatPrimary = primary_format;
	if(type_format == 0)
		mFormatType = GL_UNSIGNED_BYTE;
	else
		mFormatType = type_format;
	mFormatSwapBytes = swap_bytes;
}

//----------------------------------------------------------------------------

void LLImageGL::setImage(const LLImageRaw* imageraw)
{
	llassert((imageraw->getWidth() == getWidth(mCurrentDiscardLevel)) &&
			 (imageraw->getHeight() == getHeight(mCurrentDiscardLevel)) &&
			 (imageraw->getComponents() == getComponents()));
	const U8* rawdata = imageraw->getData();
	setImage(rawdata, FALSE);
}

void LLImageGL::setImage(const U8* data_in, BOOL data_hasmips)
{
// 	LLFastTimer t1(LLFastTimer::FTM_TEMP1);
	bool is_compressed = false;
	if (mFormatPrimary >= GL_COMPRESSED_RGBA_S3TC_DXT1_EXT && mFormatPrimary <= GL_COMPRESSED_RGBA_S3TC_DXT5_EXT)
	{
		is_compressed = true;
	}

// 		LLFastTimer t2(LLFastTimer::FTM_TEMP2);
	gGL.getTexUnit(0)->bind(this);
	
	if (mUseMipMaps)
	{
// 		LLFastTimer t2(LLFastTimer::FTM_TEMP3);
		if (data_hasmips)
		{
			// NOTE: data_in points to largest image; smaller images
			// are stored BEFORE the largest image
			for (S32 d=mCurrentDiscardLevel; d<=mMaxDiscardLevel; d++)
			{
				
				S32 w = getWidth(d);
				S32 h = getHeight(d);
				S32 gl_level = d-mCurrentDiscardLevel;
				if (d > mCurrentDiscardLevel)
				{
					data_in -= dataFormatBytes(mFormatPrimary, w, h); // see above comment
				}
				if (is_compressed)
				{
// 					LLFastTimer t2(LLFastTimer::FTM_TEMP4);
 					S32 tex_size = dataFormatBytes(mFormatPrimary, w, h);
					glCompressedTexImage2DARB(mTarget, gl_level, mFormatPrimary, w, h, 0, tex_size, (GLvoid *)data_in);
					stop_glerror();
				}
				else
				{
// 					LLFastTimer t2(LLFastTimer::FTM_TEMP4);

					if(mFormatSwapBytes)
					{
						glPixelStorei(GL_UNPACK_SWAP_BYTES, 1);
						stop_glerror();
					}
						
					LLImageGL::setManualImage(mTarget, gl_level, mFormatInternal, w, h, mFormatPrimary, GL_UNSIGNED_BYTE, (GLvoid*)data_in);
					if (gl_level == 0)
					{
						analyzeAlpha(data_in, w, h);
					}
					updatePickMask(w, h, data_in);

					if(mFormatSwapBytes)
					{
						glPixelStorei(GL_UNPACK_SWAP_BYTES, 0);
						stop_glerror();
					}
						
					stop_glerror();
				}
				stop_glerror();
			}			
		}
		else if (!is_compressed)
		{
			if (mAutoGenMips)
			{
				glTexParameteri(LLTexUnit::getInternalType(mBindTarget), GL_GENERATE_MIPMAP_SGIS, TRUE);
				stop_glerror();
				{
// 					LLFastTimer t2(LLFastTimer::FTM_TEMP4);

					if(mFormatSwapBytes)
					{
						glPixelStorei(GL_UNPACK_SWAP_BYTES, 1);
						stop_glerror();
					}

					S32 w = getWidth(mCurrentDiscardLevel);
					S32 h = getHeight(mCurrentDiscardLevel);

					LLImageGL::setManualImage(mTarget, 0, mFormatInternal,
								 w, h, 
								 mFormatPrimary, mFormatType,
								 data_in);
					analyzeAlpha(data_in, w, h);
					stop_glerror();

					updatePickMask(w, h, data_in);

					if(mFormatSwapBytes)
					{
						glPixelStorei(GL_UNPACK_SWAP_BYTES, 0);
						stop_glerror();
					}
				}
			}
			else
			{
				// Create mips by hand
				// about 30% faster than autogen on ATI 9800, 50% slower on nVidia 4800
				// ~4x faster than gluBuild2DMipmaps
				S32 width = getWidth(mCurrentDiscardLevel);
				S32 height = getHeight(mCurrentDiscardLevel);
				S32 nummips = mMaxDiscardLevel - mCurrentDiscardLevel + 1;
				S32 w = width, h = height;
				const U8* prev_mip_data = 0;
				const U8* cur_mip_data = 0;
				S32 prev_mip_size = 0;
				S32 cur_mip_size = 0;
				for (int m=0; m<nummips; m++)
				{
					if (m==0)
					{
						cur_mip_data = data_in;
						cur_mip_size = width * height * mComponents; 
					}
					else
					{
						S32 bytes = w * h * mComponents;
						llassert(prev_mip_data);
						llassert(prev_mip_size == bytes*4);
						U8* new_data = new U8[bytes];
						llassert_always(new_data);
						LLImageBase::generateMip(prev_mip_data, new_data, w, h, mComponents);
						cur_mip_data = new_data;
						cur_mip_size = bytes; 
					}
					llassert(w > 0 && h > 0 && cur_mip_data);
					{
// 						LLFastTimer t1(LLFastTimer::FTM_TEMP4);
						if(mFormatSwapBytes)
						{
							glPixelStorei(GL_UNPACK_SWAP_BYTES, 1);
							stop_glerror();
						}

						LLImageGL::setManualImage(mTarget, m, mFormatInternal, w, h, mFormatPrimary, mFormatType, cur_mip_data);
						if (m == 0)
						{
							analyzeAlpha(data_in, w, h);
						}
						stop_glerror();
						if (m == 0)
						{
							updatePickMask(w, h, cur_mip_data);
						}

						if(mFormatSwapBytes)
						{
							glPixelStorei(GL_UNPACK_SWAP_BYTES, 0);
							stop_glerror();
						}
					}
					if (prev_mip_data && prev_mip_data != data_in)
					{
						delete[] prev_mip_data;
					}
					prev_mip_data = cur_mip_data;
					prev_mip_size = cur_mip_size;
					w >>= 1;
					h >>= 1;
				}
				if (prev_mip_data && prev_mip_data != data_in)
				{
					delete[] prev_mip_data;
					prev_mip_data = NULL;
				}
			}
		}
		else
		{
			llerrs << "Compressed Image has mipmaps but data does not (can not auto generate compressed mips)" << llendl;
		}
		mHasMipMaps = true;
	}
	else
	{
// 		LLFastTimer t2(LLFastTimer::FTM_TEMP5);
		S32 w = getWidth();
		S32 h = getHeight();
		if (is_compressed)
		{
			S32 tex_size = dataFormatBytes(mFormatPrimary, w, h);
			glCompressedTexImage2DARB(mTarget, 0, mFormatPrimary, w, h, 0, tex_size, (GLvoid *)data_in);
			stop_glerror();
		}
		else
		{
			if(mFormatSwapBytes)
			{
				glPixelStorei(GL_UNPACK_SWAP_BYTES, 1);
				stop_glerror();
			}

			LLImageGL::setManualImage(mTarget, 0, mFormatInternal, w, h,
						 mFormatPrimary, mFormatType, (GLvoid *)data_in);
			analyzeAlpha(data_in, w, h);
			
			updatePickMask(w, h, data_in);

			stop_glerror();

			if(mFormatSwapBytes)
			{
				glPixelStorei(GL_UNPACK_SWAP_BYTES, 0);
				stop_glerror();
			}

		}
		mHasMipMaps = false;
	}
	stop_glerror();
	mGLTextureCreated = true;
}

BOOL LLImageGL::setSubImage(const U8* datap, S32 data_width, S32 data_height, S32 x_pos, S32 y_pos, S32 width, S32 height, BOOL force_fast_update)
{
	if (!width || !height)
	{
		return TRUE;
	}
	if (mTexName == 0)
	{
		llwarns << "Setting subimage on image without GL texture" << llendl;
		return FALSE;
	}
	if (datap == NULL)
	{
		llwarns << "Setting subimage on image with NULL datap" << llendl;
		return FALSE;
	}
	
	// HACK: allow the caller to explicitly force the fast path (i.e. using glTexSubImage2D here instead of calling setImage) even when updating the full texture.
	if (!force_fast_update && x_pos == 0 && y_pos == 0 && width == getWidth() && height == getHeight() && data_width == width && data_height == height)
	{
		setImage(datap, FALSE);
	}
	else
	{
		if (mUseMipMaps)
		{
			dump();
			llerrs << "setSubImage called with mipmapped image (not supported)" << llendl;
		}
		llassert_always(mCurrentDiscardLevel == 0);
		llassert_always(x_pos >= 0 && y_pos >= 0);
		
		if (((x_pos + width) > getWidth()) || 
			(y_pos + height) > getHeight())
		{
			dump();
			llerrs << "Subimage not wholly in target image!" 
				   << " x_pos " << x_pos
				   << " y_pos " << y_pos
				   << " width " << width
				   << " height " << height
				   << " getWidth() " << getWidth()
				   << " getHeight() " << getHeight()
				   << llendl;
		}

		if ((x_pos + width) > data_width || 
			(y_pos + height) > data_height)
		{
			dump();
			llerrs << "Subimage not wholly in source image!" 
				   << " x_pos " << x_pos
				   << " y_pos " << y_pos
				   << " width " << width
				   << " height " << height
				   << " source_width " << data_width
				   << " source_height " << data_height
				   << llendl;
		}


		glPixelStorei(GL_UNPACK_ROW_LENGTH, data_width);
		stop_glerror();

		if(mFormatSwapBytes)
		{
			glPixelStorei(GL_UNPACK_SWAP_BYTES, 1);
			stop_glerror();
		}

		datap += (y_pos * data_width + x_pos) * getComponents();
		// Update the GL texture
		BOOL res = gGL.getTexUnit(0)->bindManual(mBindTarget, mTexName);
		if (!res) llerrs << "LLImageGL::setSubImage(): bindTexture failed" << llendl;
		stop_glerror();

		glTexSubImage2D(mTarget, 0, x_pos, y_pos, 
						width, height, mFormatPrimary, mFormatType, datap);
		gGL.getTexUnit(0)->disable();
		stop_glerror();

		if(mFormatSwapBytes)
		{
			glPixelStorei(GL_UNPACK_SWAP_BYTES, 0);
			stop_glerror();
		}

		glPixelStorei(GL_UNPACK_ROW_LENGTH, 0);
		stop_glerror();
		mGLTextureCreated = true;
	}
	return TRUE;
}

BOOL LLImageGL::setSubImage(const LLImageRaw* imageraw, S32 x_pos, S32 y_pos, S32 width, S32 height, BOOL force_fast_update)
{
	return setSubImage(imageraw->getData(), imageraw->getWidth(), imageraw->getHeight(), x_pos, y_pos, width, height, force_fast_update);
}

// Copy sub image from frame buffer
BOOL LLImageGL::setSubImageFromFrameBuffer(S32 fb_x, S32 fb_y, S32 x_pos, S32 y_pos, S32 width, S32 height)
{
	if (gGL.getTexUnit(0)->bind(this, false, true))
	{
		//checkTexSize() ;
		glCopyTexSubImage2D(GL_TEXTURE_2D, 0, fb_x, fb_y, x_pos, y_pos, width, height);
		mGLTextureCreated = true;
		stop_glerror();
		return TRUE;
	}
	else
	{
		return FALSE;
	}
}

// static
void LLImageGL::generateTextures(S32 numTextures, U32 *textures)
{
	glGenTextures(numTextures, (GLuint*)textures);
}

// static
void LLImageGL::deleteTextures(S32 numTextures, U32 *textures)
{
	glDeleteTextures(numTextures, (GLuint*)textures);
}

// static
void LLImageGL::setManualImage(U32 target, S32 miplevel, S32 intformat, S32 width, S32 height, U32 pixformat, U32 pixtype, const void *pixels)
{
	glTexImage2D(target, miplevel, intformat, width, height, 0, pixformat, pixtype, pixels);
}

//create an empty GL texture: just create a texture name
//the texture is assiciate with some image by calling glTexImage outside LLImageGL
BOOL LLImageGL::createGLTexture()
{
	if (gGLManager.mIsDisabled)
	{
		llwarns << "Trying to create a texture while GL is disabled!" << llendl;
		return FALSE;
	}
	
	mGLTextureCreated = false ; //do not save this texture when gl is destroyed.

	llassert(gGLManager.mInited);
	stop_glerror();

	if(mTexName)
	{
		glDeleteTextures(1, (reinterpret_cast<GLuint*>(&mTexName))) ;
	}
	
	glGenTextures(1, (GLuint*)&mTexName);
	stop_glerror();
	if (!mTexName)
	{
		llerrs << "LLImageGL::createGLTexture failed to make an empty texture" << llendl;
	}

	return TRUE ;
}

BOOL LLImageGL::createGLTexture(S32 discard_level, const LLImageRaw* imageraw, S32 usename/*=0*/, BOOL to_create, S32 category)
{
	if (gGLManager.mIsDisabled)
	{
		llwarns << "Trying to create a texture while GL is disabled!" << llendl;
		return FALSE;
	}

	mGLTextureCreated = false ;
	llassert(gGLManager.mInited);
	stop_glerror();

	if (discard_level < 0)
	{
		llassert(mCurrentDiscardLevel >= 0);
		discard_level = mCurrentDiscardLevel;
	}
	discard_level = llclamp(discard_level, 0, (S32)mMaxDiscardLevel);

	// Actual image width/height = raw image width/height * 2^discard_level
	S32 raw_w = imageraw->getWidth() ;
	S32 raw_h = imageraw->getHeight() ;
	S32 w = raw_w << discard_level;
	S32 h = raw_h << discard_level;

	// setSize may call destroyGLTexture if the size does not match
	setSize(w, h, imageraw->getComponents());

	if( !mHasExplicitFormat )
	{
		switch (mComponents)
		{
		  case 1:
			// Use luminance alpha (for fonts)
			mFormatInternal = GL_LUMINANCE8;
			mFormatPrimary = GL_LUMINANCE;
			mFormatType = GL_UNSIGNED_BYTE;
			break;
		  case 2:
			// Use luminance alpha (for fonts)
			mFormatInternal = GL_LUMINANCE8_ALPHA8;
			mFormatPrimary = GL_LUMINANCE_ALPHA;
			mFormatType = GL_UNSIGNED_BYTE;
			break;
		  case 3:
			mFormatInternal = GL_RGB8;
			mFormatPrimary = GL_RGB;
			mFormatType = GL_UNSIGNED_BYTE;
			break;
		  case 4:
			mFormatInternal = GL_RGBA8;
			mFormatPrimary = GL_RGBA;
			mFormatType = GL_UNSIGNED_BYTE;
			break;
		  default:
			LL_DEBUGS("Openjpeg") << "Bad number of components for texture: " << (U32)getComponents() << LL_ENDL;
			to_create = false;
			break;
		}
	}

	if(!to_create) //not create a gl texture
	{
		destroyGLTexture();
		mCurrentDiscardLevel = discard_level;	
		mLastBindTime = sLastFrameTime;
		return TRUE ;
	}

	mCategory = category ;
 	const U8* rawdata = imageraw->getData();
	return createGLTexture(discard_level, rawdata, FALSE, usename);
}

BOOL LLImageGL::createGLTexture(S32 discard_level, const U8* data_in, BOOL data_hasmips, S32 usename)
{
	llassert(data_in);

	if (discard_level < 0)
	{
		llassert(mCurrentDiscardLevel >= 0);
		discard_level = mCurrentDiscardLevel;
	}
	discard_level = llclamp(discard_level, 0, (S32)mMaxDiscardLevel);

	if (mTexName != 0 && discard_level == mCurrentDiscardLevel)
	{
		// This will only be true if the size has not changed
		setImage(data_in, data_hasmips);
		return TRUE;
	}
	
	U32 old_name = mTexName;
// 	S32 old_discard = mCurrentDiscardLevel;
	
	if (usename != 0)
	{
		mTexName = usename;
	}
	else
	{
		LLImageGL::generateTextures(1, &mTexName);
		stop_glerror();
		{
// 			LLFastTimer t1(LLFastTimer::FTM_TEMP6);
			llverify(gGL.getTexUnit(0)->bind(this));
			glTexParameteri(LLTexUnit::getInternalType(mBindTarget), GL_TEXTURE_BASE_LEVEL, 0);
			glTexParameteri(LLTexUnit::getInternalType(mBindTarget), GL_TEXTURE_MAX_LEVEL,  mMaxDiscardLevel-discard_level);
		}
	}
	if (!mTexName)
	{
		llerrs << "LLImageGL::createGLTexture failed to make texture" << llendl;
	}

	if (mUseMipMaps)
	{
		mAutoGenMips = gGLManager.mHasMipMapGeneration;
#if LL_DARWIN
		// On the Mac GF2 and GF4MX drivers, auto mipmap generation doesn't work right with alpha-only textures.
		if(gGLManager.mIsGF2or4MX && (mFormatInternal == GL_ALPHA8) && (mFormatPrimary == GL_ALPHA))
		{
			mAutoGenMips = FALSE;
		}
#endif
	}

	mCurrentDiscardLevel = discard_level;	

	setImage(data_in, data_hasmips);

	// Set texture options to our defaults.
	gGL.getTexUnit(0)->setHasMipMaps(mHasMipMaps);
	gGL.getTexUnit(0)->setTextureAddressMode(mAddressMode);
	gGL.getTexUnit(0)->setTextureFilteringOption(mFilterOption);

	// things will break if we don't unbind after creation
	gGL.getTexUnit(0)->unbind(mBindTarget);
	stop_glerror();

	if (old_name != 0)
	{
		sGlobalTextureMemoryInBytes -= mTextureMemory;

		if(gAuditTexture)
		{
			decTextureCounter() ;
		}

		LLImageGL::deleteTextures(1, &old_name);

		stop_glerror();
	}

	mTextureMemory = getMipBytes(discard_level);
	sGlobalTextureMemoryInBytes += mTextureMemory;
	setActive() ;

	if(gAuditTexture)
	{
		incTextureCounter() ;
	}
	// mark this as bound at this point, so we don't throw it out immediately
	mLastBindTime = sLastFrameTime;
	return TRUE;
}
#if 0
BOOL LLImageGL::setDiscardLevel(S32 discard_level)
{
	llassert(discard_level >= 0);
	llassert(mCurrentDiscardLevel >= 0);

	discard_level = llclamp(discard_level, 0, (S32)mMaxDiscardLevel);	

	if (mDontDiscard)
	{
		// don't discard!
		return FALSE;
	}
	else if (discard_level == mCurrentDiscardLevel)
	{
		// nothing to do
		return FALSE;
	}
	else if (discard_level < mCurrentDiscardLevel)
	{
		// larger image
		dump();
		llerrs << "LLImageGL::setDiscardLevel() called with larger discard level; use createGLTexture()" << llendl;
		return FALSE;
	}
	else if (mUseMipMaps)
	{
		LLPointer<LLImageRaw> imageraw = new LLImageRaw;
		while(discard_level > mCurrentDiscardLevel)
		{
			if (readBackRaw(discard_level, imageraw, false))
			{
				break;
			}
			discard_level--;
		}
		if (discard_level == mCurrentDiscardLevel)
		{
			// unable to increase the discard level
			return FALSE;
		}
		return createGLTexture(discard_level, imageraw);
	}
	else
	{
#if !LL_LINUX && !LL_SOLARIS
		 // *FIX: This should not be skipped for the linux client.
		llerrs << "LLImageGL::setDiscardLevel() called on image without mipmaps" << llendl;
#endif
		return FALSE;
	}
}
#endif

BOOL LLImageGL::readBackRaw(S32 discard_level, LLImageRaw* imageraw, bool compressed_ok)
{
	// VWR-13505 : Merov : Allow gl texture read back so save texture works again (temporary)
	//llassert_always(sAllowReadBackRaw) ;
	//llerrs << "should not call this function!" << llendl ;
	
	if (discard_level < 0)
	{
		discard_level = mCurrentDiscardLevel;
	}
	
	if (mTexName == 0 || discard_level < mCurrentDiscardLevel || discard_level > mMaxDiscardLevel )
	{
		return FALSE;
	}

	S32 gl_discard = discard_level - mCurrentDiscardLevel;

	//explicitly unbind texture 
	gGL.getTexUnit(0)->unbind(mBindTarget);
	llverify(gGL.getTexUnit(0)->bindManual(mBindTarget, mTexName));	

	//debug code, leave it there commented.
	//checkTexSize() ;

	LLGLint glwidth = 0;
	glGetTexLevelParameteriv(mTarget, gl_discard, GL_TEXTURE_WIDTH, (GLint*)&glwidth);
	if (glwidth == 0)
	{
		// No mip data smaller than current discard level
		return FALSE;
	}
	
	S32 width = getWidth(discard_level);
	S32 height = getHeight(discard_level);
	S32 ncomponents = getComponents();
	if (ncomponents == 0)
	{
		return FALSE;
	}
	if(width < glwidth)
	{
		llwarns << "texture size is smaller than it should be." << llendl ;
		llwarns << "width: " << width << " glwidth: " << glwidth << " mWidth: " << mWidth << 
			" mCurrentDiscardLevel: " << (S32)mCurrentDiscardLevel << " discard_level: " << (S32)discard_level << llendl ;
		return FALSE ;
	}

	if (width <= 0 || width > 2048 || height <= 0 || height > 2048 || ncomponents < 1 || ncomponents > 4)
	{
		llerrs << llformat("LLImageGL::readBackRaw: bogus params: %d x %d x %d",width,height,ncomponents) << llendl;
	}
	
	LLGLint is_compressed = 0;
	if (compressed_ok)
	{
		glGetTexLevelParameteriv(mTarget, is_compressed, GL_TEXTURE_COMPRESSED, (GLint*)&is_compressed);
	}
	
	//-----------------------------------------------------------------------------------------------
	GLenum error ;
	while((error = glGetError()) != GL_NO_ERROR)
	{
		llwarns << "GL Error happens before reading back texture. Error code: " << error << llendl ;
	}
	//-----------------------------------------------------------------------------------------------

	if (is_compressed)
	{
		LLGLint glbytes;
		glGetTexLevelParameteriv(mTarget, gl_discard, GL_TEXTURE_COMPRESSED_IMAGE_SIZE, (GLint*)&glbytes);
		if(!imageraw->allocateDataSize(width, height, ncomponents, glbytes))
		{
			llwarns << "Memory allocation failed for reading back texture. Size is: " << glbytes << llendl ;
			llwarns << "width: " << width << "height: " << height << "components: " << ncomponents << llendl ;
			return FALSE ;
		}

		glGetCompressedTexImageARB(mTarget, gl_discard, (GLvoid*)(imageraw->getData()));		
		//stop_glerror();
	}
	else
	{
		if(!imageraw->allocateDataSize(width, height, ncomponents))
		{
			llwarns << "Memory allocation failed for reading back texture." << llendl ;
			llwarns << "width: " << width << "height: " << height << "components: " << ncomponents << llendl ;
			return FALSE ;
		}
		
		glGetTexImage(GL_TEXTURE_2D, gl_discard, mFormatPrimary, mFormatType, (GLvoid*)(imageraw->getData()));		
		//stop_glerror();
	}
		
	//-----------------------------------------------------------------------------------------------
	if((error = glGetError()) != GL_NO_ERROR)
	{
		llwarns << "GL Error happens after reading back texture. Error code: " << error << llendl ;
		imageraw->deleteData() ;

		while((error = glGetError()) != GL_NO_ERROR)
		{
			llwarns << "GL Error happens after reading back texture. Error code: " << error << llendl ;
		}

		return FALSE ;
	}
	//-----------------------------------------------------------------------------------------------

	return TRUE ;
}

void LLImageGL::destroyGLTexture()
{
	if (mTexName != 0)
	{
		stop_glerror();

		for (int i = 0; i < gGLManager.mNumTextureUnits; i++)
		{
			if (sCurrentBoundTextures[i] == mTexName)
			{
				gGL.getTexUnit(i)->unbind(LLTexUnit::TT_TEXTURE);
				stop_glerror();
			}
		}
		
		if(mTextureMemory)
		{
			if(gAuditTexture)
			{
				decTextureCounter() ;
			}
			sGlobalTextureMemoryInBytes -= mTextureMemory;
			mTextureMemory = 0;
		}
		
		LLImageGL::deleteTextures(1, &mTexName);
		mTextureState = DELETED ;
		mTexName = 0;
		mCurrentDiscardLevel = -1 ; //invalidate mCurrentDiscardLevel.
		mGLTextureCreated = FALSE ;
		stop_glerror();
	}
}

//----------------------------------------------------------------------------

void LLImageGL::setAddressMode(LLTexUnit::eTextureAddressMode mode)
{
	if (mAddressMode != mode)
	{
		mTexOptionsDirty = true;
		mAddressMode = mode;
	}

	if (gGL.getTexUnit(gGL.getCurrentTexUnitIndex())->getCurrTexture() == mTexName)
	{
		gGL.getTexUnit(gGL.getCurrentTexUnitIndex())->setTextureAddressMode(mode);
		mTexOptionsDirty = false;
	}
}

void LLImageGL::setFilteringOption(LLTexUnit::eTextureFilterOptions option)
{
	if (mFilterOption != option)
	{
		mTexOptionsDirty = true;
		mFilterOption = option;
	}

	if (gGL.getTexUnit(gGL.getCurrentTexUnitIndex())->getCurrTexture() == mTexName)
	{
		gGL.getTexUnit(gGL.getCurrentTexUnitIndex())->setTextureFilteringOption(option);
		mTexOptionsDirty = false;
	}
	stop_glerror();
}

BOOL LLImageGL::getIsResident(BOOL test_now)
{
	if (test_now)
	{
		if (mTexName != 0)
		{
			glAreTexturesResident(1, (GLuint*)&mTexName, &mIsResident);
		}
		else
		{
			mIsResident = FALSE;
		}
	}

	return mIsResident;
}

S32 LLImageGL::getHeight(S32 discard_level) const
{
	if (discard_level < 0)
	{
		discard_level = mCurrentDiscardLevel;
	}
	S32 height = mHeight >> discard_level;
	if (height < 1) height = 1;
	return height;
}

S32 LLImageGL::getWidth(S32 discard_level) const
{
	if (discard_level < 0)
	{
		discard_level = mCurrentDiscardLevel;
	}
	S32 width = mWidth >> discard_level;
	if (width < 1) width = 1;
	return width;
}

S32 LLImageGL::getBytes(S32 discard_level) const
{
	if (discard_level < 0)
	{
		discard_level = mCurrentDiscardLevel;
	}
	S32 w = mWidth>>discard_level;
	S32 h = mHeight>>discard_level;
	if (w == 0) w = 1;
	if (h == 0) h = 1;
	return dataFormatBytes(mFormatPrimary, w, h);
}

S32 LLImageGL::getMipBytes(S32 discard_level) const
{
	if (discard_level < 0)
	{
		discard_level = mCurrentDiscardLevel;
	}
	S32 w = mWidth>>discard_level;
	S32 h = mHeight>>discard_level;
	S32 res = dataFormatBytes(mFormatPrimary, w, h);
	if (mUseMipMaps)
	{
		while (w > 1 && h > 1)
		{
			w >>= 1; if (w == 0) w = 1;
			h >>= 1; if (h == 0) h = 1;
			res += dataFormatBytes(mFormatPrimary, w, h);
		}
	}
	return res;
}

BOOL LLImageGL::isJustBound() const
{
	return (BOOL)(sLastFrameTime - mLastBindTime < 0.5f);
}

BOOL LLImageGL::getBoundRecently() const
{
	return (BOOL)(sLastFrameTime - mLastBindTime < MIN_TEXTURE_LIFETIME);
}

void LLImageGL::setTarget(const LLGLenum target, const LLTexUnit::eTextureType bind_target)
{
	mTarget = target;
	mBindTarget = bind_target;
}

void LLImageGL::analyzeAlpha(const void* data_in, S32 w, S32 h)
{
	if (mFormatType != GL_UNSIGNED_BYTE)
	{
		llwarns << "Cannot analyze alpha for image with format type " << std::hex << mFormatType << std::dec << llendl;
	}

	U32 stride = 0;
	switch (mFormatPrimary)
	{
	case GL_LUMINANCE:
	case GL_ALPHA:
		stride = 1;
		break;
	case GL_LUMINANCE_ALPHA:
		stride = 2;
		break;
	case GL_RGB:
		//no alpha
		mIsMask = FALSE;
		return;
	case GL_RGBA:
		stride = 4;
		break;
	case GL_BGRA_EXT:
		stride = 4;
		break;
	default:
		llwarns << "Cannot analyze alpha of image with primary format " << std::hex << mFormatPrimary << std::dec << llendl;
		return;
	}

	U32 length = w * h;
	const GLubyte* current = ((const GLubyte*) data_in)+stride-1;
	
	S32 sample[16];
	memset(sample, 0, sizeof(S32)*16);

	for (U32 i = 0; i < length; i++)
	{
		++sample[*current/16];
		current += stride;
	}

	U32 total = 0;
	for (U32 i = 4; i < 11; i++)
	{
		total += sample[i];
	}

	if (total > length/16)
	{
		mIsMask = FALSE;
	}
	else
	{
		mIsMask = TRUE;
	}
}

BOOL LLImageGL::isDeleted()  
{ 
	return mTextureState == DELETED ; 
}

BOOL LLImageGL::isInactive()  
{ 
	return mTextureState == INACTIVE ; 
}

BOOL LLImageGL::isDeletionCandidate()  
{ 
	return mTextureState == DELETION_CANDIDATE ; 
}

void LLImageGL::setDeletionCandidate()  
{ 
	if(mTexName && (mTextureState == INACTIVE))
	{
		mTextureState = DELETION_CANDIDATE ;		
	}
}

void LLImageGL::forceActive()
{
	mTextureState = ACTIVE ; 
}

void LLImageGL::setActive() 
{ 
	if(mTextureState != NO_DELETE)
	{
		mTextureState = ACTIVE ; 
	}
}

//set the texture inactive
void LLImageGL::setInactive()
{
	if(mTexName && (mTextureState == ACTIVE) && !getBoundRecently())
	{
		mTextureState = INACTIVE ; 
	}
}

//set the texture to stay in memory
void LLImageGL::setNoDelete() 
{ 
	mTextureState = NO_DELETE ;
}

//----------------------------------------------------------------------------
void LLImageGL::updatePickMask(S32 width, S32 height, const U8* data_in)
{
	delete [] mPickMask; //Always happens regardless.
	mPickMask = NULL;
	mPickMaskSize = 0;
	
	if (!(mFormatType != GL_UNSIGNED_BYTE ||
		mFormatPrimary != GL_RGBA)) //can only generate a pick mask for this sort of texture
	{
		U32 pick_width = width/2;
		U32 pick_height = height/2;

		mPickMaskSize = llmax(pick_width, (U32) 1) * llmax(pick_height, (U32) 1);

		mPickMaskSize = mPickMaskSize/8 + 1;

		mPickMask = new U8[mPickMaskSize];

		memset(mPickMask, 0, sizeof(U8) * mPickMaskSize);

		U32 pick_bit = 0;
<<<<<<< HEAD
	
=======
>>>>>>> f3578422
		for (S32 y = 0; y < height; y += 2)
		{
			for (S32 x = 0; x < width; x += 2)
			{
				U8 alpha = data_in[(y*width+x)*4+3];

				if (alpha > 32)
				{
					U32 pick_idx = pick_bit/8;
					U32 pick_offset = pick_bit%8;
					if (pick_idx >= mPickMaskSize)
					{
						llerrs << "WTF?" << llendl;
					}

					mPickMask[pick_idx] |= 1 << pick_offset;
				}
			
				++pick_bit;
			}
		}
	}
}

BOOL LLImageGL::getMask(const LLVector2 &tc)
{
	BOOL res = TRUE;

	if (mPickMask)
	{
		S32 width = getWidth()/2;
		S32 height = getHeight()/2;

		F32 u = tc.mV[0] - floorf(tc.mV[0]);
		F32 v = tc.mV[1] - floorf(tc.mV[1]);

		if (u < 0.f || u > 1.f ||
		    v < 0.f || v > 1.f)
		{
			llerrs << "WTF?" << llendl;
		}
		
		S32 x = (S32)(u * width);
		S32 y = (S32)(v * height);

		S32 idx = y*width+x;
		S32 offset = idx%8;

		if (idx / 8 < (S32)mPickMaskSize)
		{
			res = mPickMask[idx/8] & (1 << offset) ? TRUE : FALSE;
		}
		else
		{
			llwarns << "Index out of range for mPickMask !" << llendl;
			return FALSE;
		}
	}
	
	return res;
}

void LLImageGL::setCategory(S32 category) 
{
	if(!gAuditTexture)
	{
		return ;
	}
	if(mCategory != category)
	{		
		if(mCategory > -1)
		{
			sTextureMemByCategory[mCategory] -= mTextureMemory ;
		}
		sTextureMemByCategory[category] += mTextureMemory ;
		
		mCategory = category;
	}
}

//for debug use 
//val is a "power of two" number
S32 LLImageGL::getTextureCounterIndex(U32 val) 
{
	//index range is [0, MAX_TEXTURE_LOG_SIZE].
	if(val < 2)
	{
		return 0 ;
	}
	else if(val >= (1 << MAX_TEXTURE_LOG_SIZE))
	{
		return MAX_TEXTURE_LOG_SIZE ;
	}
	else
	{
		S32 ret = 0 ;
		while(val >>= 1)
		{
			++ret;
		}
		return ret ;
	}
}
void LLImageGL::incTextureCounterStatic(U32 val, S32 ncomponents, S32 category) 
{
	sTextureLoadedCounter[getTextureCounterIndex(val)]++ ;
	sTextureMemByCategory[category] += (S32)val * ncomponents ;
}
void LLImageGL::decTextureCounterStatic(U32 val, S32 ncomponents, S32 category) 
{
	sTextureLoadedCounter[getTextureCounterIndex(val)]-- ;
	sTextureMemByCategory[category] += (S32)val * ncomponents ;
}
void LLImageGL::incTextureCounter() 
{
	sTextureLoadedCounter[getTextureCounterIndex(mTextureMemory / mComponents)]++ ;
	sTextureMemByCategory[mCategory] += mTextureMemory ;
}
void LLImageGL::decTextureCounter() 
{
	sTextureLoadedCounter[getTextureCounterIndex(mTextureMemory / mComponents)]-- ;
	sTextureMemByCategory[mCategory] -= mTextureMemory ;
}
void LLImageGL::setCurTexSizebar(S32 index, BOOL set_pick_size)
{
	sCurTexSizeBar = index ;

	if(set_pick_size)
	{
		sCurTexPickSize = (1 << index) ;
	}
	else
	{
		sCurTexPickSize = -1 ;
	}
}
void LLImageGL::resetCurTexSizebar()
{
	sCurTexSizeBar = -1 ;
	sCurTexPickSize = -1 ;
}
//----------------------------------------------------------------------------

//----------------------------------------------------------------------------


// Manual Mip Generation
/*
		S32 width = getWidth(discard_level);
		S32 height = getHeight(discard_level);
		S32 w = width, h = height;
		S32 nummips = 1;
		while (w > 4 && h > 4)
		{
			w >>= 1; h >>= 1;
			nummips++;
		}
		stop_glerror();
		w = width, h = height;
		const U8* prev_mip_data = 0;
		const U8* cur_mip_data = 0;
		for (int m=0; m<nummips; m++)
		{
			if (m==0)
			{
				cur_mip_data = rawdata;
			}
			else
			{
				S32 bytes = w * h * mComponents;
				U8* new_data = new U8[bytes];
				LLImageBase::generateMip(prev_mip_data, new_data, w, h, mComponents);
				cur_mip_data = new_data;
			}
			llassert(w > 0 && h > 0 && cur_mip_data);
			U8 test = cur_mip_data[w*h*mComponents-1];
			{
				LLImageGL::setManualImage(mTarget, m, mFormatInternal, w, h, mFormatPrimary, mFormatType, cur_mip_data);
				stop_glerror();
			}
			if (prev_mip_data && prev_mip_data != rawdata)
			{
				delete prev_mip_data;
			}
			prev_mip_data = cur_mip_data;
			w >>= 1;
			h >>= 1;
		}
		if (prev_mip_data && prev_mip_data != rawdata)
		{
			delete prev_mip_data;
		}
		glTexParameteri(GL_TEXTURE_2D, GL_TEXTURE_BASE_LEVEL, 0);
		glTexParameteri(GL_TEXTURE_2D, GL_TEXTURE_MAX_LEVEL,  nummips);
*/  <|MERGE_RESOLUTION|>--- conflicted
+++ resolved
@@ -1564,6 +1564,7 @@
 void LLImageGL::updatePickMask(S32 width, S32 height, const U8* data_in)
 {
 	delete [] mPickMask; //Always happens regardless.
+
 	mPickMask = NULL;
 	mPickMaskSize = 0;
 	
@@ -1582,10 +1583,6 @@
 		memset(mPickMask, 0, sizeof(U8) * mPickMaskSize);
 
 		U32 pick_bit = 0;
-<<<<<<< HEAD
-	
-=======
->>>>>>> f3578422
 		for (S32 y = 0; y < height; y += 2)
 		{
 			for (S32 x = 0; x < width; x += 2)
