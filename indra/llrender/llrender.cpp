/** 
 * @file llrender.cpp
 * @brief LLRender implementation
 *
 * $LicenseInfo:firstyear=2001&license=viewergpl$
 * 
 * Copyright (c) 2001-2009, Linden Research, Inc.
 * 
 * Second Life Viewer Source Code
 * The source code in this file ("Source Code") is provided by Linden Lab
 * to you under the terms of the GNU General Public License, version 2.0
 * ("GPL"), unless you have obtained a separate licensing agreement
 * ("Other License"), formally executed by you and Linden Lab.  Terms of
 * the GPL can be found in doc/GPL-license.txt in this distribution, or
 * online at http://secondlifegrid.net/programs/open_source/licensing/gplv2
 * 
 * There are special exceptions to the terms and conditions of the GPL as
 * it is applied to this Source Code. View the full text of the exception
 * in the file doc/FLOSS-exception.txt in this software distribution, or
 * online at
 * http://secondlifegrid.net/programs/open_source/licensing/flossexception
 * 
 * By copying, modifying or distributing this software, you acknowledge
 * that you have read and understood your obligations described above,
 * and agree to abide by those obligations.
 * 
 * ALL LINDEN LAB SOURCE CODE IS PROVIDED "AS IS." LINDEN LAB MAKES NO
 * WARRANTIES, EXPRESS, IMPLIED OR OTHERWISE, REGARDING ITS ACCURACY,
 * COMPLETENESS OR PERFORMANCE.
 * $/LicenseInfo$
 */

#include "linden_common.h"

#include "llrender.h"

#include "llvertexbuffer.h"
#include "llcubemap.h"
#include "llimagegl.h"
#include "llrendertarget.h"

LLRender gGL;

// Handy copies of last good GL matrices
F64	gGLModelView[16];
F64	gGLLastModelView[16];
F64 gGLProjection[16];
S32	gGLViewport[4];

static const U32 LL_NUM_TEXTURE_LAYERS = 8; 

static GLenum sGLTextureType[] =
{
	GL_TEXTURE_2D,
	GL_TEXTURE_RECTANGLE_ARB,
	GL_TEXTURE_CUBE_MAP_ARB
};

static GLint sGLAddressMode[] =
{	
	GL_REPEAT,
	GL_MIRRORED_REPEAT,
	GL_CLAMP_TO_EDGE
};

static GLenum sGLCompareFunc[] =
{
	GL_NEVER,
	GL_ALWAYS,
	GL_LESS,
	GL_LEQUAL,
	GL_EQUAL,
	GL_NOTEQUAL,
	GL_GEQUAL,
	GL_GREATER
};

const U32 immediate_mask = LLVertexBuffer::MAP_VERTEX | LLVertexBuffer::MAP_COLOR | LLVertexBuffer::MAP_TEXCOORD0;

static GLenum sGLBlendFactor[] =
{
	GL_ONE,
	GL_ZERO,
	GL_DST_COLOR,
	GL_SRC_COLOR,
	GL_ONE_MINUS_DST_COLOR,
	GL_ONE_MINUS_SRC_COLOR,
	GL_DST_ALPHA,
	GL_SRC_ALPHA,
	GL_ONE_MINUS_DST_ALPHA,
	GL_ONE_MINUS_SRC_ALPHA
};

LLTexUnit::LLTexUnit(S32 index)
: mCurrTexType(TT_NONE), mCurrBlendType(TB_MULT), 
mCurrColorOp(TBO_MULT), mCurrAlphaOp(TBO_MULT),
mCurrColorSrc1(TBS_TEX_COLOR), mCurrColorSrc2(TBS_PREV_COLOR),
mCurrAlphaSrc1(TBS_TEX_ALPHA), mCurrAlphaSrc2(TBS_PREV_ALPHA),
mCurrColorScale(1), mCurrAlphaScale(1), mCurrTexture(0),
mHasMipMaps(false)
{
	llassert_always(index < LL_NUM_TEXTURE_LAYERS);
	mIndex = index;
}

//static
U32 LLTexUnit::getInternalType(eTextureType type)
{
	return sGLTextureType[type];
}

void LLTexUnit::refreshState(void)
{
	// We set dirty to true so that the tex unit knows to ignore caching
	// and we reset the cached tex unit state

	glActiveTextureARB(GL_TEXTURE0_ARB + mIndex);
	if (mCurrTexType != TT_NONE)
	{
		glEnable(sGLTextureType[mCurrTexType]);
		glBindTexture(sGLTextureType[mCurrTexType], mCurrTexture);
	}
	else
	{
		glDisable(GL_TEXTURE_2D);
		glBindTexture(GL_TEXTURE_2D, 0);	
	}

	if (mCurrBlendType != TB_COMBINE)
	{
		setTextureBlendType(mCurrBlendType);
	}
	else
	{
		setTextureCombiner(mCurrColorOp, mCurrColorSrc1, mCurrColorSrc2, false);
		setTextureCombiner(mCurrAlphaOp, mCurrAlphaSrc1, mCurrAlphaSrc2, true);
	}
}

void LLTexUnit::activate(void)
{
	if (mIndex < 0) return;

	if (gGL.mCurrTextureUnitIndex != mIndex || gGL.mDirty)
	{
		glActiveTextureARB(GL_TEXTURE0_ARB + mIndex);
		gGL.mCurrTextureUnitIndex = mIndex;
	}
}

void LLTexUnit::enable(eTextureType type)
{
	if (mIndex < 0) return;

	if ( (mCurrTexType != type || gGL.mDirty) && (type != TT_NONE) )
	{
		activate();
		if (mCurrTexType != TT_NONE && !gGL.mDirty)
		{
			disable(); // Force a disable of a previous texture type if it's enabled.
		}
		mCurrTexType = type;
		glEnable(sGLTextureType[type]);
	}
}

void LLTexUnit::disable(void)
{
	if (mIndex < 0) return;

	if (mCurrTexType != TT_NONE)
	{
		activate();
		unbind(mCurrTexType);
		glDisable(sGLTextureType[mCurrTexType]);
		mCurrTexType = TT_NONE;
	}
}

bool LLTexUnit::bind(LLImageGL* texture, bool for_rendering, bool forceBind)
{
	stop_glerror();
	if (mIndex < 0) return false;

	gGL.flush();

	if (texture == NULL)
	{
		llwarns << "NULL LLTexUnit::bind texture" << llendl;
		return false;
	}
	
	if (!texture->getTexName()) //if texture does not exist
	{
		if (texture->isDeleted())
		{
			// This will re-generate the texture immediately.
			texture->forceImmediateUpdate() ;
		}

		texture->forceUpdateBindStats() ;
		return texture->bindDefaultImage(mIndex);
	}

	if(gAuditTexture && for_rendering && LLImageGL::sCurTexPickSize > 0)
	{
		if(texture->getWidth() * texture->getHeight() == LLImageGL::sCurTexPickSize)
		{
			texture->updateBindStats();
			return bind(LLImageGL::sDefaultTexturep.get());
		}
	}

	if ((mCurrTexture != texture->getTexName()) || forceBind)
	{
		activate();
		enable(texture->getTarget());
		mCurrTexture = texture->getTexName();
		glBindTexture(sGLTextureType[texture->getTarget()], mCurrTexture);
		texture->updateBindStats();
		texture->setActive() ;
		mHasMipMaps = texture->mHasMipMaps;
		if (texture->mTexOptionsDirty)
		{
			texture->mTexOptionsDirty = false;
			setTextureAddressMode(texture->mAddressMode);
			setTextureFilteringOption(texture->mFilterOption);
		}
	}

	return true;
}

bool LLTexUnit::bind(LLCubeMap* cubeMap)
{
	if (mIndex < 0) return false;

	gGL.flush();

	if (cubeMap == NULL)
	{
		llwarns << "NULL LLTexUnit::bind cubemap" << llendl;
		return false;
	}

	if (mCurrTexture != cubeMap->mImages[0]->getTexName())
	{
		if (gGLManager.mHasCubeMap && LLCubeMap::sUseCubeMaps)
		{
			activate();
			enable(LLTexUnit::TT_CUBE_MAP);
			mCurrTexture = cubeMap->mImages[0]->getTexName();
			glBindTexture(GL_TEXTURE_CUBE_MAP_ARB, mCurrTexture);
			mHasMipMaps = cubeMap->mImages[0]->mHasMipMaps;
			cubeMap->mImages[0]->updateBindStats();
			if (cubeMap->mImages[0]->mTexOptionsDirty)
			{
				cubeMap->mImages[0]->mTexOptionsDirty = false;
				setTextureAddressMode(cubeMap->mImages[0]->mAddressMode);
				setTextureFilteringOption(cubeMap->mImages[0]->mFilterOption);
			}
			return true;
		}
		else
		{
			llwarns << "Using cube map without extension!" << llendl;
			return false;
		}
	}
	return true;
}

// LLRenderTarget is unavailible on the mapserver since it uses FBOs.
#if !LL_MESA_HEADLESS
bool LLTexUnit::bind(LLRenderTarget* renderTarget, bool bindDepth)
{
	if (mIndex < 0) return false;

	gGL.flush();

	if (bindDepth)
	{
		bindManual(renderTarget->getUsage(), renderTarget->getDepth());
	}
	else
	{
		bindManual(renderTarget->getUsage(), renderTarget->getTexture());
	}

	return true;
}
#endif // LL_MESA_HEADLESS

bool LLTexUnit::bindManual(eTextureType type, U32 texture, bool hasMips)
{
	if (mIndex < 0) return false;

	if(mCurrTexture != texture)
	{
		gGL.flush();
<<<<<<< HEAD
		
=======

>>>>>>> 21d09270
		activate();
		enable(type);
		mCurrTexture = texture;
		glBindTexture(sGLTextureType[type], texture);
		mHasMipMaps = hasMips;
	}
	return true;
}

void LLTexUnit::unbind(eTextureType type)
{
	stop_glerror();

	if (mIndex < 0) return;

	// Disabled caching of binding state.
	if (mCurrTexType == type)
	{
		gGL.flush();

		activate();
		mCurrTexture = 0;
		glBindTexture(sGLTextureType[type], 0);
	}
}

void LLTexUnit::setTextureAddressMode(eTextureAddressMode mode)
{
	if (mIndex < 0 || mCurrTexture == 0) return;

	activate();

	glTexParameteri (sGLTextureType[mCurrTexType], GL_TEXTURE_WRAP_S, sGLAddressMode[mode]);
	glTexParameteri (sGLTextureType[mCurrTexType], GL_TEXTURE_WRAP_T, sGLAddressMode[mode]);
	if (mCurrTexType == TT_CUBE_MAP)
	{
		glTexParameteri (GL_TEXTURE_CUBE_MAP_ARB, GL_TEXTURE_WRAP_R, sGLAddressMode[mode]);
	}
}

void LLTexUnit::setTextureFilteringOption(LLTexUnit::eTextureFilterOptions option)
{
	if (mIndex < 0 || mCurrTexture == 0) return;

	if (option == TFO_POINT)
	{
		glTexParameteri(sGLTextureType[mCurrTexType], GL_TEXTURE_MAG_FILTER, GL_NEAREST);
	}
	else
	{
		glTexParameteri(sGLTextureType[mCurrTexType], GL_TEXTURE_MAG_FILTER, GL_LINEAR);
	}

	if (option >= TFO_TRILINEAR && mHasMipMaps)
	{
		glTexParameteri(sGLTextureType[mCurrTexType], GL_TEXTURE_MIN_FILTER, GL_LINEAR_MIPMAP_LINEAR);
	} 
	else if (option >= TFO_BILINEAR)
	{
		glTexParameteri(sGLTextureType[mCurrTexType], GL_TEXTURE_MIN_FILTER, GL_LINEAR);
	}
	else
	{
		glTexParameteri(sGLTextureType[mCurrTexType], GL_TEXTURE_MIN_FILTER, GL_NEAREST);
	}

	if (gGLManager.mHasAnisotropic)
	{
		if (LLImageGL::sGlobalUseAnisotropic && option == TFO_ANISOTROPIC)
		{
			if (gGL.mMaxAnisotropy < 1.f)
			{
				glGetFloatv(GL_MAX_TEXTURE_MAX_ANISOTROPY_EXT, &gGL.mMaxAnisotropy);
			}
			glTexParameterf(sGLTextureType[mCurrTexType], GL_TEXTURE_MAX_ANISOTROPY_EXT, gGL.mMaxAnisotropy);
		}
		else
		{
			glTexParameterf(sGLTextureType[mCurrTexType], GL_TEXTURE_MAX_ANISOTROPY_EXT, 1.f);
		}
	}
}

void LLTexUnit::setTextureBlendType(eTextureBlendType type)
{
	if (mIndex < 0) return;

	// Do nothing if it's already correctly set.
	if (mCurrBlendType == type && !gGL.mDirty)
	{
		return;
	}

	activate();
	mCurrBlendType = type;
	S32 scale_amount = 1;
	switch (type) 
	{
		case TB_REPLACE:
			glTexEnvi(GL_TEXTURE_ENV, GL_TEXTURE_ENV_MODE, GL_REPLACE);
			break;
		case TB_ADD:
			glTexEnvi(GL_TEXTURE_ENV, GL_TEXTURE_ENV_MODE, GL_ADD);
			break;
		case TB_MULT:
			glTexEnvi(GL_TEXTURE_ENV, GL_TEXTURE_ENV_MODE, GL_MODULATE);
			break;
		case TB_MULT_X2:
			glTexEnvi(GL_TEXTURE_ENV, GL_TEXTURE_ENV_MODE, GL_MODULATE);
			scale_amount = 2;
			break;
		case TB_ALPHA_BLEND:
			glTexEnvi(GL_TEXTURE_ENV, GL_TEXTURE_ENV_MODE, GL_DECAL);
			break;
		case TB_COMBINE:
			glTexEnvi(GL_TEXTURE_ENV, GL_TEXTURE_ENV_MODE, GL_COMBINE_ARB);
			break;
		default:
			llerrs << "Unknown Texture Blend Type: " << type << llendl;
			break;
	}
	setColorScale(scale_amount);
	setAlphaScale(1);
}

GLint LLTexUnit::getTextureSource(eTextureBlendSrc src)
{
	switch(src)
	{
		// All four cases should return the same value.
		case TBS_PREV_COLOR:
		case TBS_PREV_ALPHA:
		case TBS_ONE_MINUS_PREV_COLOR:
		case TBS_ONE_MINUS_PREV_ALPHA:
			return GL_PREVIOUS_ARB;

		// All four cases should return the same value.
		case TBS_TEX_COLOR:
		case TBS_TEX_ALPHA:
		case TBS_ONE_MINUS_TEX_COLOR:
		case TBS_ONE_MINUS_TEX_ALPHA:
			return GL_TEXTURE;

		// All four cases should return the same value.
		case TBS_VERT_COLOR:
		case TBS_VERT_ALPHA:
		case TBS_ONE_MINUS_VERT_COLOR:
		case TBS_ONE_MINUS_VERT_ALPHA:
			return GL_PRIMARY_COLOR_ARB;

		// All four cases should return the same value.
		case TBS_CONST_COLOR:
		case TBS_CONST_ALPHA:
		case TBS_ONE_MINUS_CONST_COLOR:
		case TBS_ONE_MINUS_CONST_ALPHA:
			return GL_CONSTANT_ARB;

		default:
			llwarns << "Unknown eTextureBlendSrc: " << src << ".  Using Vertex Color instead." << llendl;
			return GL_PRIMARY_COLOR_ARB;
	}
}

GLint LLTexUnit::getTextureSourceType(eTextureBlendSrc src, bool isAlpha)
{
	switch(src)
	{
		// All four cases should return the same value.
		case TBS_PREV_COLOR:
		case TBS_TEX_COLOR:
		case TBS_VERT_COLOR:
		case TBS_CONST_COLOR:
			return (isAlpha) ? GL_SRC_ALPHA: GL_SRC_COLOR;

		// All four cases should return the same value.
		case TBS_PREV_ALPHA:
		case TBS_TEX_ALPHA:
		case TBS_VERT_ALPHA:
		case TBS_CONST_ALPHA:
			return GL_SRC_ALPHA;

		// All four cases should return the same value.
		case TBS_ONE_MINUS_PREV_COLOR:
		case TBS_ONE_MINUS_TEX_COLOR:
		case TBS_ONE_MINUS_VERT_COLOR:
		case TBS_ONE_MINUS_CONST_COLOR:
			return (isAlpha) ? GL_ONE_MINUS_SRC_ALPHA : GL_ONE_MINUS_SRC_COLOR;

		// All four cases should return the same value.
		case TBS_ONE_MINUS_PREV_ALPHA:
		case TBS_ONE_MINUS_TEX_ALPHA:
		case TBS_ONE_MINUS_VERT_ALPHA:
		case TBS_ONE_MINUS_CONST_ALPHA:
			return GL_ONE_MINUS_SRC_ALPHA;

		default:
			llwarns << "Unknown eTextureBlendSrc: " << src << ".  Using Source Color or Alpha instead." << llendl;
			return (isAlpha) ? GL_SRC_ALPHA: GL_SRC_COLOR;
	}
}

void LLTexUnit::setTextureCombiner(eTextureBlendOp op, eTextureBlendSrc src1, eTextureBlendSrc src2, bool isAlpha)
{
	if (mIndex < 0) return;

	activate();
	if (mCurrBlendType != TB_COMBINE || gGL.mDirty)
	{
		mCurrBlendType = TB_COMBINE;
		glTexEnvi(GL_TEXTURE_ENV, GL_TEXTURE_ENV_MODE, GL_COMBINE_ARB);
	}

	// We want an early out, because this function does a LOT of stuff.
	if ( ( (isAlpha && (mCurrAlphaOp == op) && (mCurrAlphaSrc1 == src1) && (mCurrAlphaSrc2 == src2))
			|| (!isAlpha && (mCurrColorOp == op) && (mCurrColorSrc1 == src1) && (mCurrColorSrc2 == src2)) ) && !gGL.mDirty)
	{
		return;
	}

	// Get the gl source enums according to the eTextureBlendSrc sources passed in
	GLint source1 = getTextureSource(src1);
	GLint source2 = getTextureSource(src2);
	// Get the gl operand enums according to the eTextureBlendSrc sources passed in
	GLint operand1 = getTextureSourceType(src1, isAlpha);
	GLint operand2 = getTextureSourceType(src2, isAlpha);
	// Default the scale amount to 1
	S32 scale_amount = 1;
	GLenum comb_enum, src0_enum, src1_enum, src2_enum, operand0_enum, operand1_enum, operand2_enum;
	
	if (isAlpha)
	{
		// Set enums to ALPHA ones
		comb_enum = GL_COMBINE_ALPHA_ARB;
		src0_enum = GL_SOURCE0_ALPHA_ARB;
		src1_enum = GL_SOURCE1_ALPHA_ARB;
		src2_enum = GL_SOURCE2_ALPHA_ARB;
		operand0_enum = GL_OPERAND0_ALPHA_ARB;
		operand1_enum = GL_OPERAND1_ALPHA_ARB;
		operand2_enum = GL_OPERAND2_ALPHA_ARB;

		// cache current combiner
		mCurrAlphaOp = op;
		mCurrAlphaSrc1 = src1;
		mCurrAlphaSrc2 = src2;
	}
	else 
	{
		// Set enums to RGB ones
		comb_enum = GL_COMBINE_RGB_ARB;
		src0_enum = GL_SOURCE0_RGB_ARB;
		src1_enum = GL_SOURCE1_RGB_ARB;
		src2_enum = GL_SOURCE2_RGB_ARB;
		operand0_enum = GL_OPERAND0_RGB_ARB;
		operand1_enum = GL_OPERAND1_RGB_ARB;
		operand2_enum = GL_OPERAND2_RGB_ARB;

		// cache current combiner
		mCurrColorOp = op;
		mCurrColorSrc1 = src1;
		mCurrColorSrc2 = src2;
	}

	switch(op)
	{
		case TBO_REPLACE:
			// Slightly special syntax (no second sources), just set all and return.
			glTexEnvi(GL_TEXTURE_ENV, comb_enum, GL_REPLACE);
			glTexEnvi(GL_TEXTURE_ENV, src0_enum, source1);
			glTexEnvi(GL_TEXTURE_ENV, operand0_enum, operand1);
			(isAlpha) ? setAlphaScale(1) : setColorScale(1);
			return;

		case TBO_MULT:
			glTexEnvi(GL_TEXTURE_ENV, comb_enum, GL_MODULATE);
			break;

		case TBO_MULT_X2:
			glTexEnvi(GL_TEXTURE_ENV, comb_enum, GL_MODULATE);
			scale_amount = 2;
			break;

		case TBO_MULT_X4:
			glTexEnvi(GL_TEXTURE_ENV, comb_enum, GL_MODULATE);
			scale_amount = 4;
			break;

		case TBO_ADD:
			glTexEnvi(GL_TEXTURE_ENV, comb_enum, GL_ADD);
			break;

		case TBO_ADD_SIGNED:
			glTexEnvi(GL_TEXTURE_ENV, comb_enum, GL_ADD_SIGNED_ARB);
			break;

		case TBO_SUBTRACT:
			glTexEnvi(GL_TEXTURE_ENV, comb_enum, GL_SUBTRACT_ARB);
			break;

		case TBO_LERP_VERT_ALPHA:
			glTexEnvi(GL_TEXTURE_ENV, comb_enum, GL_INTERPOLATE);
			glTexEnvi(GL_TEXTURE_ENV, src2_enum, GL_PRIMARY_COLOR_ARB);
			glTexEnvi(GL_TEXTURE_ENV, operand2_enum, GL_SRC_ALPHA);
			break;

		case TBO_LERP_TEX_ALPHA:
			glTexEnvi(GL_TEXTURE_ENV, comb_enum, GL_INTERPOLATE);
			glTexEnvi(GL_TEXTURE_ENV, src2_enum, GL_TEXTURE);
			glTexEnvi(GL_TEXTURE_ENV, operand2_enum, GL_SRC_ALPHA);
			break;

		case TBO_LERP_PREV_ALPHA:
			glTexEnvi(GL_TEXTURE_ENV, comb_enum, GL_INTERPOLATE);
			glTexEnvi(GL_TEXTURE_ENV, src2_enum, GL_PREVIOUS_ARB);
			glTexEnvi(GL_TEXTURE_ENV, operand2_enum, GL_SRC_ALPHA);
			break;

		case TBO_LERP_CONST_ALPHA:
			glTexEnvi(GL_TEXTURE_ENV, comb_enum, GL_INTERPOLATE);
			glTexEnvi(GL_TEXTURE_ENV, src2_enum, GL_CONSTANT_ARB);
			glTexEnvi(GL_TEXTURE_ENV, operand2_enum, GL_SRC_ALPHA);
			break;

		case TBO_LERP_VERT_COLOR:
			glTexEnvi(GL_TEXTURE_ENV, comb_enum, GL_INTERPOLATE);
			glTexEnvi(GL_TEXTURE_ENV, src2_enum, GL_PRIMARY_COLOR_ARB);
			glTexEnvi(GL_TEXTURE_ENV, operand2_enum, (isAlpha) ? GL_SRC_ALPHA : GL_SRC_COLOR);
			break;

		default:
			llwarns << "Unknown eTextureBlendOp: " << op << ".  Setting op to replace." << llendl;
			// Slightly special syntax (no second sources), just set all and return.
			glTexEnvi(GL_TEXTURE_ENV, comb_enum, GL_REPLACE);
			glTexEnvi(GL_TEXTURE_ENV, src0_enum, source1);
			glTexEnvi(GL_TEXTURE_ENV, operand0_enum, operand1);
			(isAlpha) ? setAlphaScale(1) : setColorScale(1);
			return;
	}

	// Set sources, operands, and scale accordingly
	glTexEnvi(GL_TEXTURE_ENV, src0_enum, source1);
	glTexEnvi(GL_TEXTURE_ENV, operand0_enum, operand1);
	glTexEnvi(GL_TEXTURE_ENV, src1_enum, source2);
	glTexEnvi(GL_TEXTURE_ENV, operand1_enum, operand2);
	(isAlpha) ? setAlphaScale(scale_amount) : setColorScale(scale_amount);
}

void LLTexUnit::setColorScale(S32 scale)
{
	if (mCurrColorScale != scale || gGL.mDirty)
	{
		mCurrColorScale = scale;
		glTexEnvi( GL_TEXTURE_ENV, GL_RGB_SCALE, scale );
	}
}

void LLTexUnit::setAlphaScale(S32 scale)
{
	if (mCurrAlphaScale != scale || gGL.mDirty)
	{
		mCurrAlphaScale = scale;
		glTexEnvi( GL_TEXTURE_ENV, GL_ALPHA_SCALE, scale );
	}
}

// Useful for debugging that you've manually assigned a texture operation to the correct 
// texture unit based on the currently set active texture in opengl.
void LLTexUnit::debugTextureUnit(void)
{
	if (mIndex < 0) return;

	GLint activeTexture;
	glGetIntegerv(GL_ACTIVE_TEXTURE_ARB, &activeTexture);
	if ((GL_TEXTURE0_ARB + mIndex) != activeTexture)
	{
		U32 set_unit = (activeTexture - GL_TEXTURE0_ARB);
		llwarns << "Incorrect Texture Unit!  Expected: " << set_unit << " Actual: " << mIndex << llendl;
	}
}


LLRender::LLRender()
: mDirty(false), mCount(0), mMode(LLRender::TRIANGLES),
	mMaxAnisotropy(0.f) 
{
	mBuffer = new LLVertexBuffer(immediate_mask, 0);
	mBuffer->allocateBuffer(4096, 0, TRUE);
	mBuffer->getVertexStrider(mVerticesp);
	mBuffer->getTexCoord0Strider(mTexcoordsp);
	mBuffer->getColorStrider(mColorsp);
	
	mTexUnits.reserve(LL_NUM_TEXTURE_LAYERS);
	for (U32 i = 0; i < LL_NUM_TEXTURE_LAYERS; i++)
	{
		mTexUnits.push_back(new LLTexUnit(i));
	}
	mDummyTexUnit = new LLTexUnit(-1);

	for (U32 i = 0; i < 4; i++)
	{
		mCurrColorMask[i] = true;
	}

	mCurrAlphaFunc = CF_DEFAULT;
	mCurrAlphaFuncVal = 0.01f;
}

LLRender::~LLRender()
{
	shutdown();
}

void LLRender::shutdown()
{
	for (U32 i = 0; i < mTexUnits.size(); i++)
	{
		delete mTexUnits[i];
	}
	mTexUnits.clear();
	delete mDummyTexUnit;
	mDummyTexUnit = NULL;
}

void LLRender::refreshState(void)
{
	mDirty = true;

	U32 active_unit = mCurrTextureUnitIndex;

	for (U32 i = 0; i < mTexUnits.size(); i++)
	{
		mTexUnits[i]->refreshState();
	}
	
	mTexUnits[active_unit]->activate();

	setColorMask(mCurrColorMask[0], mCurrColorMask[1], mCurrColorMask[2], mCurrColorMask[3]);
	
	setAlphaRejectSettings(mCurrAlphaFunc, mCurrAlphaFuncVal);

	mDirty = false;
}

void LLRender::translatef(const GLfloat& x, const GLfloat& y, const GLfloat& z)
{
	flush();
	glTranslatef(x,y,z);
}

void LLRender::scalef(const GLfloat& x, const GLfloat& y, const GLfloat& z)
{
	flush();
	glScalef(x,y,z);
}

void LLRender::pushMatrix()
{
	flush();
	glPushMatrix();
}

void LLRender::popMatrix()
{
	flush();
	glPopMatrix();
}

void LLRender::setColorMask(bool writeColor, bool writeAlpha)
{
	setColorMask(writeColor, writeColor, writeColor, writeAlpha);
}

void LLRender::setColorMask(bool writeColorR, bool writeColorG, bool writeColorB, bool writeAlpha)
{
	flush();

	mCurrColorMask[0] = writeColorR;
	mCurrColorMask[1] = writeColorG;
	mCurrColorMask[2] = writeColorB;
	mCurrColorMask[3] = writeAlpha;

	glColorMask(writeColorR ? GL_TRUE : GL_FALSE, 
				writeColorG ? GL_TRUE : GL_FALSE,
				writeColorB ? GL_TRUE : GL_FALSE,
				writeAlpha ? GL_TRUE : GL_FALSE);
}

void LLRender::setSceneBlendType(eBlendType type)
{
	flush();
	switch (type) 
	{
		case BT_ALPHA:
			glBlendFunc(GL_SRC_ALPHA, GL_ONE_MINUS_SRC_ALPHA);
			break;
		case BT_ADD:
			glBlendFunc(GL_ONE, GL_ONE);
			break;
		case BT_ADD_WITH_ALPHA:
			glBlendFunc(GL_SRC_ALPHA, GL_ONE);
			break;
		case BT_MULT:
			glBlendFunc(GL_DST_COLOR, GL_ZERO);
			break;
		case BT_MULT_ALPHA:
			glBlendFunc(GL_DST_ALPHA, GL_ZERO);
			break;
		case BT_MULT_X2:
			glBlendFunc(GL_DST_COLOR, GL_SRC_COLOR);
			break;
		case BT_REPLACE:
			glBlendFunc(GL_ONE, GL_ZERO);
			break;
		default:
			llerrs << "Unknown Scene Blend Type: " << type << llendl;
			break;
	}
}

void LLRender::setAlphaRejectSettings(eCompareFunc func, F32 value)
{
	flush();

	mCurrAlphaFunc = func;
	mCurrAlphaFuncVal = value;
	if (func == CF_DEFAULT)
	{
		glAlphaFunc(GL_GREATER, 0.01f);
	} 
	else
	{
		glAlphaFunc(sGLCompareFunc[func], value);
	}
}

void LLRender::blendFunc(eBlendFactor sfactor, eBlendFactor dfactor)
{
	flush();
	glBlendFunc(sGLBlendFactor[sfactor], sGLBlendFactor[dfactor]);
}

LLTexUnit* LLRender::getTexUnit(U32 index)
{
	if ((index >= 0) && (index < mTexUnits.size()))
	{
		return mTexUnits[index];
	}
	else 
	{
		lldebugs << "Non-existing texture unit layer requested: " << index << llendl;
		return mDummyTexUnit;
	}
}

bool LLRender::verifyTexUnitActive(U32 unitToVerify)
{
	if (mCurrTextureUnitIndex == unitToVerify)
	{
		return true;
	}
	else 
	{
		llwarns << "TexUnit currently active: " << mCurrTextureUnitIndex << " (expecting " << unitToVerify << ")" << llendl;
		return false;
	}
}

void LLRender::clearErrors()
{
	while (glGetError())
	{
		//loop until no more error flags left
	}
}

void LLRender::begin(const GLuint& mode)
{
	if (mode != mMode)
	{
		if (mMode == LLRender::QUADS ||
			mMode == LLRender::LINES ||
			mMode == LLRender::TRIANGLES ||
			mMode == LLRender::POINTS)
		{
			flush();
		}
		else if (mCount != 0)
		{
			llerrs << "gGL.begin() called redundantly." << llendl;
		}
		
		mMode = mode;
	}
}

void LLRender::end()
{ 
	if (mCount == 0)
	{
		return;
		//IMM_ERRS << "GL begin and end called with no vertices specified." << llendl;
	}

	if ((mMode != LLRender::QUADS && 
		mMode != LLRender::LINES &&
		mMode != LLRender::TRIANGLES &&
		mMode != LLRender::POINTS) ||
		mCount > 2048)
	{
		flush();
	}
}
void LLRender::flush()
{
	if (mCount > 0)
	{
#if 0
		if (!glIsEnabled(GL_VERTEX_ARRAY))
		{
			llerrs << "foo 1" << llendl;
		}

		if (!glIsEnabled(GL_COLOR_ARRAY))
		{
			llerrs << "foo 2" << llendl;
		}

		if (!glIsEnabled(GL_TEXTURE_COORD_ARRAY))
		{
			llerrs << "foo 3" << llendl;
		}

		if (glIsEnabled(GL_NORMAL_ARRAY))
		{
			llerrs << "foo 7" << llendl;
		}

		GLvoid* pointer;

		glGetPointerv(GL_VERTEX_ARRAY_POINTER, &pointer);
		if (pointer != &(mBuffer[0].v))
		{
			llerrs << "foo 4" << llendl;
		}

		glGetPointerv(GL_COLOR_ARRAY_POINTER, &pointer);
		if (pointer != &(mBuffer[0].c))
		{
			llerrs << "foo 5" << llendl;
		}

		glGetPointerv(GL_TEXTURE_COORD_ARRAY_POINTER, &pointer);
		if (pointer != &(mBuffer[0].uv))
		{
			llerrs << "foo 6" << llendl;
		}
#endif
				
		mBuffer->setBuffer(immediate_mask);
		mBuffer->drawArrays(mMode, 0, mCount);
		
		mVerticesp[0] = mVerticesp[mCount];
		mTexcoordsp[0] = mTexcoordsp[mCount];
		mColorsp[0] = mColorsp[mCount];
		mCount = 0;
	}
}

void LLRender::vertex3f(const GLfloat& x, const GLfloat& y, const GLfloat& z)
{ 
	//the range of mVerticesp, mColorsp and mTexcoordsp is [0, 4095]
	if (mCount > 4094)
	{
	//	llwarns << "GL immediate mode overflow.  Some geometry not drawn." << llendl;
		return;
	}

	mVerticesp[mCount] = LLVector3(x,y,z);
	mCount++;
	if (mCount < 4096)
	{
		mVerticesp[mCount] = mVerticesp[mCount-1];
		mColorsp[mCount] = mColorsp[mCount-1];
		mTexcoordsp[mCount] = mTexcoordsp[mCount-1];
	}
}
void LLRender::vertex2i(const GLint& x, const GLint& y)
{
	vertex3f((GLfloat) x, (GLfloat) y, 0);	
}

void LLRender::vertex2f(const GLfloat& x, const GLfloat& y)
{ 
	vertex3f(x,y,0);
}

void LLRender::vertex2fv(const GLfloat* v)
{ 
	vertex3f(v[0], v[1], 0);
}

void LLRender::vertex3fv(const GLfloat* v)
{
	vertex3f(v[0], v[1], v[2]);
}

void LLRender::texCoord2f(const GLfloat& x, const GLfloat& y)
{ 
	mTexcoordsp[mCount] = LLVector2(x,y);
}

void LLRender::texCoord2i(const GLint& x, const GLint& y)
{ 
	texCoord2f((GLfloat) x, (GLfloat) y);
}

void LLRender::texCoord2fv(const GLfloat* tc)
{ 
	texCoord2f(tc[0], tc[1]);
}

void LLRender::color4ub(const GLubyte& r, const GLubyte& g, const GLubyte& b, const GLubyte& a)
{
	mColorsp[mCount] = LLColor4U(r,g,b,a);
}
void LLRender::color4ubv(const GLubyte* c)
{
	color4ub(c[0], c[1], c[2], c[3]);
}

void LLRender::color4f(const GLfloat& r, const GLfloat& g, const GLfloat& b, const GLfloat& a)
{
	color4ub((GLubyte) (llclamp(r, 0.f, 1.f)*255),
		(GLubyte) (llclamp(g, 0.f, 1.f)*255),
		(GLubyte) (llclamp(b, 0.f, 1.f)*255),
		(GLubyte) (llclamp(a, 0.f, 1.f)*255));
}

void LLRender::color4fv(const GLfloat* c)
{ 
	color4f(c[0],c[1],c[2],c[3]);
}

void LLRender::color3f(const GLfloat& r, const GLfloat& g, const GLfloat& b)
{ 
	color4f(r,g,b,1);
}

void LLRender::color3fv(const GLfloat* c)
{ 
	color4f(c[0],c[1],c[2],1);
}

void LLRender::debugTexUnits(void)
{
	LL_INFOS("TextureUnit") << "Active TexUnit: " << mCurrTextureUnitIndex << LL_ENDL;
	std::string active_enabled = "false";
	for (U32 i = 0; i < mTexUnits.size(); i++)
	{
		if (getTexUnit(i)->mCurrTexType != LLTexUnit::TT_NONE)
		{
			if (i == mCurrTextureUnitIndex) active_enabled = "true";
			LL_INFOS("TextureUnit") << "TexUnit: " << i << " Enabled" << LL_ENDL;
			LL_INFOS("TextureUnit") << "Enabled As: " ;
			switch (getTexUnit(i)->mCurrTexType)
			{
				case LLTexUnit::TT_TEXTURE:
					LL_CONT << "Texture 2D";
					break;
				case LLTexUnit::TT_RECT_TEXTURE:
					LL_CONT << "Texture Rectangle";
					break;
				case LLTexUnit::TT_CUBE_MAP:
					LL_CONT << "Cube Map";
					break;
				default:
					LL_CONT << "ARGH!!! NONE!";
					break;
			}
			LL_CONT << ", Texture Bound: " << getTexUnit(i)->mCurrTexture << LL_ENDL;
		}
	}
	LL_INFOS("TextureUnit") << "Active TexUnit Enabled : " << active_enabled << LL_ENDL;
}
<|MERGE_RESOLUTION|>--- conflicted
+++ resolved
@@ -298,11 +298,7 @@
 	if(mCurrTexture != texture)
 	{
 		gGL.flush();
-<<<<<<< HEAD
-		
-=======
-
->>>>>>> 21d09270
+
 		activate();
 		enable(type);
 		mCurrTexture = texture;
