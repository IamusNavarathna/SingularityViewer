--- conflicted
+++ resolved
@@ -90,11 +90,7 @@
 	/*virtual*/ BOOL isPrimaryTextAvailable();
 	/*virtual*/ BOOL pasteTextFromPrimary(LLWString &dst);
 	/*virtual*/ BOOL copyTextToPrimary(const LLWString & src);
-<<<<<<< HEAD
- 
-=======
-
->>>>>>> b65da876
+
 	/*virtual*/ void flashIcon(F32 seconds);
 	/*virtual*/ F32 getGamma();
 	/*virtual*/ BOOL setGamma(const F32 gamma); // Set the gamma
