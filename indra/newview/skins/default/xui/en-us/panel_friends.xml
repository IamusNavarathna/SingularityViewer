<?xml version="1.0" encoding="utf-8" standalone="yes" ?>
<panel border="true" name="friends">
	<string name="Multiple">
		Multiple friends...
	</string>
	<scroll_list bottom="10" can_resize="true" column_padding="0" draw_heading="true"
	    follows="left|top|bottom|right" left="10" multi_select="true"
	    name="friend_list" right="-100" search_column="1"
	    tool_tip="Hold shift or control while clicking to select multiple friends"
	    top="-60">
		<column image="ff_online_status_button.tga" name="icon_online_status"
		    tool_tip="Online status" width="20" />
		<column dynamicwidth="true" label="Name" name="friend_name" tool_tip="Name" />
		<column image="ff_visible_online_button.tga" name="icon_visible_online"
		    tool_tip="Friend can see when you&apos;re online" width="20" />
		<column image="ff_visible_map_button.tga" name="icon_visible_map"
		    tool_tip="Friend can locate you on the map" width="20" />
		<column image="ff_edit_mine_button.tga" name="icon_edit_mine"
		    tool_tip="Friend can edit, delete or take objects" width="20" />
    	<column image="ff_visible_online_button.tga" name="icon_visible_online_theirs"
		    tool_tip="You can see when they are online (only updates on login)" width="20" />
   		<column image="ff_visible_map_button.tga" name="icon_visible_map_theirs"
		    tool_tip="You can locate them on the map" width="20" />
		<column image="ff_edit_theirs_button.tga" name="icon_edit_theirs"
		    tool_tip="You can edit this friend&apos;s objects" width="20" />
		<column name="friend_last_update_generation" width="0" />
	</scroll_list>
	<text bottom_delta="-40" follows="left|top" font="SansSerifSmall" height="16" left_delta="0" 
		name="friends" width="110">
		Contact Group:
	</text>
	<text bottom_delta="-20" follows="left|top" font="SansSerifSmall" height="16" left_delta="0" 
		name="friends" width="110">
		Contact Search:
	</text>
	<combo_box allow_text_entry="false" enabled="true" follows="right|top"
		bottom_delta="20" height="18" hidden="false" left="-255" max_chars="20" mouse_opaque="true"
		tool_tip="Buddy group" name="buddy_group_combobox" width="130">
		<combo_item type="string" length="20" enabled="true" name="All" value="All">
			All
		</combo_item>
	</combo_box>
	<line_editor bottom_delta="-20" enabled="true" follows="right|top" font="SansSerif"
		height="18" left_delta="0" name="buddy_search_lineedit"
		tool_tip="The friend name you want to search for" width="130" />
	<button bottom_delta="-3" follows="top|right" height="22" label="0"
		left_delta="132" name="expand_collapse_btn" tool_tip="Expand/Collapse extra info"
		width="22" />
	<pad bottom="-7" height="0" left="-90" width="1" />
<<<<<<< HEAD
	<button bottom_delta="-25" follows="top|right" height="22" label="Set Contact"
		left_delta="0" name="assign_btn" tool_tip="Assign a friend to a Contact Group"
		width="80" />
=======
  <!--<button bottom_delta="-25" follows="top|right" height="22" label="Set Contact"
		left_delta="0" name="assign_btn" tool_tip="Asign a friend to a Contact Group"
		width="80" />-->
>>>>>>> 38374d38
	<button bottom_delta="-25" follows="top|right" height="22" label="IM/Call"
	    left_delta="0" name="im_btn" tool_tip="Open Instant Message session"
	    width="80" />
	<button bottom_delta="-25" follows="top|right" height="22" label="Profile"
	    left_delta="0" name="profile_btn"
	    tool_tip="Show picture, groups, and other information" width="80" />
	<button bottom_delta="-25" follows="top|right" height="22" label="Teleport..."
	    left_delta="0" name="offer_teleport_btn"
	    tool_tip="Offer this friend a teleport to your current location" width="80" />
	<button bottom_delta="-25" follows="top|right" height="22" label="Pay..."
	    left_delta="0" name="pay_btn"
	    tool_tip="Give Linden dollars (L$) to this friend" width="80" />
	<button bottom_delta="-25" follows="top|right" height="22" label="Remove..."
	    left_delta="0" name="remove_btn"
	    tool_tip="Remove this person from your friends list" width="80" />
	<button bottom_delta="-25" follows="top|right" height="22" label="Add..."
	    left_delta="0" name="add_btn" tool_tip="Offer friendship to a resident"
	    width="80" />
	<text bottom_delta="-50" follows="right|top" font="SansSerif" height="32" left_delta="10" name="friends" width="95">
		Online:
    </text>
	<text bottom_delta="-15" follows="right|top" font="SansSerif" height="32" left_delta="0" name="f_num" width="95">
		0000
    </text>
	<text bottom_delta="-20" follows="right|top" font="SansSerif" height="32" left_delta="0" name="sel" width="95">
		Selected:
    </text>
	<text bottom_delta="-15" follows="right|top" font="SansSerif" height="32" left_delta="0" name="s_num" width="95">
		0000
    </text>		 
</panel><|MERGE_RESOLUTION|>--- conflicted
+++ resolved
@@ -47,15 +47,9 @@
 		left_delta="132" name="expand_collapse_btn" tool_tip="Expand/Collapse extra info"
 		width="22" />
 	<pad bottom="-7" height="0" left="-90" width="1" />
-<<<<<<< HEAD
 	<button bottom_delta="-25" follows="top|right" height="22" label="Set Contact"
 		left_delta="0" name="assign_btn" tool_tip="Assign a friend to a Contact Group"
-		width="80" />
-=======
-  <!--<button bottom_delta="-25" follows="top|right" height="22" label="Set Contact"
-		left_delta="0" name="assign_btn" tool_tip="Asign a friend to a Contact Group"
 		width="80" />-->
->>>>>>> 38374d38
 	<button bottom_delta="-25" follows="top|right" height="22" label="IM/Call"
 	    left_delta="0" name="im_btn" tool_tip="Open Instant Message session"
 	    width="80" />
