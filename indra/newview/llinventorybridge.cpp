/** 
 * @file llinventorybridge.cpp
 * @brief Implementation of the Inventory-Folder-View-Bridge classes.
 *
 * $LicenseInfo:firstyear=2001&license=viewergpl$
 * 
 * Copyright (c) 2001-2009, Linden Research, Inc.
 * 
 * Second Life Viewer Source Code
 * The source code in this file ("Source Code") is provided by Linden Lab
 * to you under the terms of the GNU General Public License, version 2.0
 * ("GPL"), unless you have obtained a separate licensing agreement
 * ("Other License"), formally executed by you and Linden Lab.  Terms of
 * the GPL can be found in doc/GPL-license.txt in this distribution, or
 * online at http://secondlifegrid.net/programs/open_source/licensing/gplv2
 * 
 * There are special exceptions to the terms and conditions of the GPL as
 * it is applied to this Source Code. View the full text of the exception
 * in the file doc/FLOSS-exception.txt in this software distribution, or
 * online at
 * http://secondlifegrid.net/programs/open_source/licensing/flossexception
 * 
 * By copying, modifying or distributing this software, you acknowledge
 * that you have read and understood your obligations described above,
 * and agree to abide by those obligations.
 * 
 * ALL LINDEN LAB SOURCE CODE IS PROVIDED "AS IS." LINDEN LAB MAKES NO
 * WARRANTIES, EXPRESS, IMPLIED OR OTHERWISE, REGARDING ITS ACCURACY,
 * COMPLETENESS OR PERFORMANCE.
 * $/LicenseInfo$
 */

#include "llviewerprecompiledheaders.h"

#include <utility> // for std::pair<>

#include "llinventoryview.h"
#include "llinventorybridge.h"

#include "message.h"

#include "llagent.h"
#include "llcallingcard.h"
#include "llcheckboxctrl.h"		// for radio buttons
#include "llradiogroup.h"
#include "llspinctrl.h"
#include "lltextbox.h"
#include "llui.h"

#include "llviewercontrol.h"
#include "llfirstuse.h"
#include "llfloateravatarinfo.h"
#include "llfloaterchat.h"
#include "llfloatercustomize.h"
#include "llfloaterproperties.h"

#include "llfloaterworldmap.h"
#include "llfocusmgr.h"
#include "llfolderview.h"
#include "llgesturemgr.h"
#include "lliconctrl.h"
#include "llinventorymodel.h"
#include "llinventoryclipboard.h"
#include "lllineeditor.h"
#include "llmenugl.h"
#include "llpreviewanim.h"
#include "llpreviewgesture.h"
#include "llpreviewlandmark.h"
#include "llpreviewnotecard.h"
#include "llpreviewscript.h"
#include "llpreviewsound.h"
#include "llpreviewtexture.h"
#include "llresmgr.h"
#include "llscrollcontainer.h"
#include "llimview.h"

#include "lltooldraganddrop.h"

#include "llviewerimagelist.h"
#include "llviewerinventory.h"

#include "llviewerobjectlist.h"

#include "llviewerwindow.h"
#include "llvoavatar.h"
#include "llwearable.h"
#include "llwearablelist.h"
#include "llviewermessage.h" 
#include "llviewerregion.h"
#include "lltabcontainer.h"
#include "lluictrlfactory.h"
#include "llselectmgr.h"
#include "llfloateropenobject.h"
// <edit>
#include "llappviewer.h" // System Folders
#include "llfloateranimpreview.h" // for reuploads
#include "llfloaterimagepreview.h" // for reuploads
#include "llimportobject.h" // for disabling options during import
//#include "llcheats.h"
#include "dofloaterhex.h"
#include "hgfloatertexteditor.h"
// </edit>

// Editing wearables from inventory is an include-hungry feature -.- -SG
#include "llviewerparcelmgr.h"
#include "llfloatertools.h"
#include "lltoolcomp.h"
#include "llviewerjoystick.h"
#include "lltoolmgr.h"

<<<<<<< HEAD
// [RLVa:KB]
#include "rlvhandler.h"
// [/RLVa:KB]

=======
>>>>>>> 4763ee74
// Helpers
// bug in busy count inc/dec right now, logic is complex... do we really need it?
void inc_busy_count()
{
// 	gViewerWindow->getWindow()->incBusyCount();
//  check balance of these calls if this code is changed to ever actually
//  *do* something!
}
void dec_busy_count()
{
// 	gViewerWindow->getWindow()->decBusyCount();
//  check balance of these calls if this code is changed to ever actually
//  *do* something!
}

// Function declarations
struct LLWearableHoldingPattern;
void wear_inventory_category_on_avatar(LLInventoryCategory* category, BOOL append);
void wear_inventory_category_on_avatar_step2( BOOL proceed, void* userdata);
void wear_inventory_category_on_avatar_loop(LLWearable* wearable, void*);
void wear_inventory_category_on_avatar_step3(LLWearableHoldingPattern* holder, BOOL append);
void remove_inventory_category_from_avatar(LLInventoryCategory* category);
void remove_inventory_category_from_avatar_step2( BOOL proceed, void* userdata);
bool move_task_inventory_callback(const LLSD& notification, const LLSD& response, LLMoveInv*);
bool confirm_replace_attachment_rez(const LLSD& notification, const LLSD& response);
void wear_attachments_on_avatar(const std::set<LLUUID>& item_ids, BOOL remove);
void wear_attachments_on_avatar(const LLInventoryModel::item_array_t& items, BOOL remove);

// <edit>
void gotImageForSaveItemAs(BOOL success, 
											LLViewerImage *src_vi,
											LLImageRaw* src, 
											LLImageRaw* aux_src, 
											S32 discard_level,
											BOOL final,
											void* userdata);
void gotAssetForSaveItemAs(LLVFS *vfs,
									   const LLUUID& asset_uuid,
									   LLAssetType::EType type,
									   void* user_data, S32 status, LLExtStat ext_status);
// </edit>

std::string ICON_NAME[ICON_NAME_COUNT] =
{
	"inv_item_texture.tga",
	"inv_item_sound.tga",
	"inv_item_callingcard_online.tga",
	"inv_item_callingcard_offline.tga",
	"inv_item_landmark.tga",
	"inv_item_landmark_visited.tga",
	"inv_item_script.tga",
	"inv_item_clothing.tga",
	"inv_item_object.tga",
	"inv_item_object_multi.tga",
	"inv_item_notecard.tga",
	"inv_item_skin.tga",
	"inv_item_snapshot.tga",

	"inv_item_shape.tga",
	"inv_item_skin.tga",
	"inv_item_hair.tga",
	"inv_item_eyes.tga",
	"inv_item_shirt.tga",
	"inv_item_pants.tga",
	"inv_item_shoes.tga",
	"inv_item_socks.tga",
	"inv_item_jacket.tga",
	"inv_item_gloves.tga",
	"inv_item_undershirt.tga",
	"inv_item_underpants.tga",
	"inv_item_skirt.tga",
	"inv_item_alpha.tga",
	"inv_item_tattoo.tga",

	"inv_item_animation.tga",
	"inv_item_gesture.tga",
};

struct LLWearInfo
{
	LLUUID	mCategoryID;
	BOOL	mAppend;
};


BOOL gAddToOutfit = FALSE;

// +=================================================+
// |        LLInvFVBridge                            |
// +=================================================+

const std::string& LLInvFVBridge::getName() const
{
	LLInventoryObject* obj = getInventoryObject();
	if(obj)
	{
		return obj->getName();
	}
	return LLStringUtil::null;
}

const std::string& LLInvFVBridge::getDisplayName() const
{
	return getName();
}

// Folders have full perms
PermissionMask LLInvFVBridge::getPermissionMask() const
{

	return PERM_ALL;
}

// Folders don't have creation dates.
time_t LLInvFVBridge::getCreationDate() const
{
	return 0;
}

// Can be destoryed (or moved to trash)
BOOL LLInvFVBridge::isItemRemovable()
{
	// <edit> derf
	if(std::find(LLInventoryPanel::sInstances.begin(), LLInventoryPanel::sInstances.end(), mInventoryPanel) == LLInventoryPanel::sInstances.end())
	{
		llwarns << "scheduled for delayed delete" << llendl;
		return FALSE;
	}
	// </edit>
	LLInventoryModel* model = mInventoryPanel->getModel();
	if(!model) return FALSE;
	if(model->isObjectDescendentOf(mUUID, gAgent.getInventoryRootID()))
	{
		return TRUE;
	}
	return FALSE;
}

// Can be moved to another folder
BOOL LLInvFVBridge::isItemMovable()
{
	return TRUE;
}

// *TODO: make sure this does the right thing
void LLInvFVBridge::showProperties()
{
	LLShowProps::showProperties(mUUID);
}

void LLInvFVBridge::removeBatch(LLDynamicArray<LLFolderViewEventListener*>& batch)
{
	// <edit> derf
	if(std::find(LLInventoryPanel::sInstances.begin(), LLInventoryPanel::sInstances.end(), mInventoryPanel) == LLInventoryPanel::sInstances.end())
	{
		llwarns << "scheduled for delayed delete" << llendl;
		return;
	}
	// </edit>
	// Deactivate gestures when moving them into Trash
	LLInvFVBridge* bridge;
	LLInventoryModel* model = mInventoryPanel->getModel();
	LLViewerInventoryItem* item = NULL;
	LLViewerInventoryCategory* cat = NULL;
	LLInventoryModel::cat_array_t	descendent_categories;
	LLInventoryModel::item_array_t	descendent_items;
	S32 count = batch.count();
	S32 i,j;
	for(i = 0; i < count; ++i)
	{	
		bridge = (LLInvFVBridge*)(batch.get(i));
		if(!bridge || !bridge->isItemRemovable()) continue;
		item = (LLViewerInventoryItem*)model->getItem(bridge->getUUID());
		if (item)
		{
			if(LLAssetType::AT_GESTURE == item->getType())
			{
				gGestureManager.deactivateGesture(item->getUUID());
			}
		}
	}
	for(i = 0; i < count; ++i)
	{		
		bridge = (LLInvFVBridge*)(batch.get(i));
		if(!bridge || !bridge->isItemRemovable()) continue;
		cat = (LLViewerInventoryCategory*)model->getCategory(bridge->getUUID());
		if (cat)
		{
			gInventory.collectDescendents( cat->getUUID(), descendent_categories, descendent_items, FALSE );
			for (j=0; j<descendent_items.count(); j++)
			{
				if(LLAssetType::AT_GESTURE == descendent_items[j]->getType())
				{
					gGestureManager.deactivateGesture(descendent_items[j]->getUUID());
				}
			}
		}
	}
	removeBatchNoCheck(batch);
}

void LLInvFVBridge::removeBatchNoCheck(LLDynamicArray<LLFolderViewEventListener*>& batch)
{
	// <edit> derf
	if(std::find(LLInventoryPanel::sInstances.begin(), LLInventoryPanel::sInstances.end(), mInventoryPanel) == LLInventoryPanel::sInstances.end())
	{
		llwarns << "scheduled for delayed delete" << llendl;
		return;
	}
	// </edit>
	// this method moves a bunch of items and folders to the trash. As
	// per design guidelines for the inventory model, the message is
	// built and the accounting is performed first. After all of that,
	// we call LLInventoryModel::moveObject() to move everything
	// around.
	LLInvFVBridge* bridge;
	LLInventoryModel* model = mInventoryPanel->getModel();
	if(!model) return;
	LLMessageSystem* msg = gMessageSystem;
	LLUUID trash_id = model->findCategoryUUIDForType(LLAssetType::AT_TRASH);
	LLViewerInventoryItem* item = NULL;
	LLViewerInventoryCategory* cat = NULL;
	std::vector<LLUUID> move_ids;
	LLInventoryModel::update_map_t update;
	bool start_new_message = true;
	S32 count = batch.count();
	S32 i;
	// <edit> close floaters first
	for(i = 0; i < count; ++i)
	{
		bridge = (LLInvFVBridge*)(batch.get(i));
		if(!bridge || !bridge->isItemRemovable()) continue;
		item = (LLViewerInventoryItem*)model->getItem(bridge->getUUID());
		if(item)
		{
			LLPreview::hide(item->getUUID());
		}
	}
	// </edit>
	for(i = 0; i < count; ++i)
	{
		bridge = (LLInvFVBridge*)(batch.get(i));
		if(!bridge || !bridge->isItemRemovable()) continue;
		item = (LLViewerInventoryItem*)model->getItem(bridge->getUUID());
		if(item)
		{
			if(item->getParentUUID() == trash_id) continue;
			move_ids.push_back(item->getUUID());
			// <edit> don't do stuff that messes with gMessageSystem
			//LLPreview::hide(item->getUUID());
			// </edit>
			--update[item->getParentUUID()];
			++update[trash_id];
			// <edit>
			if(!gInventory.isObjectDescendentOf(item->getUUID(), gSystemFolderRoot))
			{
			// </edit>
				if(start_new_message)
				{
					start_new_message = false;
					msg->newMessageFast(_PREHASH_MoveInventoryItem);
					msg->nextBlockFast(_PREHASH_AgentData);
					msg->addUUIDFast(_PREHASH_AgentID, gAgent.getID());
					msg->addUUIDFast(_PREHASH_SessionID, gAgent.getSessionID());
					msg->addBOOLFast(_PREHASH_Stamp, TRUE);
				}
				msg->nextBlockFast(_PREHASH_InventoryData);
				msg->addUUIDFast(_PREHASH_ItemID, item->getUUID());
				msg->addUUIDFast(_PREHASH_FolderID, trash_id);
				msg->addString("NewName", NULL);
				if(msg->isSendFullFast(_PREHASH_InventoryData))
				{
					start_new_message = true;
					gAgent.sendReliableMessage();
					gInventory.accountForUpdate(update);
					update.clear();
				}
			// <edit>
			}
			// </edit>
		}
	}
	if(!start_new_message)
	{
		start_new_message = true;
		gAgent.sendReliableMessage();
		gInventory.accountForUpdate(update);
		update.clear();
	}
	for(i = 0; i < count; ++i)
	{
		bridge = (LLInvFVBridge*)(batch.get(i));
		if(!bridge || !bridge->isItemRemovable()) continue;
		cat = (LLViewerInventoryCategory*)model->getCategory(bridge->getUUID());
		if(cat)
		{
			if(cat->getParentUUID() == trash_id) continue;
			move_ids.push_back(cat->getUUID());
			--update[cat->getParentUUID()];
			++update[trash_id];
			// <edit>
			if(!gInventory.isObjectDescendentOf(cat->getUUID(), gSystemFolderRoot))
			{
			// </edit>
				if(start_new_message)
				{
					start_new_message = false;
					msg->newMessageFast(_PREHASH_MoveInventoryFolder);
					msg->nextBlockFast(_PREHASH_AgentData);
					msg->addUUIDFast(_PREHASH_AgentID, gAgent.getID());
					msg->addUUIDFast(_PREHASH_SessionID, gAgent.getSessionID());
					msg->addBOOL("Stamp", TRUE);
				}
				msg->nextBlockFast(_PREHASH_InventoryData);
				msg->addUUIDFast(_PREHASH_FolderID, cat->getUUID());
				msg->addUUIDFast(_PREHASH_ParentID, trash_id);
				if(msg->isSendFullFast(_PREHASH_InventoryData))
				{
					start_new_message = true;
					gAgent.sendReliableMessage();
					gInventory.accountForUpdate(update);
					update.clear();
				}
			// <edit>
			}
			// </edit>
		}
	}
	if(!start_new_message)
	{
		gAgent.sendReliableMessage();
		gInventory.accountForUpdate(update);
	}

	// move everything.
	std::vector<LLUUID>::iterator it = move_ids.begin();
	std::vector<LLUUID>::iterator end = move_ids.end();
	for(; it != end; ++it)
	{
		// <edit> trash problem
		if(gInventory.isObjectDescendentOf(*it, gSystemFolderRoot))
		{
			// if it's a category, delete descendents
			if(gInventory.getCategory(*it))
			{
				LLViewerInventoryCategory* cat = gInventory.getCategory(*it);
				cat->setDescendentCount(0);
				LLInventoryModel::cat_array_t categories;
				LLInventoryModel::item_array_t items;
				gInventory.collectDescendents(cat->getUUID(),
								   categories,
								   items,
								   false); // include trash?
				S32 count = items.count();
				S32 i;
				for(i = 0; i < count; ++i)
				{
					gInventory.deleteObject(items.get(i)->getUUID());
				}
				count = categories.count();
				for(i = 0; i < count; ++i)
				{
					gInventory.deleteObject(categories.get(i)->getUUID());
				}
			}
			// delete it
			gInventory.deleteObject(*it);
		}
		else
		// </edit>
		gInventory.moveObject((*it), trash_id);
	}

	// notify inventory observers.
	model->notifyObservers();
}

BOOL LLInvFVBridge::isClipboardPasteable() const
{
	// <edit> derf
	if(std::find(LLInventoryPanel::sInstances.begin(), LLInventoryPanel::sInstances.end(), mInventoryPanel) == LLInventoryPanel::sInstances.end())
	{
		llwarns << "scheduled for delayed delete" << llendl;
		return FALSE;
	}
	// </edit>
	LLInventoryModel* model = mInventoryPanel->getModel();
	if(!model) return FALSE;
	BOOL is_agent_inventory = model->isObjectDescendentOf(mUUID, gAgent.getInventoryRootID());

	if(LLInventoryClipboard::instance().hasContents() && is_agent_inventory)
	{
		return TRUE;
	}
	return FALSE;
}

void hideContextEntries(LLMenuGL& menu, 
									   const std::vector<std::string> &entries_to_show,
									   const std::vector<std::string> &disabled_entries)
{
	const LLView::child_list_t *list = menu.getChildList();

	LLView::child_list_t::const_iterator itor;
	for (itor = list->begin(); itor != list->end(); ++itor)
	{
		std::string name = (*itor)->getName();

		// descend into split menus:
		LLMenuItemBranchGL* branchp = dynamic_cast<LLMenuItemBranchGL*>(*itor);
		if ((name == "More") && branchp)
		{
			hideContextEntries(*branchp->getBranch(), entries_to_show, disabled_entries);
		}
		
		
		bool found = false;
		std::vector<std::string>::const_iterator itor2;
		for (itor2 = entries_to_show.begin(); itor2 != entries_to_show.end(); ++itor2)
		{
			if (*itor2 == name)
			{
				found = true;
			}
		}
		if (!found)
		{
			(*itor)->setVisible(FALSE);
		}
		else
		{
			for (itor2 = disabled_entries.begin(); itor2 != disabled_entries.end(); ++itor2)
			{
				if (*itor2 == name)
				{
					(*itor)->setEnabled(FALSE);
				}
			}
		}
	}
}

// Helper for commonly-used entries
void LLInvFVBridge::getClipboardEntries(bool show_asset_id, std::vector<std::string> &items, 
		std::vector<std::string> &disabled_items, U32 flags)
{
	// *TODO: Translate	
	items.push_back(std::string("Rename"));
	if (!isItemRenameable() || (flags & FIRST_SELECTED_ITEM) == 0)
	{
		disabled_items.push_back(std::string("Rename"));
	}

	if (show_asset_id)
	{
		items.push_back(std::string("Copy Asset UUID"));

		if ( (! ( isItemPermissive() || gAgent.isGodlike() ) ) 
			  || (flags & FIRST_SELECTED_ITEM) == 0)
		{
			disabled_items.push_back(std::string("Copy Asset UUID"));
		}
	}
	







	items.push_back(std::string("Copy Separator"));

	items.push_back(std::string("Copy"));
	if (!isItemCopyable())
	{
		disabled_items.push_back(std::string("Copy"));
	}

	items.push_back(std::string("Paste"));
	if (!isClipboardPasteable() || (flags & FIRST_SELECTED_ITEM) == 0)
	{
		disabled_items.push_back(std::string("Paste"));
	}

	items.push_back(std::string("Paste Separator"));

	items.push_back(std::string("Delete"));
	if (!isItemRemovable())
	{
		disabled_items.push_back(std::string("Delete"));
	}
}

void LLInvFVBridge::buildContextMenu(LLMenuGL& menu, U32 flags)
{
	// *TODO: Translate
	lldebugs << "LLInvFVBridge::buildContextMenu()" << llendl;
	std::vector<std::string> items;
	std::vector<std::string> disabled_items;
	if(isInTrash())
	{
		items.push_back(std::string("Purge Item"));
		if (!isItemRemovable())
		{
			disabled_items.push_back(std::string("Purge Item"));
		}
		items.push_back(std::string("Restore Item"));
	}
	else
	{
		items.push_back(std::string("Open"));
		items.push_back(std::string("Properties"));

// [RLVa:KB] - Checked: 2009-11-11 (RLVa-1.1.0a) | Modified: RLVa-1.1.0a
		if (rlv_handler_t::isEnabled())
		{
			LLInventoryObject* pItem = (mInventoryPanel->getModel()) ? mInventoryPanel->getModel()->getObject(mUUID) : NULL;
			if ( (pItem) &&
				 ( ((LLAssetType::AT_NOTECARD == pItem->getType()) && (gRlvHandler.hasBehaviour(RLV_BHVR_VIEWNOTE))) ||
				   ((LLAssetType::AT_LSL_TEXT == pItem->getType()) && (gRlvHandler.hasBehaviour(RLV_BHVR_VIEWSCRIPT))) ||
				   ((LLAssetType::AT_TEXTURE == pItem->getType()) && (gRlvHandler.hasBehaviour(RLV_BHVR_VIEWTEXTURE))) ) )
			{
				disabled_items.push_back(std::string("Open"));
			}
		}
// [/RLVa:KB]

		getClipboardEntries(true, items, disabled_items, flags);
	}
	hideContextEntries(menu, items, disabled_items);
}















// *TODO: remove this
BOOL LLInvFVBridge::startDrag(EDragAndDropType* type, LLUUID* id) const
{
	BOOL rv = FALSE;

	const LLInventoryObject* obj = getInventoryObject();

	if(obj)
	{
		*type = LLAssetType::lookupDragAndDropType(obj->getType());
		if(*type == DAD_NONE)
		{
			return FALSE;
		}
		
		*id = obj->getUUID();
		//object_ids.put(obj->getUUID());

		if (*type == DAD_CATEGORY)
		{
			gInventory.startBackgroundFetch(obj->getUUID());
		}

		rv = TRUE;
	}

	return rv;
}

LLInventoryObject* LLInvFVBridge::getInventoryObject() const
{
	// <edit> derf
	if(std::find(LLInventoryPanel::sInstances.begin(), LLInventoryPanel::sInstances.end(), mInventoryPanel) == LLInventoryPanel::sInstances.end())
	{
		llwarns << "scheduled for delayed delete" << llendl;
		return NULL;
	}
	// </edit>
	LLInventoryObject* obj = NULL;
	LLInventoryModel* model = mInventoryPanel->getModel();
	if(model)
	{
		obj = (LLInventoryObject*)model->getObject(mUUID);
	}
	return obj;
}

BOOL LLInvFVBridge::isInTrash() const
{
	// <edit> derf
	if(std::find(LLInventoryPanel::sInstances.begin(), LLInventoryPanel::sInstances.end(), mInventoryPanel) == LLInventoryPanel::sInstances.end())
	{
		llwarns << "scheduled for delayed delete" << llendl;
		return FALSE;
	}
	// </edit>
	LLInventoryModel* model = mInventoryPanel->getModel();
	if(!model) return FALSE;
	LLUUID trash_id = model->findCategoryUUIDForType(LLAssetType::AT_TRASH);
	return model->isObjectDescendentOf(mUUID, trash_id);
}

BOOL LLInvFVBridge::isAgentInventory() const
{
	// <edit> derf
	if(std::find(LLInventoryPanel::sInstances.begin(), LLInventoryPanel::sInstances.end(), mInventoryPanel) == LLInventoryPanel::sInstances.end())
	{
		llwarns << "scheduled for delayed delete" << llendl;
		return FALSE;
	}
	// </edit>
	LLInventoryModel* model = mInventoryPanel->getModel();
	if(!model) return FALSE;
	if(gAgent.getInventoryRootID() == mUUID) return TRUE;
	return model->isObjectDescendentOf(mUUID, gAgent.getInventoryRootID());
}

BOOL LLInvFVBridge::isItemPermissive() const
{
	return FALSE;
}

// static
void LLInvFVBridge::changeItemParent(LLInventoryModel* model,
									 LLViewerInventoryItem* item,
									 const LLUUID& new_parent,
									 BOOL restamp)
{
	// <edit>
	bool send_parent_update = gInventory.isObjectDescendentOf(item->getUUID(), gAgent.getInventoryRootID());
	// </edit>
	if(item->getParentUUID() != new_parent)
	{
		LLInventoryModel::update_list_t update;
		LLInventoryModel::LLCategoryUpdate old_folder(item->getParentUUID(),-1);
		update.push_back(old_folder);
		LLInventoryModel::LLCategoryUpdate new_folder(new_parent, 1);
		update.push_back(new_folder);
		gInventory.accountForUpdate(update);

		LLPointer<LLViewerInventoryItem> new_item = new LLViewerInventoryItem(item);
		new_item->setParent(new_parent);
		// <edit>
		if(send_parent_update)
		// </edit>
		new_item->updateParentOnServer(restamp);
		model->updateItem(new_item);
		model->notifyObservers();
	}
}

// static
void LLInvFVBridge::changeCategoryParent(LLInventoryModel* model,
										 LLViewerInventoryCategory* cat,
										 const LLUUID& new_parent,
										 BOOL restamp)
{
	if(cat->getParentUUID() != new_parent)
	{
		LLInventoryModel::update_list_t update;
		LLInventoryModel::LLCategoryUpdate old_folder(cat->getParentUUID(), -1);
		update.push_back(old_folder);
		LLInventoryModel::LLCategoryUpdate new_folder(new_parent, 1);
		update.push_back(new_folder);
		gInventory.accountForUpdate(update);

		LLPointer<LLViewerInventoryCategory> new_cat = new LLViewerInventoryCategory(cat);
		new_cat->setParent(new_parent);
		new_cat->updateParentOnServer(restamp);
		model->updateCategory(new_cat);
		model->notifyObservers();
	}
}


const char* safe_inv_type_lookup(LLInventoryType::EType inv_type)
{
	const char* rv = LLInventoryType::lookup(inv_type);
	if(!rv)
	{
		const char* INVALID_TYPE = "<invalid>";
		rv = INVALID_TYPE;
	}
	return rv;
}

LLInvFVBridge* LLInvFVBridge::createBridge(LLAssetType::EType asset_type,
					   LLInventoryType::EType inv_type,
					   LLInventoryPanel* inventory,
					   const LLUUID& uuid,
					   U32 flags)
{
	LLInvFVBridge* new_listener = NULL;
	switch(asset_type)
	{
	case LLAssetType::AT_TEXTURE:
		if(!(inv_type == LLInventoryType::IT_TEXTURE || inv_type == LLInventoryType::IT_SNAPSHOT))
		{
			llwarns << LLAssetType::lookup(asset_type) << " asset has inventory type " << safe_inv_type_lookup(inv_type) << " on uuid " << uuid << llendl;
		}
		new_listener = new LLTextureBridge(inventory, uuid, inv_type);
		break;

	case LLAssetType::AT_SOUND:
		if(!(inv_type == LLInventoryType::IT_SOUND))
		{
			llwarns << LLAssetType::lookup(asset_type) << " asset has inventory type " << safe_inv_type_lookup(inv_type) << " on uuid " << uuid << llendl;
		}
		new_listener = new LLSoundBridge(inventory, uuid);
		break;

	case LLAssetType::AT_LANDMARK:
		if(!(inv_type == LLInventoryType::IT_LANDMARK))
		{
			llwarns << LLAssetType::lookup(asset_type) << " asset has inventory type " << safe_inv_type_lookup(inv_type) << " on uuid " << uuid << llendl;
		}
		new_listener = new LLLandmarkBridge(inventory, uuid, flags);
		break;
		
	case LLAssetType::AT_CALLINGCARD:
		if(!(inv_type == LLInventoryType::IT_CALLINGCARD))
		{
			llwarns << LLAssetType::lookup(asset_type) << " asset has inventory type " << safe_inv_type_lookup(inv_type) << " on uuid " << uuid << llendl;
		}
		new_listener = new LLCallingCardBridge(inventory, uuid);
		break;

	case LLAssetType::AT_SCRIPT:
		if(!(inv_type == LLInventoryType::IT_LSL))
		{
			llwarns << LLAssetType::lookup(asset_type) << " asset has inventory type " << safe_inv_type_lookup(inv_type) << " on uuid " << uuid << llendl;
		}
		new_listener = new LLScriptBridge(inventory, uuid);
		break;

	case LLAssetType::AT_OBJECT:
		if(!(inv_type == LLInventoryType::IT_OBJECT || inv_type == LLInventoryType::IT_ATTACHMENT))
		{
			llwarns << LLAssetType::lookup(asset_type) << " asset has inventory type " << safe_inv_type_lookup(inv_type) << " on uuid " << uuid << llendl;
		}
		new_listener = new LLObjectBridge(inventory, uuid, inv_type, flags);
		break;

	case LLAssetType::AT_NOTECARD:
		if(!(inv_type == LLInventoryType::IT_NOTECARD))
		{
			llwarns << LLAssetType::lookup(asset_type) << " asset has inventory type " << safe_inv_type_lookup(inv_type) << " on uuid " << uuid << llendl;
		}
		new_listener = new LLNotecardBridge(inventory, uuid);
		break;

	case LLAssetType::AT_ANIMATION:
		if(!(inv_type == LLInventoryType::IT_ANIMATION))
		{
			llwarns << LLAssetType::lookup(asset_type) << " asset has inventory type " << safe_inv_type_lookup(inv_type) << " on uuid " << uuid << llendl;
		}
		new_listener = new LLAnimationBridge(inventory, uuid);
		break;

	case LLAssetType::AT_GESTURE:
		if(!(inv_type == LLInventoryType::IT_GESTURE))
		{
			llwarns << LLAssetType::lookup(asset_type) << " asset has inventory type " << safe_inv_type_lookup(inv_type) << " on uuid " << uuid << llendl;
		}
		new_listener = new LLGestureBridge(inventory, uuid);
		break;

	case LLAssetType::AT_LSL_TEXT:
		if(!(inv_type == LLInventoryType::IT_LSL))
		{
			llwarns << LLAssetType::lookup(asset_type) << " asset has inventory type " << safe_inv_type_lookup(inv_type) << " on uuid " << uuid << llendl;
		}
		new_listener = new LLLSLTextBridge(inventory, uuid);
		break;

	case LLAssetType::AT_CLOTHING:
	case LLAssetType::AT_BODYPART:
		if(!(inv_type == LLInventoryType::IT_WEARABLE))
		{
			llwarns << LLAssetType::lookup(asset_type) << " asset has inventory type " << safe_inv_type_lookup(inv_type) << " on uuid " << uuid << llendl;
		}
		new_listener = new LLWearableBridge(inventory, uuid, asset_type, inv_type, (EWearableType)flags);
		break;

	case LLAssetType::AT_CATEGORY:
	case LLAssetType::AT_ROOT_CATEGORY:
		new_listener = new LLFolderBridge(inventory, uuid);
		break;
		
	default:
		llinfos << "Unhandled asset type (llassetstorage.h): "
				<< (S32)asset_type << llendl;
		break;
	}

	if (new_listener)
	{
		new_listener->mInvType = inv_type;
	}

	return new_listener;
}

// +=================================================+
// |        LLItemBridge                             |
// +=================================================+

void LLItemBridge::performAction(LLFolderView* folder, LLInventoryModel* model, std::string action)
{

	if ("open" == action)
	{
		openItem();
	}
	else if ("properties" == action)
	{
		showProperties();
	}
	else if ("purge" == action)
	{
		LLInventoryCategory* cat = model->getCategory(mUUID);
		if(cat)
		{
			model->purgeDescendentsOf(mUUID);
		}
		LLInventoryObject* obj = model->getObject(mUUID);
		if(!obj) return;
		obj->removeFromServer();
		LLPreview::hide(mUUID);
		model->deleteObject(mUUID);
		model->notifyObservers();
	}
	else if ("restoreToWorld" == action)
	{
		restoreToWorld();
	}
	else if ("restore" == action)
	{
		restoreItem();
	}
	else if ("copy_uuid" == action)
	{
		// Single item only
		LLInventoryItem* item = model->getItem(mUUID);
		if(!item) return;
		LLUUID asset_id = item->getAssetUUID();
		std::string buffer;
		asset_id.toString(buffer);

		gViewerWindow->mWindow->copyTextToClipboard(utf8str_to_wstring(buffer));
		return;
	}
	else if ("copy" == action)
	{
		copyToClipboard();
		return;
	}
	else if ("paste" == action)
	{
		// Single item only
		LLInventoryItem* itemp = model->getItem(mUUID);
		if (!itemp) return;

		LLFolderViewItem* folder_view_itemp = folder->getItemByID(itemp->getParentUUID());
		if (!folder_view_itemp) return;

		folder_view_itemp->getListener()->pasteFromClipboard();
		return;
	}
	else if("reupload" == action)
	{
		LLInventoryItem* item = model->getItem(mUUID);
		if(!item) return;

		LLFilePicker& picker = LLFilePicker::instance();
		std::string filename;

		switch(item->getType())
		{
		case LLAssetType::AT_TEXTURE:
			if(!picker.getOpenFile(LLFilePicker::FFLOAD_IMAGE))
				return;
			filename = picker.getFirstFile();
			if(!filename.empty())
			{
				LLFloaterImagePreview* floaterp = new LLFloaterImagePreview(filename, item);
				LLUICtrlFactory::getInstance()->buildFloater(floaterp, "floater_image_preview.xml");
			}
			break;
		default:
			break;
		}
	}
	// </edit>
}

void LLItemBridge::selectItem()
{
	LLViewerInventoryItem* item = (LLViewerInventoryItem*)getItem();
	if(item && !item->isComplete())
	{
		// <edit>
		if(!(gInventory.isObjectDescendentOf(mUUID, gSystemFolderRoot)))
		// </edit>
		item->fetchFromServer();
	}
}

void LLItemBridge::restoreItem()
{
	// <edit> derf
	if(std::find(LLInventoryPanel::sInstances.begin(), LLInventoryPanel::sInstances.end(), mInventoryPanel) == LLInventoryPanel::sInstances.end())
	{
		llwarns << "scheduled for delayed delete" << llendl;
		return;
	}
	// </edit>
	LLViewerInventoryItem* item = (LLViewerInventoryItem*)getItem();
	if(item)
	{
		LLInventoryModel* model = mInventoryPanel->getModel();
		LLUUID new_parent = model->findCategoryUUIDForType(item->getType());
		// do not restamp on restore.
		LLInvFVBridge::changeItemParent(model, item, new_parent, FALSE);
	}
}

void LLItemBridge::restoreToWorld()
{
	LLViewerInventoryItem* itemp = (LLViewerInventoryItem*)getItem();
	if (itemp)
	{
		LLMessageSystem* msg = gMessageSystem;
		msg->newMessage("RezRestoreToWorld");
		msg->nextBlockFast(_PREHASH_AgentData);
		msg->addUUIDFast(_PREHASH_AgentID, gAgent.getID());
		msg->addUUIDFast(_PREHASH_SessionID, gAgent.getSessionID());

		msg->nextBlockFast(_PREHASH_InventoryData);
		itemp->packMessage(msg);
		msg->sendReliable(gAgent.getRegion()->getHost());
	}

	//Similar functionality to the drag and drop rez logic
	BOOL remove_from_inventory = FALSE;

	//remove local inventory copy, sim will deal with permissions and removing the item
	//from the actual inventory if its a no-copy etc
	if(!itemp->getPermissions().allowCopyBy(gAgent.getID()))
	{
		remove_from_inventory = TRUE;
	}

	// Check if it's in the trash. (again similar to the normal rez logic)
	LLUUID trash_id;
	trash_id = gInventory.findCategoryUUIDForType(LLAssetType::AT_TRASH);
	if(gInventory.isObjectDescendentOf(itemp->getUUID(), trash_id))
	{
		remove_from_inventory = TRUE;
	}

	if(remove_from_inventory)
	{
		gInventory.deleteObject(itemp->getUUID());
		gInventory.notifyObservers();
	}
}

LLUIImagePtr LLItemBridge::getIcon() const
{
	return LLUI::getUIImage(ICON_NAME[OBJECT_ICON_NAME]);
}

PermissionMask LLItemBridge::getPermissionMask() const
{
	LLViewerInventoryItem* item = getItem();
	PermissionMask perm_mask = 0;
	if(item) 
	{
		BOOL copy = item->getPermissions().allowCopyBy(gAgent.getID());
		BOOL mod = item->getPermissions().allowModifyBy(gAgent.getID());
		BOOL xfer = item->getPermissions().allowOperationBy(PERM_TRANSFER,
															gAgent.getID());

		if (copy) perm_mask |= PERM_COPY;
		if (mod)  perm_mask |= PERM_MODIFY;
		if (xfer) perm_mask |= PERM_TRANSFER;

	}
	return perm_mask;
}
	
const std::string& LLItemBridge::getDisplayName() const
{
	if(mDisplayName.empty())
	{
		buildDisplayName(getItem(), mDisplayName);
	}
	return mDisplayName;
}

void LLItemBridge::buildDisplayName(LLInventoryItem* item, std::string& name)
{
	if(item) 
	{
		name.assign(item->getName());			
	}
	else
	{
		name.assign(LLStringUtil::null);
	}
}

std::string LLItemBridge::getLabelSuffix() const
{
	std::string suffix;
	LLInventoryItem* item = getItem();
	if(item) 
	{
		LLPermissions perm = item->getPermissions();
		//
		if(perm.getOwner() == gAgent.getID())
		{
			BOOL copy = perm.allowCopyBy(gAgent.getID());
			BOOL mod = perm.allowModifyBy(gAgent.getID());
			BOOL xfer = perm.allowOperationBy(PERM_TRANSFER, gAgent.getID());

			// *TODO: Translate
			const char* EMPTY = "";
			const char* NO_COPY = " (no copy)";
			const char* NO_MOD = " (no modify)";
			const char* NO_XFER = " (no transfer)";
			const char* TEMPO = " (temporary)";
			const char* scopy;
			if(copy) scopy = EMPTY;
			else scopy = NO_COPY;
			const char* smod;
			if(mod) smod = EMPTY;
			else smod = NO_MOD;
			const char* sxfer;
			if(xfer) sxfer = EMPTY;
			else sxfer = NO_XFER;
			const char* stempo;
			if(perm.getGroup() == gAgent.getID())stempo = TEMPO;
			else stempo = EMPTY;
			suffix = llformat("%s%s%s%s",scopy,smod,sxfer,stempo);
		}
	}
	return suffix;
}

time_t LLItemBridge::getCreationDate() const
{
	LLViewerInventoryItem* item = getItem();
	if (item)
	{
		return item->getCreationDate();
	}
	return 0;
}


BOOL LLItemBridge::isItemRenameable() const
{
	LLViewerInventoryItem* item = getItem();
	if(item)
	{
		return (item->getPermissions().allowModifyBy(gAgent.getID()));
	}
	return FALSE;
}

BOOL LLItemBridge::renameItem(const std::string& new_name)
{
	if(!isItemRenameable()) return FALSE;
	LLPreview::rename(mUUID, getPrefix() + new_name);
	// <edit> derf
	if(std::find(LLInventoryPanel::sInstances.begin(), LLInventoryPanel::sInstances.end(), mInventoryPanel) == LLInventoryPanel::sInstances.end())
	{
		llwarns << "scheduled for delayed delete" << llendl;
		return FALSE;
	}
	// </edit>
	LLInventoryModel* model = mInventoryPanel->getModel();
	if(!model) return FALSE;
	LLViewerInventoryItem* item = getItem();
	if(item && (item->getName() != new_name))
	{
		LLPointer<LLViewerInventoryItem> new_item = new LLViewerInventoryItem(item);
		new_item->rename(new_name);
		buildDisplayName(new_item, mDisplayName);
		new_item->updateServer(FALSE);
		model->updateItem(new_item);
		model->notifyObservers();
	}
	// return FALSE because we either notified observers (& therefore
	// rebuilt) or we didn't update.
	return FALSE;
}


BOOL LLItemBridge::removeItem()
{
	if(!isItemRemovable())
	{
		return FALSE;
	}
	// move it to the trash
	LLPreview::hide(mUUID, TRUE);
	// <edit> derf
	if(std::find(LLInventoryPanel::sInstances.begin(), LLInventoryPanel::sInstances.end(), mInventoryPanel) == LLInventoryPanel::sInstances.end())
	{
		llwarns << "scheduled for delayed delete" << llendl;
		return FALSE;
	}
	// </edit>
	LLInventoryModel* model = mInventoryPanel->getModel();
	if(!model) return FALSE;
	LLUUID trash_id = model->findCategoryUUIDForType(LLAssetType::AT_TRASH);
	LLViewerInventoryItem* item = getItem();

	// if item is not already in trash
	if(item && !model->isObjectDescendentOf(mUUID, trash_id))
	{
		// <edit> trash problem
		if(gInventory.isObjectDescendentOf(mUUID, gSystemFolderRoot))
		{
			LLInventoryModel::LLCategoryUpdate up(item->getParentUUID(), -1);
			gInventory.deleteObject(mUUID);
			gInventory.accountForUpdate(up);
			gInventory.notifyObservers();
		}
		else
		// </edit>
		// move to trash, and restamp
		LLInvFVBridge::changeItemParent(model, item, trash_id, TRUE);
		// delete was successful
		return TRUE;
	}
	else
	{
		// tried to delete already item in trash (should purge?)
		return FALSE;
	}
}

BOOL LLItemBridge::isItemCopyable() const
{
	LLViewerInventoryItem* item = getItem();
	if (item)
	{
		return (item->getPermissions().allowCopyBy(gAgent.getID()));
	}
	return FALSE;
}
BOOL LLItemBridge::copyToClipboard() const
{
	if(isItemCopyable())
	{
		LLInventoryClipboard::instance().add(mUUID);
		return TRUE;
	}
	return FALSE;
}

LLViewerInventoryItem* LLItemBridge::getItem() const
{
	// <edit> derf
	if(std::find(LLInventoryPanel::sInstances.begin(), LLInventoryPanel::sInstances.end(), mInventoryPanel) == LLInventoryPanel::sInstances.end())
	{
		llwarns << "scheduled for delayed delete" << llendl;
		return NULL;
	}
	// </edit>
	LLViewerInventoryItem* item = NULL;
	LLInventoryModel* model = mInventoryPanel->getModel();
	if(model)
	{
		item = (LLViewerInventoryItem*)model->getItem(mUUID);
	}
	return item;
}

BOOL LLItemBridge::isItemPermissive() const
{
	LLViewerInventoryItem* item = getItem();
	if(item)
	{
		U32 mask = item->getPermissions().getMaskBase();
		if((mask & PERM_ITEM_UNRESTRICTED) == PERM_ITEM_UNRESTRICTED)
		{
			return TRUE;
		}
	}
	return FALSE;
}

// +=================================================+
// |        LLFolderBridge                           |
// +=================================================+

LLFolderBridge* LLFolderBridge::sSelf=NULL;

// Can be moved to another folder
BOOL LLFolderBridge::isItemMovable()
{
	LLInventoryObject* obj = getInventoryObject();
	if(obj)
	{
		return (LLAssetType::AT_NONE == ((LLInventoryCategory*)obj)->getPreferredType());
	}
	return FALSE;
}

void LLFolderBridge::selectItem()
{
}


// Can be destroyed (or moved to trash)
BOOL LLFolderBridge::isItemRemovable()
{
	// <edit> derf
	if(std::find(LLInventoryPanel::sInstances.begin(), LLInventoryPanel::sInstances.end(), mInventoryPanel) == LLInventoryPanel::sInstances.end())
	{
		llwarns << "scheduled for delayed delete" << llendl;
		return FALSE;
	}
	// </edit>
	LLInventoryModel* model = mInventoryPanel->getModel();
	if(!model) 
	{
		return FALSE;
	}

	// <edit>
	// People delete their inventory easily...
	if(mUUID == gAgent.getInventoryRootID())
	{
		return FALSE;
	}
	/*
	// </edit>
	if(!model->isObjectDescendentOf(mUUID, gAgent.getInventoryRootID()))
	{
		return FALSE;
	}

	LLVOAvatar* avatar = gAgent.getAvatarObject();
	if( !avatar )
	{
		return FALSE;
	}

	LLInventoryCategory* category = model->getCategory(mUUID);
	if( !category )
	{
		return FALSE;
	}

	if( LLAssetType::AT_NONE != category->getPreferredType() )
	{
		return FALSE;
	}

	LLInventoryModel::cat_array_t	descendent_categories;
	LLInventoryModel::item_array_t	descendent_items;
	gInventory.collectDescendents( mUUID, descendent_categories, descendent_items, FALSE );

	S32 i;
	for( i = 0; i < descendent_categories.count(); i++ )
	{
		LLInventoryCategory* category = descendent_categories[i];
		if( LLAssetType::AT_NONE != category->getPreferredType() )
		{
			return FALSE;
		}
	}

	for( i = 0; i < descendent_items.count(); i++ )
	{
		LLInventoryItem* item = descendent_items[i];
		if( (item->getType() == LLAssetType::AT_CLOTHING) ||
			(item->getType() == LLAssetType::AT_BODYPART) )
		{
			if( gAgent.isWearingItem( item->getUUID() ) )
			{
				return FALSE;
			}
		}
		else
		if( item->getType() == LLAssetType::AT_OBJECT )
		{
			if( avatar->isWearingAttachment( item->getUUID() ) )
			{
				return FALSE;
			}
		}
	}
	// <edit>
	*/
	// </edit>

	return TRUE;
}

BOOL LLFolderBridge::isUpToDate() const
{
	// <edit> derf
	if(std::find(LLInventoryPanel::sInstances.begin(), LLInventoryPanel::sInstances.end(), mInventoryPanel) == LLInventoryPanel::sInstances.end())
	{
		llwarns << "scheduled for delayed delete" << llendl;
		return FALSE;
	}
	// </edit>
	LLInventoryModel* model = mInventoryPanel->getModel();
	if(!model) return FALSE;
	LLViewerInventoryCategory* category = (LLViewerInventoryCategory*)model->getCategory(mUUID);
	if( !category )
	{
		return FALSE;
	}

	// <edit> trying to make it stop trying to fetch Local Inventory
	//return category->getVersion() != LLViewerInventoryCategory::VERSION_UNKNOWN;
	return (category->getVersion() != LLViewerInventoryCategory::VERSION_UNKNOWN) || (mUUID == gSystemFolderRoot) || (gInventory.isObjectDescendentOf(mUUID, gSystemFolderRoot));
	// </edit>
}

BOOL LLFolderBridge::dragCategoryIntoFolder(LLInventoryCategory* inv_cat,
											BOOL drop)
{
	// This should never happen, but if an inventory item is incorrectly parented, 
	// the UI will get confused and pass in a NULL.
	if(!inv_cat) return FALSE;

	// <edit> derf
	if(std::find(LLInventoryPanel::sInstances.begin(), LLInventoryPanel::sInstances.end(), mInventoryPanel) == LLInventoryPanel::sInstances.end())
	{
		llwarns << "scheduled for delayed delete" << llendl;
		return FALSE;
	}
	// </edit>
	LLInventoryModel* model = mInventoryPanel->getModel();
	if(!model) return FALSE;

	LLVOAvatar* avatar = gAgent.getAvatarObject();
	if(!avatar) return FALSE;

	// cannot drag into library
	if(!isAgentInventory())
	{
		return FALSE;
	}

	// check to make sure source is agent inventory, and is represented there.
	LLToolDragAndDrop::ESource source = LLToolDragAndDrop::getInstance()->getSource();
	BOOL is_agent_inventory = (model->getCategory(inv_cat->getUUID()) != NULL)
		&& (LLToolDragAndDrop::SOURCE_AGENT == source);

	BOOL accept = FALSE;
	S32 i;
	LLInventoryModel::cat_array_t	descendent_categories;
	LLInventoryModel::item_array_t	descendent_items;
	if(is_agent_inventory)
	{
		const LLUUID& cat_id = inv_cat->getUUID();

		// Is the destination the trash?
		LLUUID trash_id;
		trash_id = model->findCategoryUUIDForType(LLAssetType::AT_TRASH);
		BOOL move_is_into_trash = (mUUID == trash_id)
				|| model->isObjectDescendentOf(mUUID, trash_id);
		BOOL is_movable = (LLAssetType::AT_NONE == inv_cat->getPreferredType());
		if( is_movable )
		{
			gInventory.collectDescendents( cat_id, descendent_categories, descendent_items, FALSE );

			for( i = 0; i < descendent_categories.count(); i++ )
			{
				LLInventoryCategory* category = descendent_categories[i];
				if( LLAssetType::AT_NONE != category->getPreferredType() )
				{
					// ...can't move "special folders" like Textures
					is_movable = FALSE;
					break;
				}
			}
			
			if( is_movable )
			{
				if( move_is_into_trash )
				{
					for( i = 0; i < descendent_items.count(); i++ )
					{
						LLInventoryItem* item = descendent_items[i];
						if( (item->getType() == LLAssetType::AT_CLOTHING) ||
							(item->getType() == LLAssetType::AT_BODYPART) )
						{
							if( gAgent.isWearingItem( item->getUUID() ) )
							{
								is_movable = FALSE;  // It's generally movable, but not into the trash!
								break;
							}
						}
						else
						if( item->getType() == LLAssetType::AT_OBJECT )
						{
							if( avatar->isWearingAttachment( item->getUUID() ) )
							{
								is_movable = FALSE;  // It's generally movable, but not into the trash!
								break;
							}
						}
					}
				}
			}
		}

		
		accept =	is_movable
					&& (mUUID != cat_id)								// Can't move a folder into itself
					&& (mUUID != inv_cat->getParentUUID())				// Avoid moves that would change nothing
					&& !(model->isObjectDescendentOf(mUUID, cat_id));	// Avoid circularity
		if(accept && drop)
		{
			// Look for any gestures and deactivate them
			if (move_is_into_trash)
			{
				for (i = 0; i < descendent_items.count(); i++)
				{
					LLInventoryItem* item = descendent_items[i];
					if (item->getType() == LLAssetType::AT_GESTURE
						&& gGestureManager.isGestureActive(item->getUUID()))
					{
						gGestureManager.deactivateGesture(item->getUUID());
					}
				}
			}

			// Reparent the folder and restamp children if it's moving
			// into trash.
			LLInvFVBridge::changeCategoryParent(
				model,
				(LLViewerInventoryCategory*)inv_cat,
				mUUID,
				move_is_into_trash);
		}
	}
	else if(LLToolDragAndDrop::SOURCE_WORLD == source)
	{
		// content category has same ID as object itself
		LLUUID object_id = inv_cat->getUUID();
		LLUUID category_id = mUUID;
		accept = move_inv_category_world_to_agent(object_id, category_id, drop);
	}
	return accept;
}

void warn_move_inventory(LLViewerObject* object, LLMoveInv* move_inv)
{
	const char* dialog = NULL;
	if (object->flagScripted())
	{
		dialog = "MoveInventoryFromScriptedObject";
	}
	else
	{
		dialog = "MoveInventoryFromObject";
	}
	LLNotifications::instance().add(dialog, LLSD(), LLSD(), boost::bind(move_task_inventory_callback, _1, _2, move_inv));
}

// Move/copy all inventory items from the Contents folder of an in-world
// object to the agent's inventory, inside a given category.
BOOL move_inv_category_world_to_agent(const LLUUID& object_id, 
									  const LLUUID& category_id,
									  BOOL drop,
									  void (*callback)(S32, void*),
									  void* user_data)
{
	// Make sure the object exists. If we allowed dragging from
	// anonymous objects, it would be possible to bypass
	// permissions.
	// content category has same ID as object itself
	LLViewerObject* object = gObjectList.findObject(object_id);
	if(!object)
	{
		llinfos << "Object not found for drop." << llendl;
		return FALSE;
	}

	// this folder is coming from an object, as there is only one folder in an object, the root,
	// we need to collect the entire contents and handle them as a group
	InventoryObjectList inventory_objects;
	object->getInventoryContents(inventory_objects);

	if (inventory_objects.empty())
	{
		llinfos << "Object contents not found for drop." << llendl;
		return FALSE;
	}
	
	BOOL accept = TRUE;
	BOOL is_move = FALSE;

	// coming from a task. Need to figure out if the person can
	// move/copy this item.
	InventoryObjectList::iterator it = inventory_objects.begin();
	InventoryObjectList::iterator end = inventory_objects.end();
	for ( ; it != end; ++it)
	{
		// coming from a task. Need to figure out if the person can
		// move/copy this item.
		LLPermissions perm(((LLInventoryItem*)((LLInventoryObject*)(*it)))->getPermissions());
		if((perm.allowCopyBy(gAgent.getID(), gAgent.getGroupID())
			&& perm.allowTransferTo(gAgent.getID())))
//			|| gAgent.isGodlike())
		{
			accept = TRUE;
		}
		else if(object->permYouOwner())
		{
			// If the object cannot be copied, but the object the
			// inventory is owned by the agent, then the item can be
			// moved from the task to agent inventory.
			is_move = TRUE;
			accept = TRUE;
		}
		else
		{
			accept = FALSE;
			break;
		}
	}

	if(drop && accept)
	{
		it = inventory_objects.begin();
		InventoryObjectList::iterator first_it = inventory_objects.begin();
		LLMoveInv* move_inv = new LLMoveInv;
		move_inv->mObjectID = object_id;
		move_inv->mCategoryID = category_id;
		move_inv->mCallback = callback;
		move_inv->mUserData = user_data;

		for ( ; it != end; ++it)
		{
			two_uuids_t two(category_id, (*it)->getUUID());
			move_inv->mMoveList.push_back(two);
		}

		if(is_move)
		{
			// Callback called from within here.
			warn_move_inventory(object, move_inv);
		}
		else
		{
			LLNotification::Params params("MoveInventoryFromObject");
			params.functor(boost::bind(move_task_inventory_callback, _1, _2, move_inv));
			LLNotifications::instance().forceResponse(params, 0);
		}
	}
	return accept;
}

class LLFindWearables : public LLInventoryCollectFunctor
{
public:
	LLFindWearables() {}
	virtual ~LLFindWearables() {}
	virtual bool operator()(LLInventoryCategory* cat,
							LLInventoryItem* item);
};

bool LLFindWearables::operator()(LLInventoryCategory* cat,
								 LLInventoryItem* item)
{
	if(item)
	{
		if((item->getType() == LLAssetType::AT_CLOTHING)
		   || (item->getType() == LLAssetType::AT_BODYPART))
		{
			return TRUE;
		}
	}
	return FALSE;
}

//Used by LLFolderBridge as callback for directory recursion.
class LLRightClickInventoryFetchObserver : public LLInventoryFetchObserver
{
public:
	LLRightClickInventoryFetchObserver() :
		mCopyItems(false)
	{ };
	LLRightClickInventoryFetchObserver(const LLUUID& cat_id, bool copy_items) :
		mCatID(cat_id),
		mCopyItems(copy_items)
		{ };
	virtual void done()
	{
		// we've downloaded all the items, so repaint the dialog
		LLFolderBridge::staticFolderOptionsMenu();

		gInventory.removeObserver(this);
		delete this;
	}
	

protected:
	LLUUID mCatID;
	bool mCopyItems;

};

//Used by LLFolderBridge as callback for directory recursion.
class LLRightClickInventoryFetchDescendentsObserver : public LLInventoryFetchDescendentsObserver
{
public:
	LLRightClickInventoryFetchDescendentsObserver(bool copy_items) : mCopyItems(copy_items) {}
	~LLRightClickInventoryFetchDescendentsObserver() {}
	virtual void done();
protected:
	bool mCopyItems;
};

void LLRightClickInventoryFetchDescendentsObserver::done()
{
	// Avoid passing a NULL-ref as mCompleteFolders.front() down to
	// gInventory.collectDescendents()
	if( mCompleteFolders.empty() )
	{
		llwarns << "LLRightClickInventoryFetchDescendentsObserver::done with empty mCompleteFolders" << llendl;
		dec_busy_count();
		gInventory.removeObserver(this);
		delete this;
		return;
	}

	// What we do here is get the complete information on the items in
	// the library, and set up an observer that will wait for that to
	// happen.
	LLInventoryModel::cat_array_t cat_array;
	LLInventoryModel::item_array_t item_array;
	gInventory.collectDescendents(mCompleteFolders.front(),
								  cat_array,
								  item_array,
								  LLInventoryModel::EXCLUDE_TRASH);
	S32 count = item_array.count();
#if 0 // HACK/TODO: Why?
	// This early causes a giant menu to get produced, and doesn't seem to be needed.
	if(!count)
	{
		llwarns << "Nothing fetched in category " << mCompleteFolders.front()
				<< llendl;
		dec_busy_count();
		gInventory.removeObserver(this);
		delete this;
		return;
	}
#endif

	LLRightClickInventoryFetchObserver* outfit;
	outfit = new LLRightClickInventoryFetchObserver(mCompleteFolders.front(), mCopyItems);
	LLInventoryFetchObserver::item_ref_t ids;
	for(S32 i = 0; i < count; ++i)
	{
		ids.push_back(item_array.get(i)->getUUID());
	}

	// clean up, and remove this as an observer since the call to the
	// outfit could notify observers and throw us into an infinite
	// loop.
	dec_busy_count();
	gInventory.removeObserver(this);
	delete this;

	// increment busy count and either tell the inventory to check &
	// call done, or add this object to the inventory for observation.
	inc_busy_count();

	// do the fetch
	outfit->fetchItems(ids);
	outfit->done();				//Not interested in waiting and this will be right 99% of the time.
//Uncomment the following code for laggy Inventory UI.
/*	if(outfit->isEverythingComplete())
	{
		// everything is already here - call done.
		outfit->done();
	}
	else
	{
		// it's all on it's way - add an observer, and the inventory
		// will call done for us when everything is here.
		gInventory.addObserver(outfit);
	}*/
}


//~~~~~~~~~~~~~~~~~~~~~~~~~~~~~~~~~~~~~~~~~~~~~~~~~~~~~~~~~~~~~~~~
// Class LLInventoryWearObserver
//
// Observer for "copy and wear" operation to support knowing 
// when the all of the contents have been added to inventory.
//~~~~~~~~~~~~~~~~~~~~~~~~~~~~~~~~~~~~~~~~~~~~~~~~~~~~~~~~~~~~~~~~
class LLInventoryCopyAndWearObserver : public LLInventoryObserver
{
public:
	LLInventoryCopyAndWearObserver(const LLUUID& cat_id, int count) :mCatID(cat_id), mContentsCount(count), mFolderAdded(FALSE) {}
	virtual ~LLInventoryCopyAndWearObserver() {}
	virtual void changed(U32 mask);

protected:
	LLUUID mCatID;
	int    mContentsCount;
	BOOL   mFolderAdded;
};



void LLInventoryCopyAndWearObserver::changed(U32 mask)
{
	if((mask & (LLInventoryObserver::ADD)) != 0)
	{
		if (!mFolderAdded) 
		{
			const std::set<LLUUID>& changed_items = gInventory.getChangedIDs();

			std::set<LLUUID>::const_iterator id_it = changed_items.begin();
			std::set<LLUUID>::const_iterator id_end = changed_items.end();
			for (;id_it != id_end; ++id_it)
			{
				if ((*id_it) == mCatID) 
				{
					mFolderAdded = TRUE;
					break;
				}
			}
		}

		if (mFolderAdded) 
		{
			LLViewerInventoryCategory* category = gInventory.getCategory(mCatID);

			if (NULL == category)
			{
				llwarns << "gInventory.getCategory(" << mCatID
					<< ") was NULL" << llendl;
			}
			else
			{
				if (category->getDescendentCount() ==
				    mContentsCount)
				{
					gInventory.removeObserver(this);
					wear_inventory_category(category, FALSE, TRUE);
					delete this;
				}
			}		
		}

	}
}



void LLFolderBridge::performAction(LLFolderView* folder, LLInventoryModel* model, std::string action)
{
	if ("open" == action)
	{
		openItem();
	}
	else if ("paste" == action)
	{
		pasteFromClipboard();
	}
	else if ("properties" == action)
	{
		showProperties();
	}
	else if ("replaceoutfit" == action)
	{
		modifyOutfit(FALSE);
	}
	else if ("addtooutfit" == action)
	{
		modifyOutfit(TRUE);
	}
	else if ("removefromoutfit" == action)
	{
		// <edit> derf
		if(std::find(LLInventoryPanel::sInstances.begin(), LLInventoryPanel::sInstances.end(), mInventoryPanel) == LLInventoryPanel::sInstances.end())
		{
			llwarns << "scheduled for delayed delete" << llendl;
			return;
		}
		// </edit>
		LLInventoryModel* model = mInventoryPanel->getModel();
		if(!model) return;
		LLViewerInventoryCategory* cat = getCategory();
		if(!cat) return;
		
		remove_inventory_category_from_avatar ( cat );
	}	
	else if ("purge" == action)
	{		
		LLViewerInventoryCategory* cat;
		cat = (LLViewerInventoryCategory*)getCategory();

		if(cat)
		{
			model->purgeDescendentsOf(mUUID);
		}
		LLInventoryObject* obj = model->getObject(mUUID);
		if(!obj) return;
		obj->removeFromServer();
		model->deleteObject(mUUID);
		model->notifyObservers();
	}
	else if ("restore" == action)
	{
		restoreItem();
	}
}

void LLFolderBridge::openItem()
{
	lldebugs << "LLFolderBridge::openItem()" << llendl;
	// <edit> derf
	if(std::find(LLInventoryPanel::sInstances.begin(), LLInventoryPanel::sInstances.end(), mInventoryPanel) == LLInventoryPanel::sInstances.end())
	{
		llwarns << "scheduled for delayed delete" << llendl;
		return;
	}
	// </edit>
	LLInventoryModel* model = mInventoryPanel->getModel();
	if(!model) return;
	model->fetchDescendentsOf(mUUID);
}

BOOL LLFolderBridge::isItemRenameable() const
{
	LLViewerInventoryCategory* cat = (LLViewerInventoryCategory*)getCategory();
	if(cat && (cat->getPreferredType() == LLAssetType::AT_NONE)
	   && (cat->getOwnerID() == gAgent.getID()))
	{
		return TRUE;
	}
	return FALSE;
}

void LLFolderBridge::restoreItem()
{
	// <edit> derf
	if(std::find(LLInventoryPanel::sInstances.begin(), LLInventoryPanel::sInstances.end(), mInventoryPanel) == LLInventoryPanel::sInstances.end())
	{
		llwarns << "scheduled for delayed delete" << llendl;
		return;
	}
	// </edit>
	LLViewerInventoryCategory* cat;
	cat = (LLViewerInventoryCategory*)getCategory();
	if(cat)
	{
		LLInventoryModel* model = mInventoryPanel->getModel();
		LLUUID new_parent = model->findCategoryUUIDForType(cat->getType());
		// do not restamp children on restore
		LLInvFVBridge::changeCategoryParent(model, cat, new_parent, FALSE);
	}
}

// Icons for folders are based on the preferred type
LLUIImagePtr LLFolderBridge::getIcon() const
{
	const char* control = NULL;
	LLAssetType::EType preferred_type = LLAssetType::AT_NONE;
	LLViewerInventoryCategory* cat = getCategory();
	if(cat)
	{
		preferred_type = cat->getPreferredType();
	}
	switch(preferred_type)
	{
	case LLAssetType::AT_TEXTURE:
		control = "inv_folder_texture.tga";
		break;
	case LLAssetType::AT_SOUND:
		control = "inv_folder_sound.tga";
		break;
	case LLAssetType::AT_CALLINGCARD:
		control = "inv_folder_callingcard.tga";
		break;
	case LLAssetType::AT_LANDMARK:
		control = "inv_folder_landmark.tga";
		break;
	case LLAssetType::AT_SCRIPT:
	case LLAssetType::AT_LSL_TEXT:
		control = "inv_folder_script.tga";
		break;
	case LLAssetType::AT_OBJECT:
		control = "inv_folder_object.tga";
		break;
	case LLAssetType::AT_NOTECARD:
		control = "inv_folder_notecard.tga";
		break;
	case LLAssetType::AT_CATEGORY:
		control = "inv_folder_plain_closed.tga";
		break;
	case LLAssetType::AT_CLOTHING:
		control = "inv_folder_clothing.tga";
		break;
	case LLAssetType::AT_BODYPART:
		control = "inv_folder_bodypart.tga";
		break;
	case LLAssetType::AT_TRASH:
		control = "inv_folder_trash.tga";
		break;
	case LLAssetType::AT_SNAPSHOT_CATEGORY:
		control = "inv_folder_snapshot.tga";
		break;
	case LLAssetType::AT_LOST_AND_FOUND:
		control = "inv_folder_lostandfound.tga";
		break;
	case LLAssetType::AT_ANIMATION:
		control = "inv_folder_animation.tga";
		break;
	case LLAssetType::AT_GESTURE:
		control = "inv_folder_gesture.tga";
		break;
	default:
		control = "inv_folder_plain_closed.tga";
		break;
	}
	return LLUI::getUIImage(control);
}

BOOL LLFolderBridge::renameItem(const std::string& new_name)
{
	// <edit> derf
	if(std::find(LLInventoryPanel::sInstances.begin(), LLInventoryPanel::sInstances.end(), mInventoryPanel) == LLInventoryPanel::sInstances.end())
	{
		llwarns << "scheduled for delayed delete" << llendl;
		return FALSE;
	}
	// </edit>
	if(!isItemRenameable()) return FALSE;
	LLInventoryModel* model = mInventoryPanel->getModel();
	if(!model) return FALSE;
	LLViewerInventoryCategory* cat = getCategory();
	if(cat && (cat->getName() != new_name))
	{
		LLPointer<LLViewerInventoryCategory> new_cat = new LLViewerInventoryCategory(cat);
		new_cat->rename(new_name);
		new_cat->updateServer(FALSE);
		model->updateCategory(new_cat);
		model->notifyObservers();
	}
	// return FALSE because we either notified observers (& therefore
	// rebuilt) or we didn't update.
	return FALSE;
}

BOOL LLFolderBridge::removeItem()
{
	if(!isItemRemovable())
	{
		return FALSE;
	}
	// move it to the trash
	LLPreview::hide(mUUID);
	// <edit> derf
	if(std::find(LLInventoryPanel::sInstances.begin(), LLInventoryPanel::sInstances.end(), mInventoryPanel) == LLInventoryPanel::sInstances.end())
	{
		llwarns << "scheduled for delayed delete" << llendl;
		return FALSE;
	}
	// </edit>
	LLInventoryModel* model = mInventoryPanel->getModel();
	if(!model) return FALSE;

	LLUUID trash_id;
	trash_id = model->findCategoryUUIDForType(LLAssetType::AT_TRASH);

	// Look for any gestures and deactivate them
	LLInventoryModel::cat_array_t	descendent_categories;
	LLInventoryModel::item_array_t	descendent_items;
	gInventory.collectDescendents( mUUID, descendent_categories, descendent_items, FALSE );

	S32 i;
	for (i = 0; i < descendent_items.count(); i++)
	{
		LLInventoryItem* item = descendent_items[i];
		if (item->getType() == LLAssetType::AT_GESTURE
			&& gGestureManager.isGestureActive(item->getUUID()))
		{
			gGestureManager.deactivateGesture(item->getUUID());
		}
	}

	// go ahead and do the normal remove if no 'last calling
	// cards' are being removed.
	LLViewerInventoryCategory* cat = getCategory();
	if(cat)
	{
		// <edit> trash problem
		if(gInventory.isObjectDescendentOf(cat->getUUID(), gSystemFolderRoot))
		{
			S32 descendents = cat->getDescendentCount();
			if(descendents > 0)
			{
				LLInventoryModel::LLCategoryUpdate up(cat->getUUID(), -descendents);
				gInventory.accountForUpdate(up);
			}
			cat->setDescendentCount(0);
			LLInventoryModel::cat_array_t categories;
			LLInventoryModel::item_array_t items;
			gInventory.collectDescendents(cat->getUUID(),
							   categories,
							   items,
							   false); // include trash?
			S32 count = items.count();
			S32 i;
			for(i = 0; i < count; ++i)
			{
				gInventory.deleteObject(items.get(i)->getUUID());
			}
			count = categories.count();
			for(i = 0; i < count; ++i)
			{
				gInventory.deleteObject(categories.get(i)->getUUID());
			}

			LLInventoryModel::LLCategoryUpdate up(cat->getParentUUID(), -descendents);
			gInventory.deleteObject(cat->getUUID());
			gInventory.accountForUpdate(up);
			gInventory.notifyObservers();
		}
		else
		// </edit>
		LLInvFVBridge::changeCategoryParent(model, cat, trash_id, TRUE);
	}

	return TRUE;
}

BOOL LLFolderBridge::isClipboardPasteable() const
{
	if(LLInventoryClipboard::instance().hasContents() && isAgentInventory())
	{
		return TRUE;
	}
	return FALSE;
}

void LLFolderBridge::pasteFromClipboard()
{
	// <edit> derf
	if(std::find(LLInventoryPanel::sInstances.begin(), LLInventoryPanel::sInstances.end(), mInventoryPanel) == LLInventoryPanel::sInstances.end())
	{
		llwarns << "scheduled for delayed delete" << llendl;
		return;
	}
	// </edit>
	LLInventoryModel* model = mInventoryPanel->getModel();
	if(model && isClipboardPasteable())
	{
		LLInventoryItem* item = NULL;
		LLDynamicArray<LLUUID> objects;
		LLInventoryClipboard::instance().retrieve(objects);
		S32 count = objects.count();
		LLUUID parent_id(mUUID);
		for(S32 i = 0; i < count; i++)
		{
			item = model->getItem(objects.get(i));
			if (item)
			{
				copy_inventory_item(
					gAgent.getID(),
					item->getPermissions().getOwner(),
					item->getUUID(),
					parent_id,
					std::string(),
					LLPointer<LLInventoryCallback>(NULL));
			}
		}
	}
}

void LLFolderBridge::staticFolderOptionsMenu()
{
	if (!sSelf) return;
	sSelf->folderOptionsMenu();
}

void LLFolderBridge::folderOptionsMenu()
{
	std::vector<std::string> disabled_items;

	// *TODO: Translate
	
	// <edit> derf
	if(std::find(LLInventoryPanel::sInstances.begin(), LLInventoryPanel::sInstances.end(), mInventoryPanel) == LLInventoryPanel::sInstances.end())
	{
		llwarns << "scheduled for delayed delete" << llendl;
		return;
	}
	// </edit>
	LLInventoryModel* model = mInventoryPanel->getModel();
	if(!model) return;

	const LLInventoryCategory* category = model->getCategory(mUUID);
	bool is_default_folder = category &&
		(LLAssetType::AT_NONE != category->getPreferredType());
	
	// calling card related functionality for folders.

	// Only enable calling-card related options for non-default folders.
	if (!is_default_folder)
	{
		LLIsType is_callingcard(LLAssetType::AT_CALLINGCARD);
		if (mCallingCards || checkFolderForContentsOfType(model, is_callingcard))
		{
			mItems.push_back(std::string("Calling Card Separator"));
			mItems.push_back(std::string("Conference Chat Folder"));
			mItems.push_back(std::string("IM All Contacts In Folder"));
		}
	}
	
	// wearables related functionality for folders.
	//is_wearable
	LLFindWearables is_wearable;
	LLIsType is_object( LLAssetType::AT_OBJECT );
	LLIsType is_gesture( LLAssetType::AT_GESTURE );

	if (mWearables ||
		checkFolderForContentsOfType(model, is_wearable)  ||
		checkFolderForContentsOfType(model, is_object) ||
		checkFolderForContentsOfType(model, is_gesture) )
	{
		mItems.push_back(std::string("Folder Wearables Separator"));

		// Only enable add/replace outfit for non-default folders.
		if (!is_default_folder)
		{
			// <edit> don't allow attaching stuff during attachment import
			if(!(LLXmlImport::sImportInProgress && LLXmlImport::sImportHasAttachments))
			{
			// </edit>
				mItems.push_back(std::string("Add To Outfit"));
				mItems.push_back(std::string("Replace Outfit"));
			// <edit>
			}
			// </edit>
		}
		mItems.push_back(std::string("Take Off Items"));
	}
	hideContextEntries(*mMenu, mItems, disabled_items);
}

BOOL LLFolderBridge::checkFolderForContentsOfType(LLInventoryModel* model, LLInventoryCollectFunctor& is_type)
{
	LLInventoryModel::cat_array_t cat_array;
	LLInventoryModel::item_array_t item_array;
	model->collectDescendentsIf(mUUID,
								cat_array,
								item_array,
								LLInventoryModel::EXCLUDE_TRASH,
								is_type);
	return ((item_array.count() > 0) ? TRUE : FALSE );
}

// Flags unused
void LLFolderBridge::buildContextMenu(LLMenuGL& menu, U32 flags)
{
	// *TODO: Translate
	lldebugs << "LLFolderBridge::buildContextMenu()" << llendl;
//	std::vector<std::string> disabled_items;
	// <edit> derf
	if(std::find(LLInventoryPanel::sInstances.begin(), LLInventoryPanel::sInstances.end(), mInventoryPanel) == LLInventoryPanel::sInstances.end())
	{
		llwarns << "scheduled for delayed delete" << llendl;
		return;
	}
	// </edit>
	LLInventoryModel* model = mInventoryPanel->getModel();
	if(!model) return;
	LLUUID trash_id = model->findCategoryUUIDForType(LLAssetType::AT_TRASH);
	LLUUID lost_and_found_id = model->findCategoryUUIDForType(LLAssetType::AT_LOST_AND_FOUND);







// [RLVa:KB] - Checked: 2009-07-10 (RLVa-1.0.0g)
	// Fixes LL bug
	mItems.clear();
	mDisabledItems.clear();
// [/RLVa:KB]

	if (lost_and_found_id == mUUID)
	  {
		// This is the lost+found folder.
		  mItems.push_back(std::string("Empty Lost And Found"));
	  }

	if(trash_id == mUUID)
	{
		// This is the trash.
		mItems.push_back(std::string("Empty Trash"));
	}
	else if(model->isObjectDescendentOf(mUUID, trash_id))
	{
		// This is a folder in the trash.
		mItems.clear(); // clear any items that used to exist
		mItems.push_back(std::string("Purge Item"));
		if (!isItemRemovable())
		{
			mDisabledItems.push_back(std::string("Purge Item"));
		}

		mItems.push_back(std::string("Restore Item"));
	}
	else if(isAgentInventory()) // do not allow creating in library
	{
			// only mature accounts can create undershirts/underwear
			/*if (!gAgent.isTeen())
			{
				sub_menu->append(new LLMenuItemCallGL("New Undershirt",
													&createNewUndershirt,
													NULL,
													(void*)this));
				sub_menu->append(new LLMenuItemCallGL("New Underpants",
													&createNewUnderpants,
													NULL,
													(void*)this));
			}*/

/*		BOOL contains_calling_cards = FALSE;
		LLInventoryModel::cat_array_t cat_array;
		LLInventoryModel::item_array_t item_array;

		LLIsType is_callingcard(LLAssetType::AT_CALLINGCARD);
		model->collectDescendentsIf(mUUID,
									cat_array,
									item_array,
									LLInventoryModel::EXCLUDE_TRASH,
									is_callingcard);
		if(item_array.count() > 0) contains_calling_cards = TRUE;
*/
		mItems.push_back(std::string("New Folder"));
		mItems.push_back(std::string("New Script"));
		mItems.push_back(std::string("New Note"));
		mItems.push_back(std::string("New Gesture"));
		mItems.push_back(std::string("New Clothes"));
		mItems.push_back(std::string("New Body Parts"));

		getClipboardEntries(false, mItems, mDisabledItems, flags);

		//Added by spatters to force inventory pull on right-click to display folder options correctly. 07-17-06
		mCallingCards = mWearables = FALSE;

		LLIsType is_callingcard(LLAssetType::AT_CALLINGCARD);
		if (checkFolderForContentsOfType(model, is_callingcard))
		{
			mCallingCards=TRUE;
		}
		
		LLFindWearables is_wearable;
		LLIsType is_object( LLAssetType::AT_OBJECT );
		LLIsType is_gesture( LLAssetType::AT_GESTURE );

		if (checkFolderForContentsOfType(model, is_wearable)  ||
			checkFolderForContentsOfType(model, is_object) ||
			checkFolderForContentsOfType(model, is_gesture) )
		{
			mWearables=TRUE;
		}
		
		mMenu = &menu;
		sSelf = this;
		LLRightClickInventoryFetchDescendentsObserver* fetch = new LLRightClickInventoryFetchDescendentsObserver(FALSE);

		LLInventoryFetchDescendentsObserver::folder_ref_t folders;
		LLViewerInventoryCategory* category = (LLViewerInventoryCategory*)model->getCategory(mUUID);
		folders.push_back(category->getUUID());
		fetch->fetchDescendents(folders);
		inc_busy_count();
		if(fetch->isEverythingComplete())
		{
			// everything is already here - call done.
			fetch->done();
		}
		else
		{
			// it's all on it's way - add an observer, and the inventory
			// will call done for us when everything is here.
			gInventory.addObserver(fetch);
		}
	}
	else
	{
		mItems.push_back(std::string("--no options--"));
		mDisabledItems.push_back(std::string("--no options--"));

	}
	hideContextEntries(menu, mItems, mDisabledItems);
}

BOOL LLFolderBridge::hasChildren() const
{
	// <edit> derf
	if(std::find(LLInventoryPanel::sInstances.begin(), LLInventoryPanel::sInstances.end(), mInventoryPanel) == LLInventoryPanel::sInstances.end())
	{
		llwarns << "scheduled for delayed delete" << llendl;
		return FALSE;
	}
	// </edit>
	LLInventoryModel* model = mInventoryPanel->getModel();
	if(!model) return FALSE;
	LLInventoryModel::EHasChildren has_children;
	has_children = gInventory.categoryHasChildren(mUUID);
	return has_children != LLInventoryModel::CHILDREN_NO;
}

BOOL LLFolderBridge::dragOrDrop(MASK mask, BOOL drop,
								EDragAndDropType cargo_type,
								void* cargo_data)
{
	//llinfos << "LLFolderBridge::dragOrDrop()" << llendl;
	BOOL accept = FALSE;
	switch(cargo_type)
	{
	case DAD_TEXTURE:
	case DAD_SOUND:
	case DAD_CALLINGCARD:
	case DAD_LANDMARK:
	case DAD_SCRIPT:
	case DAD_OBJECT:
	case DAD_NOTECARD:
	case DAD_CLOTHING:
	case DAD_BODYPART:
	case DAD_ANIMATION:
	case DAD_GESTURE:
		accept = dragItemIntoFolder((LLInventoryItem*)cargo_data,
									drop);
		break;
	case DAD_CATEGORY:
		accept = dragCategoryIntoFolder((LLInventoryCategory*)cargo_data,
										drop);
		break;
	default:
		break;
	}
	return accept;
}

LLViewerInventoryCategory* LLFolderBridge::getCategory() const
{
	// <edit> derf
	if(std::find(LLInventoryPanel::sInstances.begin(), LLInventoryPanel::sInstances.end(), mInventoryPanel) == LLInventoryPanel::sInstances.end())
	{
		llwarns << "scheduled for delayed delete" << llendl;
		return NULL;
	}
	// </edit>
	LLViewerInventoryCategory* cat = NULL;
	LLInventoryModel* model = mInventoryPanel->getModel();
	if(model)
	{
		cat = (LLViewerInventoryCategory*)model->getCategory(mUUID);
	}
	return cat;
}


// static
void LLFolderBridge::pasteClipboard(void* user_data)
{
	LLFolderBridge* self = (LLFolderBridge*)user_data;
	if(self) self->pasteFromClipboard();
}

void LLFolderBridge::createNewCategory(void* user_data)
{
	LLFolderBridge* bridge = (LLFolderBridge*)user_data;
	if(!bridge) return;
	// <edit> derf
	if(std::find(LLInventoryPanel::sInstances.begin(), LLInventoryPanel::sInstances.end(), bridge->mInventoryPanel) == LLInventoryPanel::sInstances.end())
	{
		llwarns << "scheduled for delayed delete" << llendl;
		return;
	}
	// <edit>
	LLInventoryPanel* panel = bridge->mInventoryPanel;
	LLInventoryModel* model = panel->getModel();
	if(!model) return;
	LLUUID id;
	id = model->createNewCategory(bridge->getUUID(),
								  LLAssetType::AT_NONE,
								  LLStringUtil::null);
	model->notifyObservers();

	// At this point, the bridge has probably been deleted, but the
	// view is still there.
	panel->setSelection(id, TAKE_FOCUS_YES);
}

void LLFolderBridge::createNewShirt(void* user_data)
{
	LLFolderBridge::createWearable((LLFolderBridge*)user_data, WT_SHIRT);
}

void LLFolderBridge::createNewPants(void* user_data)
{
	LLFolderBridge::createWearable((LLFolderBridge*)user_data, WT_PANTS);
}

void LLFolderBridge::createNewShoes(void* user_data)
{
	LLFolderBridge::createWearable((LLFolderBridge*)user_data, WT_SHOES);
}

void LLFolderBridge::createNewSocks(void* user_data)
{
	LLFolderBridge::createWearable((LLFolderBridge*)user_data, WT_SOCKS);
}

void LLFolderBridge::createNewJacket(void* user_data)
{
	LLFolderBridge::createWearable((LLFolderBridge*)user_data, WT_JACKET);
}

void LLFolderBridge::createNewSkirt(void* user_data)
{
	LLFolderBridge::createWearable((LLFolderBridge*)user_data, WT_SKIRT);
}

void LLFolderBridge::createNewGloves(void* user_data)
{
	LLFolderBridge::createWearable((LLFolderBridge*)user_data, WT_GLOVES);
}

void LLFolderBridge::createNewUndershirt(void* user_data)
{
	LLFolderBridge::createWearable((LLFolderBridge*)user_data, WT_UNDERSHIRT);
}

void LLFolderBridge::createNewUnderpants(void* user_data)
{
	LLFolderBridge::createWearable((LLFolderBridge*)user_data, WT_UNDERPANTS);
}

void LLFolderBridge::createNewAlpha(void* user_data)
{
	LLFolderBridge::createWearable((LLFolderBridge*)user_data, WT_ALPHA);
}

void LLFolderBridge::createNewTattoo(void* user_data)
{
	LLFolderBridge::createWearable((LLFolderBridge*)user_data, WT_TATTOO);
}

void LLFolderBridge::createNewShape(void* user_data)
{
	LLFolderBridge::createWearable((LLFolderBridge*)user_data, WT_SHAPE);
}

void LLFolderBridge::createNewSkin(void* user_data)
{
	LLFolderBridge::createWearable((LLFolderBridge*)user_data, WT_SKIN);
}

void LLFolderBridge::createNewHair(void* user_data)
{
	LLFolderBridge::createWearable((LLFolderBridge*)user_data, WT_HAIR);
}

void LLFolderBridge::createNewEyes(void* user_data)
{
	LLFolderBridge::createWearable((LLFolderBridge*)user_data, WT_EYES);
}

// static
void LLFolderBridge::createWearable(LLFolderBridge* bridge, EWearableType type)
{
	if(!bridge) return;
	LLUUID parent_id = bridge->getUUID();
	createWearable(parent_id, type);
}

// Separate function so can be called by global menu as well as right-click
// menu.
// static
void LLFolderBridge::createWearable(LLUUID parent_id, EWearableType type)
{
	LLWearable* wearable = gWearableList.createNewWearable(type);
	LLAssetType::EType asset_type = wearable->getAssetType();
	LLInventoryType::EType inv_type = LLInventoryType::IT_WEARABLE;
	create_inventory_item(gAgent.getID(), gAgent.getSessionID(),
		parent_id, wearable->getTransactionID(), wearable->getName(),
		wearable->getDescription(), asset_type, inv_type, wearable->getType(),
		wearable->getPermissions().getMaskNextOwner(),
		LLPointer<LLInventoryCallback>(NULL));
}

void LLFolderBridge::modifyOutfit(BOOL append)
{
	// <edit> derf
	if(std::find(LLInventoryPanel::sInstances.begin(), LLInventoryPanel::sInstances.end(), mInventoryPanel) == LLInventoryPanel::sInstances.end())
	{
		llwarns << "scheduled for delayed delete" << llendl;
		return;
	}
	// </edit>
	LLInventoryModel* model = mInventoryPanel->getModel();
	if(!model) return;
	LLViewerInventoryCategory* cat = getCategory();
	if(!cat) return;
	
	wear_inventory_category_on_avatar( cat, append );
}

// helper stuff
bool move_task_inventory_callback(const LLSD& notification, const LLSD& response, LLMoveInv* move_inv)
{
	LLFloaterOpenObject::LLCatAndWear* cat_and_wear = (LLFloaterOpenObject::LLCatAndWear* )move_inv->mUserData;
	LLViewerObject* object = gObjectList.findObject(move_inv->mObjectID);
	S32 option = LLNotification::getSelectedOption(notification, response);

	if(option == 0 && object)
	{
		if (cat_and_wear && cat_and_wear->mWear)
		{
			InventoryObjectList inventory_objects;
			object->getInventoryContents(inventory_objects);
			int contents_count = inventory_objects.size()-1; //subtract one for containing folder

			LLInventoryCopyAndWearObserver* inventoryObserver = new LLInventoryCopyAndWearObserver(cat_and_wear->mCatID, contents_count);
			gInventory.addObserver(inventoryObserver);
		}

		two_uuids_list_t::iterator move_it;
		for (move_it = move_inv->mMoveList.begin(); 
			move_it != move_inv->mMoveList.end(); 
			++move_it)
		{
			object->moveInventory(move_it->first, move_it->second);
		}

		// update the UI.
		dialog_refresh_all();
	}

	if (move_inv->mCallback)
	{
		move_inv->mCallback(option, move_inv->mUserData);
	}

	delete move_inv;
	return false;
}

BOOL LLFolderBridge::dragItemIntoFolder(LLInventoryItem* inv_item,
										BOOL drop)
{
	// <edit> derf
	if(std::find(LLInventoryPanel::sInstances.begin(), LLInventoryPanel::sInstances.end(), mInventoryPanel) == LLInventoryPanel::sInstances.end())
	{
		llwarns << "scheduled for delayed delete" << llendl;
		return FALSE;
	}
	// </edit>
	LLInventoryModel* model = mInventoryPanel->getModel();
	if(!model) return FALSE;

	// cannot drag into library
	if(!isAgentInventory())
	{
		return FALSE;
	}

	LLVOAvatar* avatar = gAgent.getAvatarObject();
	if(!avatar) return FALSE;

	LLToolDragAndDrop::ESource source = LLToolDragAndDrop::getInstance()->getSource();
	BOOL accept = FALSE;
	LLViewerObject* object = NULL;
	if(LLToolDragAndDrop::SOURCE_AGENT == source)
	{

		BOOL is_movable = TRUE;
		switch( inv_item->getType() )
		{
		case LLAssetType::AT_ROOT_CATEGORY:
			is_movable = FALSE;
			break;

		case LLAssetType::AT_CATEGORY:
			is_movable = ( LLAssetType::AT_NONE == ((LLInventoryCategory*)inv_item)->getPreferredType() );
			break;
		default:
			break;
		}

		LLUUID trash_id = model->findCategoryUUIDForType(LLAssetType::AT_TRASH);
		BOOL move_is_into_trash = (mUUID == trash_id) || model->isObjectDescendentOf(mUUID, trash_id);
		if(is_movable && move_is_into_trash)
		{
			switch(inv_item->getType())
			{
			case LLAssetType::AT_CLOTHING:
			case LLAssetType::AT_BODYPART:
				is_movable = !gAgent.isWearingItem(inv_item->getUUID());
				break;

			case LLAssetType::AT_OBJECT:
				is_movable = !avatar->isWearingAttachment(inv_item->getUUID());
				break;
			default:
				break;
			}
		}
 
		accept = is_movable && (mUUID != inv_item->getParentUUID());
		if(accept && drop)
		{
			if (inv_item->getType() == LLAssetType::AT_GESTURE
				&& gGestureManager.isGestureActive(inv_item->getUUID()) && move_is_into_trash)
			{
				gGestureManager.deactivateGesture(inv_item->getUUID());
			}
			// If an item is being dragged between windows, unselect
			// everything in the active window so that we don't follow
			// the selection to its new location (which is very
			// annoying).
			if (LLInventoryView::getActiveInventory())
			{
				LLInventoryPanel* active_panel = LLInventoryView::getActiveInventory()->getPanel();
				if (active_panel && (mInventoryPanel != active_panel))
				{
					active_panel->unSelectAll();
				}
			}

			// restamp if the move is into the trash.
			LLInvFVBridge::changeItemParent(
				model,
				(LLViewerInventoryItem*)inv_item,
				mUUID,
				move_is_into_trash);
		}
	}
	else if(LLToolDragAndDrop::SOURCE_WORLD == source)
	{
		// Make sure the object exists. If we allowed dragging from
		// anonymous objects, it would be possible to bypass
		// permissions.
		object = gObjectList.findObject(inv_item->getParentUUID());
		if(!object)
		{
			llinfos << "Object not found for drop." << llendl;
			return FALSE;
		}

		// coming from a task. Need to figure out if the person can
		// move/copy this item.
		LLPermissions perm(inv_item->getPermissions());
		BOOL is_move = FALSE;
		if((perm.allowCopyBy(gAgent.getID(), gAgent.getGroupID())
			&& perm.allowTransferTo(gAgent.getID())))
//		   || gAgent.isGodlike())
			
		{
			accept = TRUE;
		}
		else if(object->permYouOwner())
		{
			// If the object cannot be copied, but the object the
			// inventory is owned by the agent, then the item can be
			// moved from the task to agent inventory.
			is_move = TRUE;
			accept = TRUE;
		}
		if(drop && accept)
		{
			LLMoveInv* move_inv = new LLMoveInv;
			move_inv->mObjectID = inv_item->getParentUUID();
			two_uuids_t item_pair(mUUID, inv_item->getUUID());
			move_inv->mMoveList.push_back(item_pair);
			move_inv->mCallback = NULL;
			move_inv->mUserData = NULL;
			if(is_move)
			{
				warn_move_inventory(object, move_inv);
			}
			else
			{
				LLNotification::Params params("MoveInventoryFromObject");
				params.functor(boost::bind(move_task_inventory_callback, _1, _2, move_inv));
				LLNotifications::instance().forceResponse(params, 0);
			}
		}
		
	}
	else if(LLToolDragAndDrop::SOURCE_NOTECARD == source)
	{
		accept = TRUE;
		if(drop)
		{
			copy_inventory_from_notecard(LLToolDragAndDrop::getInstance()->getObjectID(),
				LLToolDragAndDrop::getInstance()->getSourceID(), inv_item);
		}
	}
	else if(LLToolDragAndDrop::SOURCE_LIBRARY == source)
	{
		LLViewerInventoryItem* item = (LLViewerInventoryItem*)inv_item;
		if(item && item->isComplete())
		{
			accept = TRUE;
			if(drop)
			{
				copy_inventory_item(
					gAgent.getID(),
					inv_item->getPermissions().getOwner(),
					inv_item->getUUID(),
					mUUID,
					std::string(),
					LLPointer<LLInventoryCallback>(NULL));
			}
		}
	}
	else
	{
		llwarns << "unhandled drag source" << llendl;
	}
	return accept;
}

// +=================================================+
// |        LLScriptBridge (DEPRECATED)              |
// +=================================================+

LLUIImagePtr LLScriptBridge::getIcon() const
{
	return get_item_icon(LLAssetType::AT_SCRIPT, LLInventoryType::IT_LSL, 0, FALSE);
}

// +=================================================+
// |        LLTextureBridge                          |
// +=================================================+

std::string LLTextureBridge::sPrefix("Texture: ");


LLUIImagePtr LLTextureBridge::getIcon() const
{
	return get_item_icon(LLAssetType::AT_TEXTURE, mInvType, 0, FALSE);
}
	
void open_texture(const LLUUID& item_id, 
				   const std::string& title,
				   BOOL show_keep_discard,
				   const LLUUID& source_id,
				   BOOL take_focus)
{








	// See if we can bring an exiting preview to the front
	if( !LLPreview::show( item_id, take_focus ) )
	{
		// There isn't one, so make a new preview
		S32 left, top;
		gFloaterView->getNewFloaterPosition(&left, &top);
		LLRect rect = gSavedSettings.getRect("PreviewTextureRect");
		rect.translate( left - rect.mLeft, top - rect.mTop );

		LLPreviewTexture* preview;
		preview = new LLPreviewTexture("preview texture",
										  rect,
										  title,
										  item_id,
										  LLUUID::null,
										  show_keep_discard);
		preview->setSourceID(source_id);
		if(take_focus) preview->setFocus(TRUE);

		gFloaterView->adjustToFitScreen(preview, FALSE);
	}
}

void LLTextureBridge::openItem()
{
	LLViewerInventoryItem* item = getItem();
	if(item)
	{
		open_texture(mUUID, getPrefix() + item->getName(), FALSE);
	}
}

// +=================================================+
// |        LLSoundBridge                            |
// +=================================================+

std::string LLSoundBridge::sPrefix("Sound: ");


LLUIImagePtr LLSoundBridge::getIcon() const
{
	return get_item_icon(LLAssetType::AT_SOUND, LLInventoryType::IT_SOUND, 0, FALSE);
}

void LLSoundBridge::openItem()
{
// Changed this back to the way it USED to work:
// only open the preview dialog through the contextual right-click menu
// double-click just plays the sound

	LLViewerInventoryItem* item = getItem();
	if(item)
	{
		openSoundPreview((void*)this);
		//send_uuid_sound_trigger(item->getAssetUUID(), 1.0);
	}

//	if(!LLPreview::show(mUUID))
//	{
//		S32 left, top;
//		gFloaterView->getNewFloaterPosition(&left, &top);
//		LLRect rect = gSavedSettings.getRect("PreviewSoundRect");
//		rect.translate(left - rect.mLeft, top - rect.mTop);
//			new LLPreviewSound("preview sound",
//							   rect,
//							   getPrefix() + getName(),
//							   mUUID));
//	}
}

void LLSoundBridge::previewItem()
{
	LLViewerInventoryItem* item = getItem();
	if(item)
	{
		send_sound_trigger(item->getAssetUUID(), 1.0);
	}
}

void LLSoundBridge::openSoundPreview(void* which)
{
	LLSoundBridge *me = (LLSoundBridge *)which;
	if(!LLPreview::show(me->mUUID))
	{
		S32 left, top;
		gFloaterView->getNewFloaterPosition(&left, &top);
		LLRect rect = gSavedSettings.getRect("PreviewSoundRect");
		rect.translate(left - rect.mLeft, top - rect.mTop);
		LLPreviewSound* preview = new LLPreviewSound("preview sound",
										   rect,
										   me->getPrefix() + me->getName(),
										   me->mUUID);
		preview->setFocus(TRUE);
		// Keep entirely onscreen.
		gFloaterView->adjustToFitScreen(preview, FALSE);
	}
}

void LLSoundBridge::buildContextMenu(LLMenuGL& menu, U32 flags)
{
	lldebugs << "LLTextureBridge::buildContextMenu()" << llendl;
	std::vector<std::string> items;
	std::vector<std::string> disabled_items;

	// *TODO: Translate
	if(isInTrash())
	{
		items.push_back(std::string("Purge Item"));
		if (!isItemRemovable())
		{
			disabled_items.push_back(std::string("Purge Item"));
		}

		items.push_back(std::string("Restore Item"));
	}
	else
	{
		items.push_back(std::string("Sound Open"));
		items.push_back(std::string("Properties"));

		getClipboardEntries(true, items, disabled_items, flags);
	}

	items.push_back(std::string("Sound Separator"));
	items.push_back(std::string("Sound Play"));

	hideContextEntries(menu, items, disabled_items);
}

// +=================================================+
// |        LLLandmarkBridge                         |
// +=================================================+

std::string LLLandmarkBridge::sPrefix("Landmark:  ");

LLUIImagePtr LLLandmarkBridge::getIcon() const
{
	return get_item_icon(LLAssetType::AT_LANDMARK, LLInventoryType::IT_LANDMARK, mVisited, FALSE);
}

void LLLandmarkBridge::buildContextMenu(LLMenuGL& menu, U32 flags)
{
	std::vector<std::string> items;
	std::vector<std::string> disabled_items;

	// *TODO: Translate
	lldebugs << "LLLandmarkBridge::buildContextMenu()" << llendl;
	if(isInTrash())
	{
		items.push_back(std::string("Purge Item"));
		if (!isItemRemovable())
		{
			disabled_items.push_back(std::string("Purge Item"));
		}

		items.push_back(std::string("Restore Item"));
	}
	else
	{
		items.push_back(std::string("Landmark Open"));
		items.push_back(std::string("Properties"));

		getClipboardEntries(true, items, disabled_items, flags);
	}

	items.push_back(std::string("Landmark Separator"));
	items.push_back(std::string("Teleport To Landmark"));

	hideContextEntries(menu, items, disabled_items);

}

// virtual
void LLLandmarkBridge::performAction(LLFolderView* folder, LLInventoryModel* model, std::string action)
{
	if ("teleport" == action)
	{
		LLViewerInventoryItem* item = getItem();
		if(item)
		{
			gAgent.teleportViaLandmark(item->getAssetUUID());

			// we now automatically track the landmark you're teleporting to
			// because you'll probably arrive at a telehub instead
			if( gFloaterWorldMap )
			{
				//Emerald claims this needs to be the item UUID, rather than the asset UUID. -HgB
				gFloaterWorldMap->trackLandmark( item->getUUID() );
			}
		}
	}
	if ("about" == action)
	{
		LLViewerInventoryItem* item = getItem();
		if(item)
		{
			open_landmark(item, std::string("  ") + getPrefix() + item->getName(), FALSE);
		}
	}
	else LLItemBridge::performAction(folder, model, action);
}

void open_landmark(LLViewerInventoryItem* inv_item,
				   const std::string& title,
				   BOOL show_keep_discard,
				   const LLUUID& source_id,
				   BOOL take_focus)
{
// [RLVa:KB] - Checked: 2009-11-11 (RLVa-1.1.0a) | Modified: RLVa-1.1.0a
	if (gRlvHandler.hasBehaviour(RLV_BHVR_VIEWTEXTURE))
	{
		RlvNotifications::notifyBlockedViewTexture();
		return;
	}
// [/RLVa:KB]

	// See if we can bring an exiting preview to the front
	if( !LLPreview::show( inv_item->getUUID(), take_focus ) )
	{
		// There isn't one, so make a new preview
		S32 left, top;
		gFloaterView->getNewFloaterPosition(&left, &top);
		LLRect rect = gSavedSettings.getRect("PreviewLandmarkRect");
		rect.translate( left - rect.mLeft, top - rect.mTop );

		LLPreviewLandmark* preview = new LLPreviewLandmark(title,
								  rect,
								  title,
								  inv_item->getUUID(),
								  show_keep_discard,
								  inv_item);
		preview->setSourceID(source_id);
		if(take_focus) preview->setFocus(TRUE);
		// keep onscreen
		gFloaterView->adjustToFitScreen(preview, FALSE);
	}
}

static bool open_landmark_callback(const LLSD& notification, const LLSD& response)
{
	S32 option = LLNotification::getSelectedOption(notification, response);

	LLUUID asset_id = notification["payload"]["asset_id"].asUUID();
	LLUUID item_id = notification["payload"]["item_id"].asUUID();
	if (option == 0)
	{
		// HACK: This is to demonstrate teleport on double click for landmarks
		gAgent.teleportViaLandmark( asset_id );

		// we now automatically track the landmark you're teleporting to
		// because you'll probably arrive at a telehub instead
		if( gFloaterWorldMap )
		{
			//Emerald says this needs to be the item id instead of the asset ID. -HgB
			gFloaterWorldMap->trackLandmark( item_id );
		}
	}

	return false;
}
static LLNotificationFunctorRegistration open_landmark_callback_reg("TeleportFromLandmark", open_landmark_callback);


void LLLandmarkBridge::openItem()
{
	LLViewerInventoryItem* item = getItem();
	if( item )
	{
		// Opening (double-clicking) a landmark immediately teleports,
		// but warns you the first time.
		// open_landmark(item, std::string("  ") + getPrefix() + item->getName(), FALSE);
		LLSD payload;
		payload["asset_id"] = item->getAssetUUID();
		payload["item_id"] = item->getUUID();
		LLNotifications::instance().add("TeleportFromLandmark", LLSD(), payload);
	}
}


// +=================================================+
// |        LLCallingCardObserver                    |
// +=================================================+
void LLCallingCardObserver::changed(U32 mask)
{
	mBridgep->refreshFolderViewItem();
}

// +=================================================+
// |        LLCallingCardBridge                      |
// +=================================================+

std::string LLCallingCardBridge::sPrefix("Calling Card: ");

LLCallingCardBridge::LLCallingCardBridge( LLInventoryPanel* inventory, const LLUUID& uuid ) :
	LLItemBridge(inventory, uuid)
{
	mObserver = new LLCallingCardObserver(this);
	LLAvatarTracker::instance().addObserver(mObserver);
}

LLCallingCardBridge::~LLCallingCardBridge()
{
	LLAvatarTracker::instance().removeObserver(mObserver);
	delete mObserver;
}

void LLCallingCardBridge::refreshFolderViewItem()
{
	// <edit> derf
	if(std::find(LLInventoryPanel::sInstances.begin(), LLInventoryPanel::sInstances.end(), mInventoryPanel) == LLInventoryPanel::sInstances.end())
	{
		llwarns << "scheduled for delayed delete" << llendl;
		return;
	}
	// </edit>
	LLFolderViewItem* itemp = mInventoryPanel->getRootFolder()->getItemByID(mUUID);
	if (itemp)
	{
		itemp->refresh();
	}
}

// virtual
void LLCallingCardBridge::performAction(LLFolderView* folder, LLInventoryModel* model, std::string action)
{
	if ("begin_im" == action)
	{
		LLViewerInventoryItem *item = getItem();
		if (item && (item->getCreatorUUID() != gAgent.getID()) &&
			(!item->getCreatorUUID().isNull()))
		{
			gIMMgr->setFloaterOpen(TRUE);
			gIMMgr->addSession(item->getName(), IM_NOTHING_SPECIAL, item->getCreatorUUID());
		}
	}
	else if ("lure" == action)
	{
		LLViewerInventoryItem *item = getItem();
		if (item && (item->getCreatorUUID() != gAgent.getID()) &&
			(!item->getCreatorUUID().isNull()))
		{
			handle_lure(item->getCreatorUUID());
		}
	}
	else LLItemBridge::performAction(folder, model, action);
}

LLUIImagePtr LLCallingCardBridge::getIcon() const
{
	BOOL online = FALSE;
	LLViewerInventoryItem* item = getItem();
	if(item)
	{
		online = LLAvatarTracker::instance().isBuddyOnline(item->getCreatorUUID());
	}
	return get_item_icon(LLAssetType::AT_CALLINGCARD, LLInventoryType::IT_CALLINGCARD, online, FALSE);
}

std::string LLCallingCardBridge::getLabelSuffix() const
{
	LLViewerInventoryItem* item = getItem();
	if( item && LLAvatarTracker::instance().isBuddyOnline(item->getCreatorUUID()) )
	{
		return LLItemBridge::getLabelSuffix() + " (online)";
	}
	else
	{
		return LLItemBridge::getLabelSuffix();
	}
}

void LLCallingCardBridge::openItem()
{
	LLViewerInventoryItem* item = getItem();
	if(item && !item->getCreatorUUID().isNull())
	{
		BOOL online;
		online = LLAvatarTracker::instance().isBuddyOnline(item->getCreatorUUID());
		LLFloaterAvatarInfo::showFromFriend(item->getCreatorUUID(), online);
	}
}

void LLCallingCardBridge::buildContextMenu(LLMenuGL& menu, U32 flags)
{
	// *TODO: Translate
	lldebugs << "LLCallingCardBridge::buildContextMenu()" << llendl;
	std::vector<std::string> items;
	std::vector<std::string> disabled_items;

	if(isInTrash())
	{
		items.push_back(std::string("Purge Item"));
		if (!isItemRemovable())
		{
			disabled_items.push_back(std::string("Purge Item"));
		}

		items.push_back(std::string("Restore Item"));
	}
	else
	{
		items.push_back(std::string("Open"));
		items.push_back(std::string("Properties"));

		getClipboardEntries(true, items, disabled_items, flags);

		LLInventoryItem* item = getItem();
		BOOL good_card = (item
						  && (LLUUID::null != item->getCreatorUUID())
						  && (item->getCreatorUUID() != gAgent.getID()));
		BOOL user_online = (LLAvatarTracker::instance().isBuddyOnline(item->getCreatorUUID()));
		items.push_back(std::string("Send Instant Message Separator"));
		items.push_back(std::string("Send Instant Message"));
		items.push_back(std::string("Offer Teleport..."));
		items.push_back(std::string("Conference Chat"));

		if (!good_card)
		{
			disabled_items.push_back(std::string("Send Instant Message"));
		}
		if (!good_card || !user_online)
		{
			disabled_items.push_back(std::string("Offer Teleport..."));
			disabled_items.push_back(std::string("Conference Chat"));
		}
	}
	hideContextEntries(menu, items, disabled_items);
}

BOOL LLCallingCardBridge::dragOrDrop(MASK mask, BOOL drop,
									 EDragAndDropType cargo_type,
									 void* cargo_data)
{
	LLViewerInventoryItem* item = getItem();
	BOOL rv = FALSE;
	if(item)
	{
		// check the type
		switch(cargo_type)
		{
		case DAD_TEXTURE:
		case DAD_SOUND:
		case DAD_LANDMARK:
		case DAD_SCRIPT:
		case DAD_CLOTHING:
		case DAD_OBJECT:
		case DAD_NOTECARD:
		case DAD_BODYPART:
		case DAD_ANIMATION:
		case DAD_GESTURE:
			{
				LLInventoryItem* inv_item = (LLInventoryItem*)cargo_data;
				const LLPermissions& perm = inv_item->getPermissions();
				if(gInventory.getItem(inv_item->getUUID())
				   && perm.allowOperationBy(PERM_TRANSFER, gAgent.getID()))
				{
					rv = TRUE;
					if(drop)
					{
						LLToolDragAndDrop::giveInventory(item->getCreatorUUID(),
														 (LLInventoryItem*)cargo_data);
					}
				}
				else
				{
					// It's not in the user's inventory (it's probably in
					// an object's contents), so disallow dragging it here.
					// You can't give something you don't yet have.
					rv = FALSE;
				}
				break;
			}
		case DAD_CATEGORY:
			{
				LLInventoryCategory* inv_cat = (LLInventoryCategory*)cargo_data;
				if( gInventory.getCategory( inv_cat->getUUID() ) )
				{
					rv = TRUE;
					if(drop)
					{
						LLToolDragAndDrop::giveInventoryCategory(
							item->getCreatorUUID(),
							inv_cat);
					}
				}
				else
				{
					// It's not in the user's inventory (it's probably in
					// an object's contents), so disallow dragging it here.
					// You can't give something you don't yet have.
					rv = FALSE;
				}
				break;
			}
		default:
			break;
		}
	}
	return rv;
}

// +=================================================+
// |        LLNotecardBridge                         |
// +=================================================+

std::string LLNotecardBridge::sPrefix("Note: ");


LLUIImagePtr LLNotecardBridge::getIcon() const
{
	return get_item_icon(LLAssetType::AT_NOTECARD, LLInventoryType::IT_NOTECARD, 0, FALSE);
}

void open_notecard(LLViewerInventoryItem* inv_item,
				   const std::string& title,
				   const LLUUID& object_id,
				   BOOL show_keep_discard,
				   const LLUUID& source_id,
				   BOOL take_focus)
{
// [RLVa:KB] - Checked: 2009-11-11 (RLVa-1.1.0a) | Modified: RLVa-1.1.0a
	if (gRlvHandler.hasBehaviour(RLV_BHVR_VIEWNOTE))
	{
		RlvNotifications::notifyBlockedViewNote();
		return;
	}
// [/RLVa:KB]

	// See if we can bring an existing preview to the front
	if(!LLPreview::show(inv_item->getUUID(), take_focus))
	{
		// There isn't one, so make a new preview
		S32 left, top;
		gFloaterView->getNewFloaterPosition(&left, &top);
		LLRect rect = gSavedSettings.getRect("NotecardEditorRect");
		rect.translate(left - rect.mLeft, top - rect.mTop);
		LLPreviewNotecard* preview;
		preview = new LLPreviewNotecard("preview notecard", rect, title,
						inv_item->getUUID(), object_id, inv_item->getAssetUUID(),
						show_keep_discard, inv_item);
		preview->setSourceID(source_id);
		if(take_focus) preview->setFocus(TRUE);
		// Force to be entirely onscreen.
		gFloaterView->adjustToFitScreen(preview, FALSE);

		//if (source_id.notNull())
		//{
		//	// look for existing tabbed view for content from same source
		//	LLPreview* existing_preview = LLPreview::getPreviewForSource(source_id);
		//	if (existing_preview)
		//	{
		//		// found existing preview from this source
		//		// is it already hosted in a multi-preview window?
		//		LLMultiPreview* preview_hostp = (LLMultiPreview*)existing_preview->getHost();
		//		if (!preview_hostp)
		//		{
		//			// create new multipreview if it doesn't exist
		//			LLMultiPreview* preview_hostp = new LLMultiPreview(existing_preview->getRect());
		//			preview_hostp->addFloater(existing_preview);
		//		}
		//		// add this preview to existing host
		//		preview_hostp->addFloater(preview);
		//	}
		//}
	}
}


void LLNotecardBridge::openItem()
{
	LLViewerInventoryItem* item = getItem();
	if (item)
	{
		open_notecard(item, getPrefix() + item->getName(), LLUUID::null, FALSE);
	}
}


// +=================================================+
// |        LLGestureBridge                          |
// +=================================================+

std::string LLGestureBridge::sPrefix("Gesture: ");

LLUIImagePtr LLGestureBridge::getIcon() const
{
	return get_item_icon(LLAssetType::AT_GESTURE, LLInventoryType::IT_GESTURE, 0, FALSE);
}

LLFontGL::StyleFlags LLGestureBridge::getLabelStyle() const
{
	if( gGestureManager.isGestureActive(mUUID) )
	{
		return LLFontGL::BOLD;
	}
	else
	{
		return LLFontGL::NORMAL;
	}
}

std::string LLGestureBridge::getLabelSuffix() const
{
	if( gGestureManager.isGestureActive(mUUID) )
	{
		return LLItemBridge::getLabelSuffix() + " (active)";
	}
	else
	{
		return LLItemBridge::getLabelSuffix();
	}
}

// virtual
void LLGestureBridge::performAction(LLFolderView* folder, LLInventoryModel* model, std::string action)
{
	if ("activate" == action)
	{
		gGestureManager.activateGesture(mUUID);

		LLViewerInventoryItem* item = gInventory.getItem(mUUID);
		if (!item) return;

		// Since we just changed the suffix to indicate (active)
		// the server doesn't need to know, just the viewer.
		gInventory.updateItem(item);
		gInventory.notifyObservers();
	}
	else if ("deactivate" == action)
	{
		gGestureManager.deactivateGesture(mUUID);

		LLViewerInventoryItem* item = gInventory.getItem(mUUID);
		if (!item) return;

		// Since we just changed the suffix to indicate (active)
		// the server doesn't need to know, just the viewer.
		gInventory.updateItem(item);
		gInventory.notifyObservers();
	}
	else LLItemBridge::performAction(folder, model, action);
}

void LLGestureBridge::openItem()
{
	LLViewerInventoryItem* item = getItem();
	if (!item) return;

	// See if we can bring an existing preview to the front
	if(!LLPreview::show(mUUID))
	{
		LLUUID item_id = mUUID;
		std::string title = getPrefix() + item->getName();
		LLUUID object_id = LLUUID::null;

		// TODO: save the rectangle
		LLPreviewGesture* preview = LLPreviewGesture::show(title, item_id, object_id);
		preview->setFocus(TRUE);

		// Force to be entirely onscreen.
		gFloaterView->adjustToFitScreen(preview, FALSE);
	}
}

BOOL LLGestureBridge::removeItem()
{
	// Force close the preview window, if it exists
	gGestureManager.deactivateGesture(mUUID);
	return LLItemBridge::removeItem();
}

void LLGestureBridge::buildContextMenu(LLMenuGL& menu, U32 flags)
{
	// *TODO: Translate
	lldebugs << "LLGestureBridge::buildContextMenu()" << llendl;
	std::vector<std::string> items;
	std::vector<std::string> disabled_items;
	if(isInTrash())
	{
		items.push_back(std::string("Purge Item"));
		if (!isItemRemovable())
		{
			disabled_items.push_back(std::string("Purge Item"));
		}

		items.push_back(std::string("Restore Item"));
	}
	else
	{
		items.push_back(std::string("Open"));
		items.push_back(std::string("Properties"));

		getClipboardEntries(true, items, disabled_items, flags);

		items.push_back(std::string("Gesture Separator"));
		items.push_back(std::string("Activate"));
		items.push_back(std::string("Deactivate"));

		/*menu.append(new LLMenuItemCallGL("Activate",
										 handleActivateGesture,
										 enableActivateGesture,
										 (void*)this));
		menu.append(new LLMenuItemCallGL("Deactivate",
										 handleDeactivateGesture,
										 enableDeactivateGesture,
										 (void*)this));*/
	}
	hideContextEntries(menu, items, disabled_items);
}

// +=================================================+
// |        LLAnimationBridge                        |
// +=================================================+

std::string LLAnimationBridge::sPrefix("Animation: ");


LLUIImagePtr LLAnimationBridge::getIcon() const
{
	return get_item_icon(LLAssetType::AT_ANIMATION, LLInventoryType::IT_ANIMATION, 0, FALSE);
}

void LLAnimationBridge::buildContextMenu(LLMenuGL& menu, U32 flags)
{
	// *TODO: Translate
	std::vector<std::string> items;
	std::vector<std::string> disabled_items;

	lldebugs << "LLAnimationBridge::buildContextMenu()" << llendl;
	if(isInTrash())
	{
		items.push_back(std::string("Purge Item"));
		if (!isItemRemovable())
		{
			disabled_items.push_back(std::string("Purge Item"));
		}

		items.push_back(std::string("Restore Item"));
	}
	else
	{
		items.push_back(std::string("Animation Open"));
		items.push_back(std::string("Properties"));

		getClipboardEntries(true, items, disabled_items, flags);
	}

	items.push_back(std::string("Animation Separator"));
	items.push_back(std::string("Animation Play"));
	items.push_back(std::string("Animation Audition"));

	hideContextEntries(menu, items, disabled_items);

}

// virtual
void LLAnimationBridge::performAction(LLFolderView* folder, LLInventoryModel* model, std::string action)
{
	S32 activate = 0;

	if ((action == "playworld") || (action == "playlocal"))
	{
	
		if ("playworld" == action) activate = 1;
		if ("playlocal" == action) activate = 2;

		// See if we can bring an existing preview to the front
		if( !LLPreview::show( mUUID ) )
		{
			// There isn't one, so make a new preview
			LLViewerInventoryItem* item = getItem();
			if( item )
			{
				S32 left, top;
				gFloaterView->getNewFloaterPosition(&left, &top);
				LLRect rect = gSavedSettings.getRect("PreviewAnimRect");
				rect.translate( left - rect.mLeft, top - rect.mTop );
				LLPreviewAnim* preview = new LLPreviewAnim("preview anim",
										rect,
										getPrefix() + item->getName(),
										mUUID,
										activate);
				// Force to be entirely onscreen.
				gFloaterView->adjustToFitScreen(preview, FALSE);
			}
		}
	}
	else
	{
		LLItemBridge::performAction(folder, model, action);
	}
}

void LLAnimationBridge::openItem()
{
	// See if we can bring an existing preview to the front
	if( !LLPreview::show( mUUID ) )
	{
		// There isn't one, so make a new preview
		LLViewerInventoryItem* item = getItem();
		if( item )
		{
			S32 left, top;
			gFloaterView->getNewFloaterPosition(&left, &top);
			LLRect rect = gSavedSettings.getRect("PreviewAnimRect");
			rect.translate( left - rect.mLeft, top - rect.mTop );
			LLPreviewAnim* preview = new LLPreviewAnim("preview anim",
									rect,
									getPrefix() + item->getName(),
									mUUID,
									0);
			preview->setFocus(TRUE);
			// Force to be entirely onscreen.
			gFloaterView->adjustToFitScreen(preview, FALSE);
		}
	}
}

// +=================================================+
// |        LLObjectBridge                           |
// +=================================================+

// static
std::string LLObjectBridge::sPrefix("Object: ");

// static
LLUUID LLObjectBridge::sContextMenuItemID;

BOOL LLObjectBridge::isItemRemovable()
{
	// <edit>
	//LLVOAvatar* avatar = gAgent.getAvatarObject();
	//if(!avatar) return FALSE;
	//if(avatar->isWearingAttachment(mUUID)) return FALSE;
	// </edit>
	return LLInvFVBridge::isItemRemovable();
}

LLUIImagePtr LLObjectBridge::getIcon() const
{
	return get_item_icon(LLAssetType::AT_OBJECT, mInvType, mAttachPt, mIsMultiObject );
}

void rez_attachment(LLViewerInventoryItem* item, LLViewerJointAttachment* attachment);

// virtual
void LLObjectBridge::performAction(LLFolderView* folder, LLInventoryModel* model, std::string action)
{
	if ("attach" == action)
	{
		LLUUID object_id = mUUID;
		LLViewerInventoryItem* item;
		item = (LLViewerInventoryItem*)gInventory.getItem(object_id);
		if(item && gInventory.isObjectDescendentOf(object_id, gAgent.getInventoryRootID()))
		{
// [RLVa:KB] - Checked: 2009-10-10 (RLVa-1.0.5a) | Modified: RLVa-1.0.5a
			// User picked "Wear" so either nothing is locked, or we need to look up the specific attach point from its name
			// (NOTE: rez_attachment will take care of deciding whether or not we *can* attach)
			rez_attachment(item, 
				((!rlv_handler_t::isEnabled()) || (!gRlvHandler.hasLockedAttachment(RLV_LOCK_ANY)) || (RlvSettings::getEnableWear()))
					? NULL : gRlvHandler.getAttachPoint(item, true));
// [/RLVa:KB]
//			rez_attachment(item, NULL);
		}
		else if(item && item->isComplete())
		{
			// must be in library. copy it to our inventory and put it on.
			LLPointer<LLInventoryCallback> cb = new RezAttachmentCallback(0);
			copy_inventory_item(
				gAgent.getID(),
				item->getPermissions().getOwner(),
				item->getUUID(),
				LLUUID::null,
				std::string(),
				cb);
		}
		gFocusMgr.setKeyboardFocus(NULL);
	}
	else if ("detach" == action)
	{
		LLInventoryItem* item = gInventory.getItem(mUUID);

<<<<<<< HEAD
// [RLVa:KB] - Checked: 2009-10-10 (RLVa-1.0.5a) | Modified: RLVa-1.0.5a
		// Fall-through: if there's a "Detach from yourself" code path we missed then we'll still disallow the detach here
		if ( (rlv_handler_t::isEnabled()) && (gRlvHandler.isLockedAttachment(item, RLV_LOCK_REMOVE)) )
		{
			return;
		}
// [/RLVa:KB]

=======
>>>>>>> 4763ee74
		if( item )
		{
			gMessageSystem->newMessageFast(_PREHASH_DetachAttachmentIntoInv);
			gMessageSystem->nextBlockFast(_PREHASH_ObjectData );
			gMessageSystem->addUUIDFast(_PREHASH_AgentID, gAgent.getID() );
			gMessageSystem->addUUIDFast(_PREHASH_ItemID, item->getUUID() );

			gMessageSystem->sendReliable( gAgent.getRegion()->getHost() );
		}
		// this object might have been selected, so let the selection manager know it's gone now
		LLViewerObject *found_obj =
			gObjectList.findObject(item->getUUID());
		if (found_obj)
		{
			LLSelectMgr::getInstance()->remove(found_obj);
		}
		else
		{
			llwarns << "object not found - ignoring" << llendl;
		}
	}
	else if ("edit" == action)
	{
		//if (gRlvHandler.hasBehaviour(RLV_BHVR_EDIT))
		//	return;
		LLVOAvatar* avatarp = gAgent.getAvatarObject();
		if (!avatarp)
			return;
		LLViewerObject* objectp = avatarp->getWornAttachment(mUUID);
		if (!objectp)
			return;

		// [Selective copy/paste from LLObjectEdit::handleEvent()]
		LLViewerParcelMgr::getInstance()->deselectLand();
		LLSelectMgr::getInstance()->deselectAll();

		if (gAgent.getFocusOnAvatar() && !LLToolMgr::getInstance()->inEdit())
		{
			if (objectp->isHUDAttachment() || !gSavedSettings.getBOOL("EditCameraMovement"))
			{
				// always freeze camera in space, even if camera doesn't move
				// so, for example, follow cam scripts can't affect you when in build mode
				gAgent.setFocusGlobal(gAgent.calcFocusPositionTargetGlobal(), LLUUID::null);
				gAgent.setFocusOnAvatar(FALSE, ANIMATE);
			}
			else
			{
				gAgent.setFocusOnAvatar(FALSE, ANIMATE);

				// zoom in on object center instead of where we clicked, as we need to see the manipulator handles
				gAgent.setFocusGlobal(objectp->getPositionGlobal(), objectp->getID());
				gAgent.cameraZoomIn(0.666f);
				gAgent.cameraOrbitOver( 30.f * DEG_TO_RAD );
				gViewerWindow->moveCursorToCenter();
			}
		}

		gFloaterTools->open();
	
		LLToolMgr::getInstance()->setCurrentToolset(gBasicToolset);
		gFloaterTools->setEditTool( LLToolCompTranslate::getInstance() );

		LLViewerJoystick::getInstance()->moveObjects(true);
		LLViewerJoystick::getInstance()->setNeedsReset(true);

		LLSelectMgr::getInstance()->selectObjectAndFamily(objectp);

		// Could be first use
		LLFirstUse::useBuild();
	}
	else LLItemBridge::performAction(folder, model, action);
}

void LLObjectBridge::openItem()
{
	LLVOAvatar* avatar = gAgent.getAvatarObject();
	if (!avatar)
	{
		return;
	}
	if (avatar->isWearingAttachment(mUUID))
	{
#ifdef LL_RRINTERFACE_H //MK
		if (gRRenabled && !gAgent.mRRInterface.canDetach(avatar->getWornAttachment(mUUID)))
		{
			return;
		}
#endif //mk
		performAction(NULL, NULL, "detach");
	}
	else
	{
		performAction(NULL, NULL, "attach");
	}
}













LLFontGL::StyleFlags LLObjectBridge::getLabelStyle() const
{ 
	LLVOAvatar* avatar = gAgent.getAvatarObject();
	if( avatar && avatar->isWearingAttachment( mUUID ) )
	{
		return LLFontGL::BOLD;
	}
	else
	{
		return LLFontGL::NORMAL;
	}
}

std::string LLObjectBridge::getLabelSuffix() const
{
	LLVOAvatar* avatar = gAgent.getAvatarObject();
	if( avatar && avatar->isWearingAttachment( mUUID ) )
	{
		std::string attachment_point_name = avatar->getAttachedPointName(mUUID);
		LLStringUtil::toLower(attachment_point_name);
		return LLItemBridge::getLabelSuffix() + std::string(" (worn on ") + attachment_point_name + std::string(")");
	}
	else
	{
		// <edit> testzone attachpt
		if(avatar)
		{
			std::map<S32, LLUUID>::iterator iter = avatar->mUnsupportedAttachmentPoints.begin();
			std::map<S32, LLUUID>::iterator end = avatar->mUnsupportedAttachmentPoints.end();
			for( ; iter != end; ++iter)
				if((*iter).second == mUUID)
					return LLItemBridge::getLabelSuffix() + llformat(" (worn on unsupported point %d)", (*iter).first);
		}
		// </edit>
		return LLItemBridge::getLabelSuffix();
	}
}

void rez_attachment(LLViewerInventoryItem* item, LLViewerJointAttachment* attachment)
{
	LLSD payload;
	payload["item_id"] = item->getUUID();

	S32 attach_pt = 0;
	if (gAgent.getAvatarObject() && attachment)
	{
		for (LLVOAvatar::attachment_map_t::iterator iter = gAgent.getAvatarObject()->mAttachmentPoints.begin();
			 iter != gAgent.getAvatarObject()->mAttachmentPoints.end(); ++iter)
		{
			if (iter->second == attachment)
			{
				attach_pt = iter->first;
				break;
			}
		}
	}

	payload["attachment_point"] = attach_pt;

	if (attachment && attachment->getObject())
	{
// [RLVa:KB] - Version: 1.23.4 | Checked: 2009-10-10 (RLVa-1.0.5a) | Modified: RLVa-1.0.5a
		if ( (rlv_handler_t::isEnabled()) &&									// Can't replace an existing object if it's undetachable
			 (gRlvHandler.isLockedAttachment(attach_pt, RLV_LOCK_ANY)) )		// or if we're not allowed to attach to that attach point
		{
			return;
		}
// [/RLVa:KB]
		LLNotifications::instance().add("ReplaceAttachment", LLSD(), payload, confirm_replace_attachment_rez);
	}
	else
	{
// [RLVa:KB] - Version: 1.23.4 | Checked: 2009-10-10 (RLVa-1.0.5) | Modified: RLVa-1.0.5
		if ( (rlv_handler_t::isEnabled()) && (gRlvHandler.hasLockedAttachment(RLV_LOCK_ANY)) )
		{
			if (0 == attach_pt)													// Can't wear on the default attachment point
			{
				if (!RlvSettings::getEnableWear())								// (unless "Enable Wear" is enabled)
					return;
				gRlvHandler.onWearAttachment(item->getUUID());
			}
			else if (gRlvHandler.isLockedAttachment(attach_pt, RLV_LOCK_ADD))	// and we can never wear on a non-attachable attach point
			{
				return;
			}
		}
// [/RLVa:KB]
		LLNotifications::instance().forceResponse(LLNotification::Params("ReplaceAttachment").payload(payload), 0/*YES*/);
	}
}

bool confirm_replace_attachment_rez(const LLSD& notification, const LLSD& response)
{
	S32 option = LLNotification::getSelectedOption(notification, response);
	if (option == 0/*YES*/)
	{
		LLViewerInventoryItem* itemp = gInventory.getItem(notification["payload"]["item_id"].asUUID());
		
		if (itemp)
		{
			LLMessageSystem* msg = gMessageSystem;
			msg->newMessageFast(_PREHASH_RezSingleAttachmentFromInv);
			msg->nextBlockFast(_PREHASH_AgentData);
			msg->addUUIDFast(_PREHASH_AgentID, gAgent.getID());
			msg->addUUIDFast(_PREHASH_SessionID, gAgent.getSessionID());
			msg->nextBlockFast(_PREHASH_ObjectData);
			msg->addUUIDFast(_PREHASH_ItemID, itemp->getUUID());
			msg->addUUIDFast(_PREHASH_OwnerID, itemp->getPermissions().getOwner());
			msg->addU8Fast(_PREHASH_AttachmentPt, notification["payload"]["attachment_point"].asInteger());
			pack_permissions_slam(msg, itemp->getFlags(), itemp->getPermissions());
			msg->addStringFast(_PREHASH_Name, itemp->getName());
			msg->addStringFast(_PREHASH_Description, itemp->getDescription());
			msg->sendReliable(gAgent.getRegion()->getHost());
		}
	}
	return false;
}
LLNotificationFunctorRegistration confirm_replace_attachment_rez_reg("ReplaceAttachment", confirm_replace_attachment_rez);

void LLObjectBridge::buildContextMenu(LLMenuGL& menu, U32 flags)
{
	// *TODO: Translate
	std::vector<std::string> items;
	std::vector<std::string> disabled_items;
	if(isInTrash())
	{
		items.push_back(std::string("Purge Item"));
		if (!isItemRemovable())
		{
			disabled_items.push_back(std::string("Purge Item"));
		}

		items.push_back(std::string("Restore Item"));
	}
	else
	{
		items.push_back(std::string("Properties"));

		getClipboardEntries(true, items, disabled_items, flags);

		LLObjectBridge::sContextMenuItemID = mUUID;

		LLInventoryItem* item = getItem();
		if(item)
		{
			LLVOAvatar *avatarp = gAgent.getAvatarObject();
			if( !avatarp )
			{
				return;
			}
			

			if( avatarp->isWearingAttachment( mUUID ) )
			{
				items.push_back(std::string("Attach Separator"));
				items.push_back(std::string("Detach From Yourself"));
				items.push_back(std::string("Wearable Edit"));
<<<<<<< HEAD

// [RLVa:KB] - Checked: 2009-10-10 (RLVa-1.0.5a) | Modified: RLVa-1.0.5a
				if ( (rlv_handler_t::isEnabled()) && 
					 (gRlvHandler.hasLockedAttachment(RLV_LOCK_REMOVE)) && (gRlvHandler.isLockedAttachment(item, RLV_LOCK_REMOVE)) )
				{
					disabled_items.push_back(std::string("Detach From Yourself"));
				}
// [/RLVa:KB]
=======
>>>>>>> 4763ee74
			}
			else
			// <edit> testzone attachpt
			if( avatarp->isWearingUnsupportedAttachment( mUUID ) )
			{
				items.push_back(std::string("Detach From Yourself"));
			}
			else
			// </edit>
			// <edit> don't allow attaching objects while importing attachments




			//if( !isInTrash() )
			if( !isInTrash() && !(LLXmlImport::sImportInProgress && LLXmlImport::sImportHasAttachments))
			// </edit>
			{
				items.push_back(std::string("Attach Separator"));
				items.push_back(std::string("Object Wear"));
				items.push_back(std::string("Attach To"));
				items.push_back(std::string("Attach To HUD"));
				// commented out for DEV-32347 - AND Commented back in for non-morons. -HgB
				items.push_back(std::string("Restore to Last Position"));














// [RLVa:KB] - Version: 1.23.4 | Checked: 2009-10-10 (RLVa-1.0.5a) | Modified: RLVa-1.0.5a
				if ( (rlv_handler_t::isEnabled()) && (!RlvSettings::getEnableWear()) && (gRlvHandler.hasLockedAttachment(RLV_LOCK_ANY)) )
				{
					LLViewerJointAttachment* pAttachPt = gRlvHandler.getAttachPoint(item, true);	  // The item's name should specify
					if ( (!pAttachPt) ||															  // an attachment point that
						 (gRlvHandler.isLockedAttachment(pAttachPt->getObject(), RLV_LOCK_REMOVE)) || // doesn't have an undetachable object
						 (gRlvHandler.isLockedAttachment(pAttachPt, RLV_LOCK_ADD)) )				  // and that can be attached to
					{
						disabled_items.push_back(std::string("Object Wear"));
					}
				}
// [/RLVa:KB]

				LLMenuGL* attach_menu = menu.getChildMenuByName("Attach To", TRUE);
				LLMenuGL* attach_hud_menu = menu.getChildMenuByName("Attach To HUD", TRUE);
				LLVOAvatar *avatarp = gAgent.getAvatarObject();
				if (attach_menu && (attach_menu->getChildCount() == 0) &&
					attach_hud_menu && (attach_hud_menu->getChildCount() == 0) &&
					avatarp)
				{
					for (LLVOAvatar::attachment_map_t::iterator iter = avatarp->mAttachmentPoints.begin(); 
						 iter != avatarp->mAttachmentPoints.end(); )
					{
						LLVOAvatar::attachment_map_t::iterator curiter = iter++;
						LLViewerJointAttachment* attachment = curiter->second;
						LLMenuItemCallGL *new_item;
						if (attachment->getIsHUDAttachment())
						{
// [RLVa:KB] - Checked: 2009-07-06 (RLVa-1.0.0c)
							attach_hud_menu->append(new_item = new LLMenuItemCallGL(attachment->getName(), 
								NULL, //&LLObjectBridge::attachToAvatar, 
								(rlv_handler_t::isEnabled()) ? &rlvAttachToEnabler : NULL,
								&attach_label, (void*)attachment));
// [/RLVa:KB]
						}
						else
						{
// [RLVa:KB] - Checked: 2009-07-06 (RLVa-1.0.0c)
							attach_menu->append(new_item = new LLMenuItemCallGL(attachment->getName(), 
								NULL, //&LLObjectBridge::attachToAvatar,
								(rlv_handler_t::isEnabled()) ? &rlvAttachToEnabler : NULL,
								&attach_label, (void*)attachment));
// [/RLVa:KB]
						}

						// <edit> derf
						if(std::find(LLInventoryPanel::sInstances.begin(), LLInventoryPanel::sInstances.end(), mInventoryPanel) == LLInventoryPanel::sInstances.end())
						{
							llwarns << "scheduled for delayed delete" << llendl;
						}
						else
						{
							// </edit>
							LLSimpleListener* callback = mInventoryPanel->getListenerByName("Inventory.AttachObject");

							if (callback)
							{
								new_item->addListener(callback, "on_click", LLSD(attachment->getName()));
							}
							// <edit> derf
						}
							// </edit>
					}
					// <edit>
					LLMenuItemCallGL *new_item = new LLMenuItemCallGL("Custom...", NULL, NULL);
					attach_menu->append(new_item);
					if(std::find(LLInventoryPanel::sInstances.begin(), LLInventoryPanel::sInstances.end(), mInventoryPanel) == LLInventoryPanel::sInstances.end())
					{
						llwarns << "scheduled for delayed delete" << llendl;
					}
					else
					{
						LLSimpleListener* callback = mInventoryPanel->getListenerByName("Inventory.AttachCustom");
						new_item->addListener(callback, "on_click", LLSD());
				}
					// </edit>
				}
			}
		}
	}
	hideContextEntries(menu, items, disabled_items);
}

BOOL LLObjectBridge::renameItem(const std::string& new_name)
{
	if(!isItemRenameable()) return FALSE;
	LLPreview::rename(mUUID, getPrefix() + new_name);
	// <edit> derf
	if(std::find(LLInventoryPanel::sInstances.begin(), LLInventoryPanel::sInstances.end(), mInventoryPanel) == LLInventoryPanel::sInstances.end())
	{
		llwarns << "scheduled for delayed delete" << llendl;
		return FALSE;
	}
	// </edit>
	LLInventoryModel* model = mInventoryPanel->getModel();
	if(!model) return FALSE;
	LLViewerInventoryItem* item = getItem();
	if(item && (item->getName() != new_name))
	{
		LLPointer<LLViewerInventoryItem> new_item = new LLViewerInventoryItem(item);
		new_item->rename(new_name);
		buildDisplayName(new_item, mDisplayName);
		new_item->updateServer(FALSE);
		model->updateItem(new_item);
		model->notifyObservers();

		LLVOAvatar* avatar = gAgent.getAvatarObject();
		if( avatar )
		{
			LLViewerObject* obj = avatar->getWornAttachment( item->getUUID() );
			if( obj )
			{
				LLSelectMgr::getInstance()->deselectAll();
				LLSelectMgr::getInstance()->addAsIndividual( obj, SELECT_ALL_TES, FALSE );
				LLSelectMgr::getInstance()->selectionSetObjectName( new_name );
				LLSelectMgr::getInstance()->deselectAll();
			}
		}
	}
	// return FALSE because we either notified observers (& therefore
	// rebuilt) or we didn't update.
	return FALSE;
}

// +=================================================+
// |        LLLSLTextBridge                          |
// +=================================================+

std::string LLLSLTextBridge::sPrefix("Script: ");

LLUIImagePtr LLLSLTextBridge::getIcon() const
{
	return get_item_icon(LLAssetType::AT_SCRIPT, LLInventoryType::IT_LSL, 0, FALSE);
}



void LLLSLTextBridge::openItem()
{
// [RLVa:KB] - Checked: 2009-11-11 (RLVa-1.1.0a) | Modified: RLVa-1.1.0a
	if (gRlvHandler.hasBehaviour(RLV_BHVR_VIEWSCRIPT))
	{
		RlvNotifications::notifyBlockedViewScript();
		return;
	}
// [/RLVa:KB]

	// See if we can bring an exiting preview to the front
	if(!LLPreview::show(mUUID))
	{
		LLViewerInventoryItem* item = getItem();
		if (item)
		{
			// There isn't one, so make a new preview
			S32 left, top;
			gFloaterView->getNewFloaterPosition(&left, &top);
			LLRect rect = gSavedSettings.getRect("PreviewScriptRect");
			rect.translate(left - rect.mLeft, top - rect.mTop);
			
			LLPreviewLSL* preview =	new LLPreviewLSL("preview lsl text",
											 rect,
											 getPrefix() + item->getName(),
											 mUUID);
			preview->setFocus(TRUE);
			// keep onscreen
			gFloaterView->adjustToFitScreen(preview, FALSE);
		}
	}
}

// +=================================================+
// |        LLWearableBridge                         |
// +=================================================+

// *NOTE: hack to get from avatar inventory to avatar
void wear_inventory_item_on_avatar( LLInventoryItem* item )
{
	if(item)
	{
		lldebugs << "wear_inventory_item_on_avatar( " << item->getName()
				 << " )" << llendl;
			
		gWearableList.getAsset(item->getAssetUUID(),
							   item->getName(),
							   item->getType(),
							   LLWearableBridge::onWearOnAvatarArrived,
							   new LLUUID(item->getUUID()));
	}
}

// [RLVa:KB] - Checked: 2009-12-18 (RLVa-1.1.0i) | Added: RLVa-1.1.0i
// Moved to llinventorybridge.h because we need it in RlvForceWear
/*
struct LLFoundData
{
	LLFoundData(const LLUUID& item_id,
				const LLUUID& asset_id,
				const std::string& name,
				LLAssetType::EType asset_type) :
		mItemID(item_id),
		mAssetID(asset_id),
		mName(name),
		mAssetType(asset_type),
		mWearable( NULL ) {}
	
	LLUUID mItemID;
	LLUUID mAssetID;
	std::string mName;
	LLAssetType::EType mAssetType;
	LLWearable* mWearable;
};

struct LLWearableHoldingPattern
{
	LLWearableHoldingPattern() : mResolved(0) {}
	~LLWearableHoldingPattern()
	{
		for_each(mFoundList.begin(), mFoundList.end(), DeletePointer());
		mFoundList.clear();
	}
	typedef std::list<LLFoundData*> found_list_t;
	found_list_t mFoundList;
	S32 mResolved;
};

*/
// [/RLVa:KB]

class LLOutfitObserver : public LLInventoryFetchObserver
{
public:
	LLOutfitObserver(const LLUUID& cat_id, bool copy_items, bool append) :
		mCatID(cat_id),
		mCopyItems(copy_items),
		mAppend(append)
	{}
	~LLOutfitObserver() {}
	virtual void done(); //public

protected:
	LLUUID mCatID;
	bool mCopyItems;
	bool mAppend;
};


class LLWearInventoryCategoryCallback : public LLInventoryCallback
{
public:
	LLWearInventoryCategoryCallback(const LLUUID& cat_id, bool append)
	{
		mCatID = cat_id;
		mAppend = append;
	}
	void fire(const LLUUID& item_id)
	{
		/*
		 * Do nothing.  We only care about the destructor
		 *
		 * The reason for this is that this callback is used in a hack where the
		 * same callback is given to dozens of items, and the destructor is called
		 * after the last item has fired the event and dereferenced it -- if all
		 * the events actually fire!
		 */
	}

protected:
	~LLWearInventoryCategoryCallback()
	{
		// Is the destructor called by ordinary dereference, or because the app's shutting down?
		// If the inventory callback manager goes away, we're shutting down, no longer want the callback.
		if( LLInventoryCallbackManager::is_instantiated() )
		{
			wear_inventory_category_on_avatar(gInventory.getCategory(mCatID), mAppend);
		}
		else
		{
			llwarns << "Dropping unhandled LLWearInventoryCategoryCallback" << llendl;
		}
	}

private:
	LLUUID mCatID;
	bool mAppend;
};


class LLWearAttachmentsCallback : public LLInventoryCallback
{
public:
	LLWearAttachmentsCallback(bool append) : mAppend(append) {}
	void fire(const LLUUID& item_id)
	{
		mItemIDs.insert(item_id);
	}
protected:
	~LLWearAttachmentsCallback()
	{
		if( LLInventoryCallbackManager::is_instantiated() )
		{
			wear_attachments_on_avatar(mItemIDs, mAppend);
		}
		else
		{
			llwarns << "Dropping unhandled LLWearAttachmentsCallback" << llendl;
		}
	}
private:
	std::set<LLUUID> mItemIDs;
	bool mAppend;
};


void LLOutfitObserver::done()
{
	// We now have an outfit ready to be copied to agent inventory. Do
	// it, and wear that outfit normally.
	if(mCopyItems)
	{
		LLInventoryCategory* cat = gInventory.getCategory(mCatID);
		std::string name;
		if(!cat)
		{
			// should never happen.
			name = "New Outfit";
		}
		else
		{
			name = cat->getName();
		}
		LLViewerInventoryItem* item = NULL;
		item_ref_t::iterator it = mComplete.begin();
		item_ref_t::iterator end = mComplete.end();
		LLUUID pid;
		for(; it < end; ++it)
		{
			item = (LLViewerInventoryItem*)gInventory.getItem(*it);
			if(item)
			{
				if(LLInventoryType::IT_GESTURE == item->getInventoryType())
				{
					pid = gInventory.findCategoryUUIDForType(LLAssetType::AT_GESTURE);
				}
				else
				{
					pid = gInventory.findCategoryUUIDForType(LLAssetType::AT_CLOTHING);
				}
				break;
			}
		}
		if(pid.isNull())
		{
			pid = gAgent.getInventoryRootID();
		}
		
		LLUUID cat_id = gInventory.createNewCategory(
			pid,
			LLAssetType::AT_NONE,
			name);
		mCatID = cat_id;
		LLPointer<LLInventoryCallback> cb = new LLWearInventoryCategoryCallback(mCatID, mAppend);
		it = mComplete.begin();
		for(; it < end; ++it)
		{
			item = (LLViewerInventoryItem*)gInventory.getItem(*it);
			if(item)
			{
				copy_inventory_item(
					gAgent.getID(),
					item->getPermissions().getOwner(),
					item->getUUID(),
					cat_id,
					std::string(),
					cb);
			}
		}
	}
	else
	{
		// Wear the inventory category.
		wear_inventory_category_on_avatar(gInventory.getCategory(mCatID), mAppend);
	}
}

class LLOutfitFetch : public LLInventoryFetchDescendentsObserver
{
public:
	LLOutfitFetch(bool copy_items, bool append) : mCopyItems(copy_items), mAppend(append) {}
	~LLOutfitFetch() {}
	virtual void done();
protected:
	bool mCopyItems;
	bool mAppend;
};

void LLOutfitFetch::done()
{
	// What we do here is get the complete information on the items in
	// the library, and set up an observer that will wait for that to
	// happen.
	LLInventoryModel::cat_array_t cat_array;
	LLInventoryModel::item_array_t item_array;
	gInventory.collectDescendents(mCompleteFolders.front(),
								  cat_array,
								  item_array,
								  LLInventoryModel::EXCLUDE_TRASH);
	S32 count = item_array.count();
	if(!count)
	{
		llwarns << "Nothing fetched in category " << mCompleteFolders.front()
				<< llendl;
		dec_busy_count();
		gInventory.removeObserver(this);
		delete this;
		return;
	}

	LLOutfitObserver* outfit;
	outfit = new LLOutfitObserver(mCompleteFolders.front(), mCopyItems, mAppend);
	LLInventoryFetchObserver::item_ref_t ids;
	for(S32 i = 0; i < count; ++i)
	{
		ids.push_back(item_array.get(i)->getUUID());
	}

	// clean up, and remove this as an observer since the call to the
	// outfit could notify observers and throw us into an infinite
	// loop.
	dec_busy_count();
	gInventory.removeObserver(this);
	delete this;

	// increment busy count and either tell the inventory to check &
	// call done, or add this object to the inventory for observation.
	inc_busy_count();

	// do the fetch
	outfit->fetchItems(ids);
	if(outfit->isEverythingComplete())
	{
		// everything is already here - call done.
		outfit->done();
	}
	else
	{
		// it's all on it's way - add an observer, and the inventory
		// will call done for us when everything is here.
		gInventory.addObserver(outfit);
	}
}

void wear_outfit_by_name(const std::string& name)
{
	llinfos << "Wearing category " << name << llendl;
	inc_busy_count();

	LLInventoryModel::cat_array_t cat_array;
	LLInventoryModel::item_array_t item_array;
	LLNameCategoryCollector has_name(name);
	gInventory.collectDescendentsIf(gAgent.getInventoryRootID(),
									cat_array,
									item_array,
									LLInventoryModel::EXCLUDE_TRASH,
									has_name);
	bool copy_items = false;
	LLInventoryCategory* cat = NULL;
	if (cat_array.count() > 0)
	{
		// Just wear the first one that matches
		cat = cat_array.get(0);
	}
	else
	{
		gInventory.collectDescendentsIf(LLUUID::null,
										cat_array,
										item_array,
										LLInventoryModel::EXCLUDE_TRASH,
										has_name);
		if(cat_array.count() > 0)
		{
			cat = cat_array.get(0);
			copy_items = true;
		}
	}

	if(cat)
	{
		wear_inventory_category(cat, copy_items, false);
	}
	else
	{
		llwarns << "Couldn't find outfit " <<name<< " in wear_outfit_by_name()"
				<< llendl;
	}

	dec_busy_count();
}

void wear_inventory_category(LLInventoryCategory* category, bool copy, bool append)
{
	if(!category) return;

	lldebugs << "wear_inventory_category( " << category->getName()
			 << " )" << llendl;
	// What we do here is get the complete information on the items in
	// the inventory, and set up an observer that will wait for that to
	// happen.
	LLOutfitFetch* outfit;
	outfit = new LLOutfitFetch(copy, append);
	LLInventoryFetchDescendentsObserver::folder_ref_t folders;
	folders.push_back(category->getUUID());
	outfit->fetchDescendents(folders);
	inc_busy_count();
	if(outfit->isEverythingComplete())
	{
		// everything is already here - call done.
		outfit->done();
	}
	else
	{
		// it's all on it's way - add an observer, and the inventory
		// will call done for us when everything is here.
		gInventory.addObserver(outfit);
	}
}

// *NOTE: hack to get from avatar inventory to avatar
void wear_inventory_category_on_avatar( LLInventoryCategory* category, BOOL append )
{
	// Avoid unintentionally overwriting old wearables.  We have to do
	// this up front to avoid having to deal with the case of multiple
	// wearables being dirty.
	if(!category) return;
	lldebugs << "wear_inventory_category_on_avatar( " << category->getName()
			 << " )" << llendl;
			 	
	LLWearInfo* userdata = new LLWearInfo;
	userdata->mAppend = append;
	userdata->mCategoryID = category->getUUID();

	if( gFloaterCustomize )
	{
		gFloaterCustomize->askToSaveIfDirty(
			wear_inventory_category_on_avatar_step2,
			userdata);
	}
	else
	{
		wear_inventory_category_on_avatar_step2(
			TRUE,
			userdata );
	}
}


void wear_inventory_category_on_avatar_step2( BOOL proceed, void* userdata )
{
	LLWearInfo* wear_info = (LLWearInfo*)userdata;
	if (!wear_info) return;

	// Find all the wearables that are in the category's subtree.	
	lldebugs << "wear_inventory_category_on_avatar_step2()" << llendl;
	if(proceed)
	{
		LLInventoryModel::cat_array_t cat_array;
		LLInventoryModel::item_array_t item_array;
		LLFindWearables is_wearable;
		gInventory.collectDescendentsIf(wear_info->mCategoryID,
										cat_array,
										item_array,
										LLInventoryModel::EXCLUDE_TRASH,
										is_wearable);
		S32 i;
		S32 wearable_count = item_array.count();

		LLInventoryModel::cat_array_t	obj_cat_array;
		LLInventoryModel::item_array_t	obj_item_array;
		LLIsType is_object( LLAssetType::AT_OBJECT );
		gInventory.collectDescendentsIf(wear_info->mCategoryID,
										obj_cat_array,
										obj_item_array,
										LLInventoryModel::EXCLUDE_TRASH,
										is_object);
		S32 obj_count = obj_item_array.count();

		// Find all gestures in this folder
		LLInventoryModel::cat_array_t	gest_cat_array;
		LLInventoryModel::item_array_t	gest_item_array;
		LLIsType is_gesture( LLAssetType::AT_GESTURE );
		gInventory.collectDescendentsIf(wear_info->mCategoryID,
										gest_cat_array,
										gest_item_array,
										LLInventoryModel::EXCLUDE_TRASH,
										is_gesture);
		S32 gest_count = gest_item_array.count();


























// [RLVa:KB] - Version: 1.23.4 | Checked: 2009-10-10 (RLVa-1.0.5a) | Modified: RLVa-1.0.5a
		if ( (rlv_handler_t::isEnabled()) && (gRlvHandler.hasLockedAttachment(RLV_LOCK_ANY)) )
		{
			// Filter anything that we shouldn't be attaching
			for (S32 idxObj = obj_item_array.count() - 1; idxObj >= 0; idxObj--)
			{
				if (!RlvSettings::getEnableWear())
				{
					LLViewerJointAttachment* pAttachPt = gRlvHandler.getAttachPoint(obj_item_array.get(idxObj).get(), true);
					if ( (!pAttachPt) ||															  // Item should specify attachpt that
						 (gRlvHandler.isLockedAttachment(pAttachPt->getObject(), RLV_LOCK_REMOVE)) || // doesn't have an undetachable object
						 (gRlvHandler.isLockedAttachment(pAttachPt, RLV_LOCK_ADD)) )				  // and that is attachable
					{
						obj_item_array.remove(idxObj);
					}
				}
				else
				{
					gRlvHandler.onWearAttachment(obj_item_array.get(idxObj)->getUUID());
				}
			}
			obj_count = obj_item_array.count();
		}
// [/RLVa:KB]

		if( !wearable_count && !obj_count && !gest_count)
		{
			LLNotifications::instance().add("CouldNotPutOnOutfit");
			delete wear_info;
			return;
		}

		// Processes that take time should show the busy cursor
		if (wearable_count > 0 || obj_count > 0)
		{
			inc_busy_count();
		}

		// Activate all gestures in this folder
		if (gest_count > 0)
		{
			llinfos << "Activating " << gest_count << " gestures" << llendl;

			gGestureManager.activateGestures(gest_item_array);

			// Update the inventory item labels to reflect the fact
			// they are active.
			LLViewerInventoryCategory* catp = gInventory.getCategory(wear_info->mCategoryID);
			if (catp)
			{
				gInventory.updateCategory(catp);
				gInventory.notifyObservers();
			}
		}

		if(wearable_count > 0)
		{
			// Note: can't do normal iteration, because if all the
			// wearables can be resolved immediately, then the
			// callback will be called (and this object deleted)
			// before the final getNextData().
//			LLWearableHoldingPattern* holder = new LLWearableHoldingPattern;
// [RLVa:KB] - Checked: 2009-12-18 (RLVa-1.1.0i) | Added: RLVa-1.1.0i
			LLWearableHoldingPattern* holder = new LLWearableHoldingPattern(wear_info->mAppend);
// [/RLVa:KB]
			LLFoundData* found;
			LLDynamicArray<LLFoundData*> found_container;
			for(i = 0; i  < wearable_count; ++i)
			{
				found = new LLFoundData(item_array.get(i)->getUUID(),
										item_array.get(i)->getAssetUUID(),
										item_array.get(i)->getName(),
										item_array.get(i)->getType());
				holder->mFoundList.push_front(found);
				found_container.put(found);
			}
			for(i = 0; i < wearable_count; ++i)
			{
// [RLVa:KB] - Part of LLWearableHoldingPattern
//				gAddToOutfit = wear_info->mAppend;
// [/RLVa:KB]

				found = found_container.get(i);
				gWearableList.getAsset(found->mAssetID,
										found->mName,
									   found->mAssetType,
									   wear_inventory_category_on_avatar_loop,
									   (void*)holder);
			}
		}


		//If not appending and the folder doesn't contain only gestures, take off all attachments.
		if (!wear_info->mAppend 
			&& !(wearable_count == 0 && obj_count == 0 && gest_count > 0) )
		{
			LLAgent::userRemoveAllAttachments(NULL);
		}

		if( obj_count > 0 )
		{
			// We've found some attachements.  Add these.
			wear_attachments_on_avatar(obj_item_array, !wear_info->mAppend);
		}
	}
	delete wear_info;
	wear_info = NULL;
}

void wear_inventory_category_on_avatar_loop(LLWearable* wearable, void* data)
{
	LLWearableHoldingPattern* holder = (LLWearableHoldingPattern*)data;
// [RLVa:KB] - Part of LLWearableHoldingPattern
//	BOOL append= gAddToOutfit;
// [/RLVa:KB]
	


	if(wearable)
	{
		for (LLWearableHoldingPattern::found_list_t::iterator iter = holder->mFoundList.begin();
			 iter != holder->mFoundList.end(); ++iter)
		{
			LLFoundData* data = *iter;
			if(wearable->getID() == data->mAssetID)
			{
				data->mWearable = wearable;
				break;
			}
		}
	}
	holder->mResolved += 1;
	if(holder->mResolved >= (S32)holder->mFoundList.size())
	{
//		wear_inventory_category_on_avatar_step3(holder, append);
// [RLVa:KB] - Checked: 2009-12-18 (RLVa-1.1.0i) | Added: RLVa-1.1.0i
		wear_inventory_category_on_avatar_step3(holder, holder->mAddToOutfit);
// [/RLVa:KB]
	}
}




void wear_inventory_category_on_avatar_step3(LLWearableHoldingPattern* holder, BOOL append)
{
	lldebugs << "wear_inventory_category_on_avatar_step3()" << llendl;
	LLInventoryItem::item_array_t items;
	LLDynamicArray< LLWearable* > wearables;

	// For each wearable type, find the first instance in the category
	// that we recursed through.
	for( S32 i = 0; i < WT_COUNT; i++ )
	{
		for (LLWearableHoldingPattern::found_list_t::iterator iter = holder->mFoundList.begin();
			 iter != holder->mFoundList.end(); ++iter)
		{
			LLFoundData* data = *iter;
			LLWearable* wearable = data->mWearable;
			if( wearable && ((S32)wearable->getType() == i) )
			{
				LLViewerInventoryItem* item;
				item = (LLViewerInventoryItem*)gInventory.getItem(data->mItemID);
				if( item && (item->getAssetUUID() == wearable->getID()) )
				{
				//RN: after discussing with Brashears, I disabled this code
				//Metadata should reside in the item, not the asset
				//And this code does not handle failed asset uploads properly
//					if(!wearable->isMatchedToInventoryItem(item ))
//					{
//						wearable = gWearableList.createWearableMatchedToInventoryItem( wearable, item );
//						// Now that we have an asset that matches the
//						// item, update the item to point to the new
//						// asset.
//						item->setAssetUUID(wearable->getID());
//						item->updateAssetOnServer();
//					}
// [RLVa:KB] - Checked: 2009-07-06 (RLVa-1.0.0c) | Modified: RLVa-1.0.0c
					if ( (!gRlvHandler.isWearable(wearable->getType())) ||
						 ( (!gRlvHandler.isRemovable(wearable->getType())) && (gAgent.getWearable(wearable->getType())) ) )
					{
						continue;
					}
// [/RLVa:KB]
					items.put(item);
					wearables.put(wearable);
				}
				break;
			}
		}
	}

	if(wearables.count() > 0)
	{
		gAgent.setWearableOutfit(items, wearables, !append);
		gInventory.notifyObservers();
	}

	delete holder;

	dec_busy_count();
}














































































































































void wear_attachments_on_avatar(const std::set<LLUUID>& item_ids, BOOL remove)
{
	// NOTE: the inventory items can reside in the user's inventory, the library, or any combination of the two

	LLInventoryModel::item_array_t items;
	LLPointer<LLInventoryCallback> cb;

	for (std::set<LLUUID>::const_iterator it = item_ids.begin(); it != item_ids.end(); ++it)
	{
		LLViewerInventoryItem* item = gInventory.getItem(*it);
		if ( (item) && (LLAssetType::AT_OBJECT == item->getType()) )
		{
			if ( (gInventory.isObjectDescendentOf(*it, gAgent.getInventoryRootID())) )
			{
// [RLVa:KB] - Version: 1.23.4 | Checked: 2009-10-15 (RLVa-1.0.5e) | Modified: RLVa-1.0.5e
				if ( (rlv_handler_t::isEnabled()) && (gRlvHandler.hasLockedAttachment(RLV_LOCK_ANY)) )
				{
					if (!RlvSettings::getEnableWear())
					{
						LLViewerJointAttachment* pAttachPt = NULL;
						if ( ((pAttachPt = gRlvHandler.getAttachPoint(item, true)) == NULL) ||			  // Item should specify attachpt that
							 (gRlvHandler.isLockedAttachment(pAttachPt->getObject(), RLV_LOCK_REMOVE)) || // doesn't have an undetachable object
							 (gRlvHandler.isLockedAttachment(pAttachPt, RLV_LOCK_ADD)) )				  // and that is attachable
						{
							continue;
						}
					}
					else
					{
						gRlvHandler.onWearAttachment(item->getUUID());
					}
				}
// [/RLVa:KB]
				items.put(item);
			}
			else if ( (item->isComplete()) )
			{
				if (cb.isNull())
					cb = new LLWearAttachmentsCallback(remove);
				copy_inventory_item(gAgent.getID(), item->getPermissions().getOwner(), item->getUUID(), LLUUID::null, std::string(), cb);
			}
		}
	}

	wear_attachments_on_avatar(items, remove);
}

void wear_attachments_on_avatar(const LLInventoryModel::item_array_t& items, BOOL remove)
{
	// NOTE: all inventory items must reside in the user's inventory

	LLVOAvatar* avatarp = gAgent.getAvatarObject();
	if(!avatarp)
	{
		llwarns << "No avatar found." << llendl;
		return;
	}

	// Build a compound message to send all the objects that need to be rezzed.

	// Limit number of packets to send
	const S32 MAX_PACKETS_TO_SEND = 10;
	const S32 OBJECTS_PER_PACKET = 4;
	const S32 MAX_OBJECTS_TO_SEND = MAX_PACKETS_TO_SEND * OBJECTS_PER_PACKET;

	S32 count = items.count();
	if ( !count )
	{
		return;
	}
	else if ( count > MAX_OBJECTS_TO_SEND )
	{
		count = MAX_OBJECTS_TO_SEND;
	}
	
	// Create an id to keep the parts of the compound message together
	LLUUID compound_msg_id;
	compound_msg_id.generate();
	LLMessageSystem* msg = gMessageSystem;

	for(S32 i = 0; i < count; ++i)
	{
		if( 0 == (i % OBJECTS_PER_PACKET) )
		{
			// Start a new message chunk
			msg->newMessageFast(_PREHASH_RezMultipleAttachmentsFromInv);
			msg->nextBlockFast(_PREHASH_AgentData);
			msg->addUUIDFast(_PREHASH_AgentID, gAgent.getID());
			msg->addUUIDFast(_PREHASH_SessionID, gAgent.getSessionID());
			msg->nextBlockFast(_PREHASH_HeaderData);
			msg->addUUIDFast(_PREHASH_CompoundMsgID, compound_msg_id );
			msg->addU8Fast(_PREHASH_TotalObjects, count );
//			msg->addBOOLFast(_PREHASH_FirstDetachAll, !wear_info->mAppend );
// [RLVa:KB] - Checked: 2009-10-10 (RLVa-1.0.5a) | Added: RLVa-1.0.5a
			// This really should just *always* be FALSE since TRUE can result in loss of the current asset state
			msg->addBOOLFast(_PREHASH_FirstDetachAll, 
				(remove) && (!gRlvHandler.hasLockedAttachment(RLV_LOCK_ANY)) );
// [/RLVa:KB]
		}

		LLInventoryItem* item = items.get(i);
		msg->nextBlockFast(_PREHASH_ObjectData );
		msg->addUUIDFast(_PREHASH_ItemID, item->getUUID() );
		msg->addUUIDFast(_PREHASH_OwnerID, item->getPermissions().getOwner());
//		msg->addU8Fast(_PREHASH_AttachmentPt, 0 );	// Wear at the previous or default attachment point
// [RLVa:KB] - Checked: 2009-11-16 (RLVa-1.1.0c) | Modified: RLVa-1.1.0c
		// We'll attach to the default attachment point if:
		//   - RLV isn't enabled (or nothing is currently locked on)
		//   - "Enable Default Wear" is checked and the current attach isn't the direct result of an RLV command
		//   - "Enable Shared Wear" is checked and the current attach is the direct result of an RLV command
		// RELEASE-RLVa: make sure the above assertions are still valid
		msg->addU8Fast(_PREHASH_AttachmentPt, 
			( (!rlv_handler_t::isEnabled()) || (!gRlvHandler.hasLockedAttachment(RLV_LOCK_ANY)) ||
#ifndef RLV_WORKAROUND_REZMULTIPLEATTACH
			  ( (!gRlvHandler.getCurrentCommand()) && (RlvSettings::getEnableWear()) ) ||
			  ( (gRlvHandler.getCurrentCommand()) && (RlvSettings::getEnableSharedWear()) ) )
#else
			  (RlvSettings::getEnableWear()) )
#endif // RLV_WORKAROUND_REZMULTIPLEATTACH
				? 0
				: gRlvHandler.getAttachPointIndex(gRlvHandler.getAttachPoint(item, true)) );
// [/RLVa:KB]
		pack_permissions_slam(msg, item->getFlags(), item->getPermissions());
		msg->addStringFast(_PREHASH_Name, item->getName());
		msg->addStringFast(_PREHASH_Description, item->getDescription());

		if( (i+1 == count) || ((OBJECTS_PER_PACKET-1) == (i % OBJECTS_PER_PACKET)) )
		{
			// End of message chunk
			msg->sendReliable( gAgent.getRegion()->getHost() );
		}
	}
}

void remove_inventory_category_from_avatar( LLInventoryCategory* category )
{
	if(!category) return;
	lldebugs << "remove_inventory_category_from_avatar( " << category->getName()
			 << " )" << llendl;
			 
	
	LLUUID* uuid	= new LLUUID(category->getUUID());

	if( gFloaterCustomize )
	{
		gFloaterCustomize->askToSaveIfDirty(
			remove_inventory_category_from_avatar_step2,
			uuid);
	}
	else
	{
		remove_inventory_category_from_avatar_step2(
			TRUE,
			uuid );
	}
}


void remove_inventory_category_from_avatar_step2( BOOL proceed, void* userdata)
{

	// Find all the wearables that are in the category's subtree.
	LLUUID* category_id = (LLUUID *)userdata;
	
	lldebugs << "remove_inventory_category_from_avatar_step2()" << llendl;
	if(proceed)
	{
		LLInventoryModel::cat_array_t cat_array;
		LLInventoryModel::item_array_t item_array;
		LLFindWearables is_wearable;
		gInventory.collectDescendentsIf(*category_id,
										cat_array,
										item_array,
										LLInventoryModel::EXCLUDE_TRASH,
										is_wearable);
		S32 i;
		S32 wearable_count = item_array.count();

		LLInventoryModel::cat_array_t	obj_cat_array;
		LLInventoryModel::item_array_t	obj_item_array;
		LLIsType is_object( LLAssetType::AT_OBJECT );
		gInventory.collectDescendentsIf(*category_id,
										obj_cat_array,
										obj_item_array,
										LLInventoryModel::EXCLUDE_TRASH,
										is_object);
		S32 obj_count = obj_item_array.count();

		// Find all gestures in this folder
		LLInventoryModel::cat_array_t	gest_cat_array;
		LLInventoryModel::item_array_t	gest_item_array;
		LLIsType is_gesture( LLAssetType::AT_GESTURE );
		gInventory.collectDescendentsIf(*category_id,
										gest_cat_array,
										gest_item_array,
										LLInventoryModel::EXCLUDE_TRASH,
										is_gesture);
		S32 gest_count = gest_item_array.count();

		if (wearable_count > 0)	//Loop through wearables.  If worn, remove.
		{
			for(i = 0; i  < wearable_count; ++i)
			{
//				if( gAgent.isWearingItem (item_array.get(i)->getUUID()) )
// [RLVa:KB] - Checked: 2009-07-07 (RLVa-1.0.0d) | Modified: RLVa-0.2.2a
				LLWearable* pWearable = gAgent.getWearableFromWearableItem(item_array.get(i)->getUUID());
				if ( (pWearable) && ( (!rlv_handler_t::isEnabled()) || (gRlvHandler.isRemovable(pWearable->getType()))) )
// [/RLVa:KB]
				{
					gWearableList.getAsset(item_array.get(i)->getAssetUUID(),
									item_array.get(i)->getName(),
								   item_array.get(i)->getType(),
								    LLWearableBridge::onRemoveFromAvatarArrived,
								   new LLUUID(item_array.get(i)->getUUID()));

				}
			}
		}
		
		




		if (obj_count > 0)
		{
			for(i = 0; i  < obj_count; ++i)
			{
// [RLVa:KB] - Checked: 2009-10-10 (RLVa-1.0.5a) | Modified: RLVa-1.0.5a
				if ( (rlv_handler_t::isEnabled()) && (gRlvHandler.hasLockedAttachment(RLV_LOCK_REMOVE)) )
				{
					LLVOAvatar* pAvatar = gAgent.getAvatarObject();
					if ( (!pAvatar) || (!pAvatar->isWearingAttachment(obj_item_array.get(i)->getUUID())) || 
						 (gRlvHandler.isLockedAttachment(obj_item_array.get(i).get(), RLV_LOCK_REMOVE)) )
					{
						continue;
					}
				}
// [/RVLa:KB]
				gMessageSystem->newMessageFast(_PREHASH_DetachAttachmentIntoInv);
				gMessageSystem->nextBlockFast(_PREHASH_ObjectData );
				gMessageSystem->addUUIDFast(_PREHASH_AgentID, gAgent.getID() );
				gMessageSystem->addUUIDFast(_PREHASH_ItemID, obj_item_array.get(i)->getUUID() );

				gMessageSystem->sendReliable( gAgent.getRegion()->getHost() );

				// this object might have been selected, so let the selection manager know it's gone now
				LLViewerObject *found_obj = gObjectList.findObject( obj_item_array.get(i)->getUUID());
				if (found_obj)
				{
					LLSelectMgr::getInstance()->remove(found_obj);
				}
				else
				{
					llwarns << "object not found, ignoring" << llendl;
				}
			}
		}

		if (gest_count > 0)
		{
			for(i = 0; i  < gest_count; ++i)
			{
				if ( gGestureManager.isGestureActive( gest_item_array.get(i)->getUUID()) )
				{
					gGestureManager.deactivateGesture( gest_item_array.get(i)->getUUID() );
					gInventory.updateItem( gest_item_array.get(i) );
					gInventory.notifyObservers();
				}

			}
		}
	}
	delete category_id;
	category_id = NULL;
}

BOOL LLWearableBridge::renameItem(const std::string& new_name)
{
	if( gAgent.isWearingItem( mUUID ) )
	{
		gAgent.setWearableName( mUUID, new_name );
	}
	return LLItemBridge::renameItem(new_name);
}

BOOL LLWearableBridge::isItemRemovable()
{
	// <edit>
	//if(gAgent.isWearingItem(mUUID)) return FALSE;
	// </edit>
	return LLInvFVBridge::isItemRemovable();
}











LLFontGL::StyleFlags LLWearableBridge::getLabelStyle() const
{ 
	if( gAgent.isWearingItem( mUUID ) )
	{
		// llinfos << "BOLD" << llendl;
		return LLFontGL::BOLD;
	}
	else
	{
		return LLFontGL::NORMAL;
	}
}

std::string LLWearableBridge::getLabelSuffix() const
{
	if( gAgent.isWearingItem( mUUID ) )
	{
		return LLItemBridge::getLabelSuffix() + " (worn)";
	}
	else
	{
		return LLItemBridge::getLabelSuffix();
	}
}

LLUIImagePtr LLWearableBridge::getIcon() const
{
	return get_item_icon(mAssetType, mInvType, mWearableType, FALSE);
}

// virtual
void LLWearableBridge::performAction(LLFolderView* folder, LLInventoryModel* model, std::string action)
{
	if ("wear" == action)
	{
		wearOnAvatar();
	}
	else if ("edit" == action)
	{
		editOnAvatar();
		return;
	}
	else if ("take_off" == action)
	{
		if(gAgent.isWearingItem(mUUID))
		{
			LLViewerInventoryItem* item = getItem();
			if (item)
			{
				gWearableList.getAsset(item->getAssetUUID(),
										item->getName(),
									item->getType(),
									LLWearableBridge::onRemoveFromAvatarArrived,
									new LLUUID(mUUID));
			}
		}
	}
	else LLItemBridge::performAction(folder, model, action);
}

void LLWearableBridge::openItem()
{
	if( isInTrash() )
	{
		LLNotifications::instance().add("CannotWearTrash");
	}
	else if(isAgentInventory())
	{
		if (gAgent.isWearingItem(mUUID))
		{
			performAction(NULL, NULL, "take_off");
		}
		else
 		{
			performAction(NULL, NULL, "wear");
		}
	}
	else
	{
		// must be in the inventory library. copy it to our inventory
		// and put it on right away.
		LLViewerInventoryItem* item = getItem();
		if(item && item->isComplete())
		{
			LLPointer<LLInventoryCallback> cb = new WearOnAvatarCallback();
			copy_inventory_item(
				gAgent.getID(),
				item->getPermissions().getOwner(),
				item->getUUID(),
				LLUUID::null,
				std::string(),
				cb);
		}
		else if(item)
		{
			// *TODO: We should fetch the item details, and then do
			// the operation above.
			LLNotifications::instance().add("CannotWearInfoNotComplete");
		}
	}
}

void LLWearableBridge::buildContextMenu(LLMenuGL& menu, U32 flags)
{
	// *TODO: Translate
	lldebugs << "LLWearableBridge::buildContextMenu()" << llendl;
	std::vector<std::string> items;
	std::vector<std::string> disabled_items;
	if(isInTrash())
	{
		items.push_back(std::string("Purge Item"));
		if (!isItemRemovable())
		{
			disabled_items.push_back(std::string("Purge Item"));
		}

		items.push_back(std::string("Restore Item"));
	}
	else
	{	// FWIW, it looks like SUPPRESS_OPEN_ITEM is not set anywhere
		BOOL no_open = ((flags & SUPPRESS_OPEN_ITEM) == SUPPRESS_OPEN_ITEM);

		// If we have clothing, don't add "Open" as it's the same action as "Wear"   SL-18976
		LLViewerInventoryItem* item = getItem();
		if( !no_open && item )
		{
			no_open = (item->getType() == LLAssetType::AT_CLOTHING) ||
					  (item->getType() == LLAssetType::AT_BODYPART);
		}
		if (!no_open)
		{
			items.push_back(std::string("Open"));
		}

		items.push_back(std::string("Properties"));

		getClipboardEntries(true, items, disabled_items, flags);

		items.push_back(std::string("Wearable Separator"));
		
		items.push_back(std::string("Wearable Wear"));
		items.push_back(std::string("Wearable Edit"));

		if ((flags & FIRST_SELECTED_ITEM) == 0)
		{
			disabled_items.push_back(std::string("Wearable Edit"));
		}
		//menu.appendSeparator();
		//menu.append(new LLMenuItemCallGL("Wear",
		//								 LLWearableBridge::onWearOnAvatar,
		//								 LLWearableBridge::canWearOnAvatar,
		//								 (void*)this));
		//menu.append(new LLMenuItemCallGL("Edit",
		//								 LLWearableBridge::onEditOnAvatar,
		//								 LLWearableBridge::canEditOnAvatar,
		//								 (void*)this));

		if( item && (item->getType() == LLAssetType::AT_CLOTHING) )
		{
			items.push_back(std::string("Take Off"));
			/*menu.append(new LLMenuItemCallGL("Take Off",
											 LLWearableBridge::onRemoveFromAvatar,
											 LLWearableBridge::canRemoveFromAvatar,
											 (void*)this));*/
		}
	}

	hideContextEntries(menu, items, disabled_items);
}

// Called from menus
// static
BOOL LLWearableBridge::canWearOnAvatar(void* user_data)
{
	LLWearableBridge* self = (LLWearableBridge*)user_data;
	if(!self) return FALSE;
	if(!self->isAgentInventory())
	{
		LLViewerInventoryItem* item = (LLViewerInventoryItem*)self->getItem();
		if(!item || !item->isComplete()) return FALSE;
	}
	return (!gAgent.isWearingItem(self->mUUID));
}

// Called from menus
// static
void LLWearableBridge::onWearOnAvatar(void* user_data)
{
	LLWearableBridge* self = (LLWearableBridge*)user_data;
	if(!self) return;
	self->wearOnAvatar();
}

void LLWearableBridge::wearOnAvatar()
{
	// Don't wear anything until initial wearables are loaded, can
	// destroy clothing items.
	if (!gAgent.areWearablesLoaded()) 
	{
		LLNotifications::instance().add("CanNotChangeAppearanceUntilLoaded");
		return;
	}

	LLViewerInventoryItem* item = getItem();
	if(item)
	{
		if(!isAgentInventory())
		{
			LLPointer<LLInventoryCallback> cb = new WearOnAvatarCallback();
			copy_inventory_item(
				gAgent.getID(),
				item->getPermissions().getOwner(),
				item->getUUID(),
				LLUUID::null,
				std::string(),
				cb);
		}
		else
		{
			wear_inventory_item_on_avatar(item);
		}
	}
}

// static
void LLWearableBridge::onWearOnAvatarArrived( LLWearable* wearable, void* userdata )
{
	LLUUID* item_id = (LLUUID*) userdata;
	if(wearable)
	{
		LLViewerInventoryItem* item = NULL;
		item = (LLViewerInventoryItem*)gInventory.getItem(*item_id);
		if(item)
		{
			if(item->getAssetUUID() == wearable->getID())
			{
				//RN: after discussing with Brashears, I disabled this code
				//Metadata should reside in the item, not the asset
				//And this code does not handle failed asset uploads properly

//				if(!wearable->isMatchedToInventoryItem(item))
//				{
//					LLWearable* new_wearable = gWearableList.createWearableMatchedToInventoryItem( wearable, item );
//
//					// Now that we have an asset that matches the
//					// item, update the item to point to the new
//					// asset.
//					item->setAssetUUID(new_wearable->getID());
//					item->updateAssetOnServer();
//					wearable = new_wearable;
//				}
				gAgent.setWearable(item, wearable);
				gInventory.notifyObservers();
				//self->getFolderItem()->refreshFromRoot();
			}
			else
			{
				llinfos << "By the time wearable asset arrived, its inv item already pointed to a different asset." << llendl;
			}
		}
	}
	delete item_id;
}

// static
BOOL LLWearableBridge::canEditOnAvatar(void* user_data)
{
	LLWearableBridge* self = (LLWearableBridge*)user_data;
	if(!self) return FALSE;

	return (gAgent.isWearingItem(self->mUUID));
}

// static 
void LLWearableBridge::onEditOnAvatar(void* user_data)
{
	LLWearableBridge* self = (LLWearableBridge*)user_data;
	if(self)
	{
		self->editOnAvatar();
	}
}

void LLWearableBridge::editOnAvatar()
{
	LLWearable* wearable = gAgent.getWearableFromWearableItem(mUUID);
	if( wearable )
	{
		// Set the tab to the right wearable.
		LLFloaterCustomize::setCurrentWearableType( wearable->getType() );

		if( CAMERA_MODE_CUSTOMIZE_AVATAR != gAgent.getCameraMode() )
		{
			// Start Avatar Customization
			gAgent.changeCameraToCustomizeAvatar();
		}
	}
}

// static
BOOL LLWearableBridge::canRemoveFromAvatar(void* user_data)
{
	LLWearableBridge* self = (LLWearableBridge*)user_data;
	if( self && (LLAssetType::AT_BODYPART != self->mAssetType) )
	{
		return gAgent.isWearingItem( self->mUUID );
	}
	return FALSE;
}

// static 
void LLWearableBridge::onRemoveFromAvatar(void* user_data)
{
	LLWearableBridge* self = (LLWearableBridge*)user_data;
	if(!self) return;
	if(gAgent.isWearingItem(self->mUUID))
	{
		LLViewerInventoryItem* item = self->getItem();
		if (item)
		{
			gWearableList.getAsset(item->getAssetUUID(),
									item->getName(),
								   item->getType(),
								   onRemoveFromAvatarArrived,
								   new LLUUID(self->mUUID));
		}
	}
}

// static
void LLWearableBridge::onRemoveFromAvatarArrived(LLWearable* wearable,
												 void* userdata)
{
	LLUUID* item_id = (LLUUID*) userdata;
	if(wearable)
	{
		if( gAgent.isWearingItem( *item_id ) )
		{
			EWearableType type = wearable->getType();
	
			if( !(type==WT_SHAPE || type==WT_SKIN || type==WT_HAIR || type==WT_EYES) ) //&&
				//!((!gAgent.isTeen()) && ( type==WT_UNDERPANTS || type==WT_UNDERSHIRT )) )
			{
				gAgent.removeWearable( type );
			}
		}
	}
	delete item_id;
}
<|MERGE_RESOLUTION|>--- conflicted
+++ resolved
@@ -108,13 +108,10 @@
 #include "llviewerjoystick.h"
 #include "lltoolmgr.h"
 
-<<<<<<< HEAD
 // [RLVa:KB]
 #include "rlvhandler.h"
 // [/RLVa:KB]
 
-=======
->>>>>>> 4763ee74
 // Helpers
 // bug in busy count inc/dec right now, logic is complex... do we really need it?
 void inc_busy_count()
@@ -3781,7 +3778,6 @@
 	{
 		LLInventoryItem* item = gInventory.getItem(mUUID);
 
-<<<<<<< HEAD
 // [RLVa:KB] - Checked: 2009-10-10 (RLVa-1.0.5a) | Modified: RLVa-1.0.5a
 		// Fall-through: if there's a "Detach from yourself" code path we missed then we'll still disallow the detach here
 		if ( (rlv_handler_t::isEnabled()) && (gRlvHandler.isLockedAttachment(item, RLV_LOCK_REMOVE)) )
@@ -3790,8 +3786,6 @@
 		}
 // [/RLVa:KB]
 
-=======
->>>>>>> 4763ee74
 		if( item )
 		{
 			gMessageSystem->newMessageFast(_PREHASH_DetachAttachmentIntoInv);
@@ -4057,7 +4051,6 @@
 				items.push_back(std::string("Attach Separator"));
 				items.push_back(std::string("Detach From Yourself"));
 				items.push_back(std::string("Wearable Edit"));
-<<<<<<< HEAD
 
 // [RLVa:KB] - Checked: 2009-10-10 (RLVa-1.0.5a) | Modified: RLVa-1.0.5a
 				if ( (rlv_handler_t::isEnabled()) && 
@@ -4066,8 +4059,6 @@
 					disabled_items.push_back(std::string("Detach From Yourself"));
 				}
 // [/RLVa:KB]
-=======
->>>>>>> 4763ee74
 			}
 			else
 			// <edit> testzone attachpt
@@ -4078,7 +4069,6 @@
 			else
 			// </edit>
 			// <edit> don't allow attaching objects while importing attachments
-
 
 
 
@@ -5724,3 +5714,144 @@
 	}
 	delete item_id;
 }
+
+/*
+
+// +=================================================+
+// |        LLLinkItemBridge                         |
+// +=================================================+
+// For broken links
+
+std::string LLLinkItemBridge::sPrefix("Link: ");
+
+
+LLUIImagePtr LLLinkItemBridge::getIcon() const
+{
+	if (LLViewerInventoryItem *item = getItem())
+	{
+		U32 attachment_point = (item->getFlags() & 0xff); // low byte of inventory flags
+		bool is_multi =  LLInventoryItem::II_FLAGS_OBJECT_HAS_MULTIPLE_ITEMS & item->getFlags();
+
+		return get_item_icon(item->getActualType(), item->getInventoryType(), attachment_point, is_multi);
+	}
+	return get_item_icon(LLAssetType::AT_LINK, LLInventoryType::IT_NONE, 0, FALSE);
+}
+
+void LLLinkItemBridge::buildContextMenu(LLMenuGL& menu, U32 flags)
+{
+	// *TODO: Translate
+	lldebugs << "LLLink::buildContextMenu()" << llendl;
+	std::vector<std::string> items;
+	std::vector<std::string> disabled_items;
+
+	items.push_back(std::string("Find Original"));
+	disabled_items.push_back(std::string("Find Original"));
+	
+	if (isInTrash())
+	{
+		disabled_items.push_back(std::string("Find Original"));
+		if (isLinkedObjectMissing())
+		{
+			disabled_items.push_back(std::string("Find Original"));
+		}
+		items.push_back(std::string("Purge Item"));
+		items.push_back(std::string("Restore Item"));
+	}
+	else
+	{
+		items.push_back(std::string("Properties"));
+		items.push_back(std::string("Find Original"));
+		if (isLinkedObjectMissing())
+		{
+			disabled_items.push_back(std::string("Find Original"));
+		}
+		items.push_back(std::string("Delete"));
+	}
+	hideContextEntries(menu, items, disabled_items);
+}
+
+
+// +=================================================+
+// |        LLLinkBridge                             |
+// +=================================================+
+// For broken links.
+
+std::string LLLinkFolderBridge::sPrefix("Link: ");
+
+
+LLUIImagePtr LLLinkFolderBridge::getIcon() const
+{
+	return LLUI::getUIImage("inv_link_folder.tga");
+}
+
+void LLLinkFolderBridge::buildContextMenu(LLMenuGL& menu, U32 flags)
+{
+	// *TODO: Translate
+	lldebugs << "LLLink::buildContextMenu()" << llendl;
+	std::vector<std::string> items;
+	std::vector<std::string> disabled_items;
+
+	if (isInTrash())
+	{
+		items.push_back(std::string("Find Original"));
+		if (isLinkedObjectMissing())
+		{
+			disabled_items.push_back(std::string("Find Original"));
+		}
+		items.push_back(std::string("Purge Item"));
+		items.push_back(std::string("Restore Item"));
+	}
+	else
+	{
+		items.push_back(std::string("Find Original"));
+		if (isLinkedObjectMissing())
+		{
+			disabled_items.push_back(std::string("Find Original"));
+		}
+		items.push_back(std::string("Delete"));
+	}
+	hideContextEntries(menu, items, disabled_items);
+}
+
+void LLLinkFolderBridge::performAction(LLFolderView* folder, LLInventoryModel* model, std::string action)
+{
+	if ("goto" == action)
+	{
+		gotoItem(folder);
+		return;
+	}
+	LLItemBridge::performAction(folder,model,action);
+}
+
+void LLLinkFolderBridge::gotoItem(LLFolderView *folder)
+{
+	const LLUUID &cat_uuid = getFolderID();
+	if (!cat_uuid.isNull())
+	{
+		if (LLFolderViewItem *base_folder = folder->getItemByID(cat_uuid))
+		{
+			if (LLInventoryModel* model = mInventoryPanel->getModel())
+			{
+				model->fetchDescendentsOf(cat_uuid);
+			}
+			base_folder->setOpen(TRUE);
+			folder->setSelectionFromRoot(base_folder,TRUE);
+			folder->scrollToShowSelection();
+		}
+	}
+}
+
+const LLUUID &LLLinkFolderBridge::getFolderID() const
+{
+	if (LLViewerInventoryItem *link_item = getItem())
+	{
+		if (const LLViewerInventoryCategory *cat = link_item->getLinkedCategory())
+		{
+			const LLUUID& cat_uuid = cat->getUUID();
+			return cat_uuid;
+		}
+	}
+	return LLUUID::null;
+}
+
+*/
