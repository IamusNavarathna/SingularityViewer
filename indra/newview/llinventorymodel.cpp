/** 
 * @file llinventorymodel.cpp
 * @brief Implementation of the inventory model used to track agent inventory.
 *
 * $LicenseInfo:firstyear=2002&license=viewergpl$
 * 
 * Copyright (c) 2002-2009, Linden Research, Inc.
 * 
 * Second Life Viewer Source Code
 * The source code in this file ("Source Code") is provided by Linden Lab
 * to you under the terms of the GNU General Public License, version 2.0
 * ("GPL"), unless you have obtained a separate licensing agreement
 * ("Other License"), formally executed by you and Linden Lab.  Terms of
 * the GPL can be found in doc/GPL-license.txt in this distribution, or
 * online at http://secondlifegrid.net/programs/open_source/licensing/gplv2
 * 
 * There are special exceptions to the terms and conditions of the GPL as
 * it is applied to this Source Code. View the full text of the exception
 * in the file doc/FLOSS-exception.txt in this software distribution, or
 * online at
 * http://secondlifegrid.net/programs/open_source/licensing/flossexception
 * 
 * By copying, modifying or distributing this software, you acknowledge
 * that you have read and understood your obligations described above,
 * and agree to abide by those obligations.
 * 
 * ALL LINDEN LAB SOURCE CODE IS PROVIDED "AS IS." LINDEN LAB MAKES NO
 * WARRANTIES, EXPRESS, IMPLIED OR OTHERWISE, REGARDING ITS ACCURACY,
 * COMPLETENESS OR PERFORMANCE.
 * $/LicenseInfo$
 */

#include "llviewerprecompiledheaders.h"

#include "llinventorymodel.h"

#include "llassetstorage.h"
#include "llcrc.h"
#include "lldir.h"
#include "llsys.h"
#include "llxfermanager.h"
#include "message.h"

#include "llagent.h"
#include "llfloater.h"
#include "llfocusmgr.h"
#include "llinventoryview.h"
#include "llviewerinventory.h"
#include "llviewermessage.h"
#include "llfoldertype.h"
#include "llviewerwindow.h"
#include "llviewerregion.h"
#include "llappviewer.h"
#include "lldbstrings.h"
#include "llviewerstats.h"
#include "llmutelist.h"
#include "llnotify.h"
#include "llcallbacklist.h"
#include "llpreview.h"
#include "llviewercontrol.h"
#include "llvoavatar.h"
#include "llsdutil.h"
#include "statemachine/aievent.h"
// <edit>
#include "llappviewer.h" // gLostItemsRoot
// </edit>
#include <deque>

// [RLVa:KB]
#include "rlvhandler.h"
// [/RLVa:KB]

//#define DIFF_INVENTORY_FILES
#ifdef DIFF_INVENTORY_FILES
#include "process.h"
#endif

BOOL LLInventoryModel::sBackgroundFetchActive = FALSE;
BOOL LLInventoryModel::sAllFoldersFetched = FALSE;
BOOL LLInventoryModel::sFullFetchStarted = FALSE;
S32  LLInventoryModel::sNumFetchRetries = 0;
F32  LLInventoryModel::sMinTimeBetweenFetches = 0.3f;
F32  LLInventoryModel::sMaxTimeBetweenFetches = 10.f;
BOOL LLInventoryModel::sTimelyFetchPending = FALSE;
LLFrameTimer LLInventoryModel::sFetchTimer;
S16 LLInventoryModel::sBulkFetchCount = 0;

// RN: for some reason, using std::queue in the header file confuses the compiler which things it's an xmlrpc_queue
static std::deque<LLUUID> sFetchQueue;

// Increment this if the inventory contents change in a non-backwards-compatible way.
// For viewers with link items support, former caches are incorrect.
const S32 LLInventoryModel::sCurrentInvCacheVersion = 2;

///----------------------------------------------------------------------------
/// Local function declarations, constants, enums, and typedefs
///----------------------------------------------------------------------------

//BOOL decompress_file(const char* src_filename, const char* dst_filename);
const F32 MAX_TIME_FOR_SINGLE_FETCH = 10.f;
const S32 MAX_FETCH_RETRIES = 10;
const char CACHE_FORMAT_STRING[] = "%s.inv"; 
const char* NEW_CATEGORY_NAME = "New Folder";

const char* NEW_CATEGORY_NAMES[LLFolderType::FT_COUNT] =
{
	"Textures",			// FT_TEXTURE = 0,
	"Sounds",			// FT_SOUND = 1, 
	"Calling Cards",	// FT_CALLINGCARD = 2,
	"Landmarks",		// FT_LANDMARK = 3,
	"Scripts",			// AT_SCRIPT (deprecated?)
	"Clothing",			// FT_CLOTHING = 5,
	"Objects",			// FT_OBJECT = 6,
	"Notecards",		// FT_NOTECARD = 7,
	"New Folder",		// FT_ROOT_INVENTORY = 8,
	"Inventory",		// AT_ROOT_CATEGORY
	"Scripts",			// FT_LSL_TEXT = 10,
	"Scripts",			// AT_LSL_BYTECODE
	"Uncompressed Images",	// AT_TEXTURE_TGA
	"Body Parts",		// FT_BODYPART = 13,
	"Trash",			// FT_TRASH = 14,
	"Photo Album",		// FT_SNAPSHOT_CATEGORY = 15,
	"Lost And Found",	// FT_LOST_AND_FOUND = 16,
	"Uncompressed Sounds",	// AT_SOUND_WAV
	"Uncompressed Images",	// AT_IMAGE_TGA
	"Uncompressed Images",	// AT_IMAGE_JPEG
	"Animations",		// FT_ANIMATION = 20,
	"Gestures",			// FT_GESTURE = 21,
	"New Folder",		// AT_SIMSTATE
	"Favorites",		// FT_FAVORITE = 23,
	"New Folder",
	"New Folder",
	"New Ensemble",		// FT_ENSEMBLE_START = 26,
	"New Ensemble",
	"New Ensemble",
	"New Ensemble",
	"New Ensemble",
	"New Ensemble",
	"New Ensemble",
	"New Ensemble",
	"New Ensemble",
	"New Ensemble",
	"New Ensemble",
	"New Ensemble",
	"New Ensemble",
	"New Ensemble",
	"New Ensemble",
	"New Ensemble",
	"New Ensemble",
	"New Ensemble",
	"New Ensemble",
	"New Ensemble",		// FT_ENSEMBLE_END = 45,
	"Current Outfit",	// FT_CURRENT_OUTFIT = 46,
	"New Outfit",		// FT_OUTFIT = 47,
	"My Outfits",		// FT_MY_OUTFITS = 48,
	"Inbox"				// FT_INBOX = 49,
};

struct InventoryIDPtrLess
{
	bool operator()(const LLViewerInventoryCategory* i1, const LLViewerInventoryCategory* i2) const
	{
		return (i1->getUUID() < i2->getUUID());
	}
};

class LLCanCache : public LLInventoryCollectFunctor 
{
public:
	LLCanCache(LLInventoryModel* model) : mModel(model) {}
	virtual ~LLCanCache() {}
	virtual bool operator()(LLInventoryCategory* cat, LLInventoryItem* item);
protected:
	LLInventoryModel* mModel;
	std::set<LLUUID> mCachedCatIDs;
};

bool LLCanCache::operator()(LLInventoryCategory* cat, LLInventoryItem* item)
{
	bool rv = false;
	if(item)
	{
		if(mCachedCatIDs.find(item->getParentUUID()) != mCachedCatIDs.end())
		{
			rv = true;
		}
	}
	else if(cat)
	{
		// HACK: downcast
		LLViewerInventoryCategory* c = (LLViewerInventoryCategory*)cat;
		if(c->getVersion() != LLViewerInventoryCategory::VERSION_UNKNOWN)
		{
			S32 descendents_server = c->getDescendentCount();
			LLInventoryModel::cat_array_t* cats;
			LLInventoryModel::item_array_t* items;
			mModel->getDirectDescendentsOf(
				c->getUUID(),
				cats,
				items);
			S32 descendents_actual = 0;
			if(cats && items)
			{
				descendents_actual = cats->count() + items->count();
			}
			if(descendents_server == descendents_actual)
			{
				mCachedCatIDs.insert(c->getUUID());
				rv = true;
			}
		}
	}
	return rv;
}

///----------------------------------------------------------------------------
/// Class LLInventoryModel
///----------------------------------------------------------------------------

// global for the agent inventory.
LLInventoryModel gInventory;

// Default constructor
LLInventoryModel::LLInventoryModel() :
	mModifyMask(LLInventoryObserver::ALL),
	mLastItem(NULL),
	mIsAgentInvUsable(false)
{
}

// Destroys the object
LLInventoryModel::~LLInventoryModel()
{
	empty();
	for (observer_list_t::iterator iter = mObservers.begin();
		 iter != mObservers.end(); ++iter)
	{
		delete *iter;
	}
}

// This is a convenience function to check if one object has a parent
// chain up to the category specified by UUID.
BOOL LLInventoryModel::isObjectDescendentOf(const LLUUID& obj_id,
											const LLUUID& cat_id,
											const BOOL break_on_recursion) const
{
	LLInventoryObject* obj = getObject(obj_id);
	int depthCounter = 0;
	while(obj)
	{
		const LLUUID& parent_id = obj->getParentUUID();
		// <edit>
		if(break_on_recursion)
		{
			if(depthCounter++ >= 100)
			{
				llwarns << "In way too damn deep, possibly recursive parenting" << llendl;
				llinfos << obj->getName() << " : " << obj->getUUID() << " : " << parent_id << llendl;
				return FALSE;
			}
			if(parent_id == obj->getUUID())
			{
				// infinite loop... same thing as having no parent, hopefully.
				llwarns << "This shit has itself as parent! " << parent_id.asString() << ", " << obj->getName() << llendl;
				return FALSE;
			}
		}
		// </edit>
		if( parent_id.isNull() )
		{
			return FALSE;
		}
		if(parent_id == cat_id)
		{
			return TRUE;
		}
		// Since we're scanning up the parents, we only need to check
		// in the category list.
		obj = getCategory(parent_id);
	}
	return FALSE;
}

const LLViewerInventoryCategory *LLInventoryModel::getFirstNondefaultParent(const LLUUID& obj_id) const
{
	const LLInventoryObject* obj = getObject(obj_id);

	// Search up the parent chain until we get to root or an acceptable folder.
	// This assumes there are no cycles in the tree else we'll get a hang.
	LLUUID parent_id = obj->getParentUUID();
	while (!parent_id.isNull())
	{
		const LLViewerInventoryCategory *cat = getCategory(parent_id);
		if (!cat) break;
		const LLFolderType::EType folder_type = cat->getPreferredType();
		if (folder_type != LLFolderType::FT_NONE &&
			folder_type != LLFolderType::FT_ROOT_INVENTORY &&
			!LLFolderType::lookupIsEnsembleType(folder_type))
		{
			return cat;
		}
		parent_id = cat->getParentUUID();
	}
	return NULL;
}

// Get the object by id. Returns NULL if not found.
LLInventoryObject* LLInventoryModel::getObject(const LLUUID& id) const
{
	LLViewerInventoryCategory* cat = getCategory(id);
	if (cat)
	{
		return cat;
	}
	LLViewerInventoryItem* item = getItem(id);
	if (item)
	{
		return item;
	}
	return NULL;
}

// Get the item by id. Returns NULL if not found.
LLViewerInventoryItem* LLInventoryModel::getItem(const LLUUID& id) const
{
	LLViewerInventoryItem* item = NULL;
	if(mLastItem.notNull() && mLastItem->getUUID() == id)
	{
		item = mLastItem;
	}
	else
	{
		item_map_t::const_iterator iter = mItemMap.find(id);
		if (iter != mItemMap.end())
		{
			item = iter->second;
			mLastItem = item;
		}
	}
	return item;
}

// Get the category by id. Returns NULL if not found
LLViewerInventoryCategory* LLInventoryModel::getCategory(const LLUUID& id) const
{
	LLViewerInventoryCategory* category = NULL;
	cat_map_t::const_iterator iter = mCategoryMap.find(id);
	if (iter != mCategoryMap.end())
	{
		category = iter->second;
	}
	return category;
}

S32 LLInventoryModel::getItemCount() const
{
	return mItemMap.size();
}

S32 LLInventoryModel::getCategoryCount() const
{
	return mCategoryMap.size();
}

// Return the direct descendents of the id provided. The array
// provided points straight into the guts of this object, and
// should only be used for read operations, since modifications
// may invalidate the internal state of the inventory. Set passed
// in values to NULL if the call fails.
void LLInventoryModel::getDirectDescendentsOf(const LLUUID& cat_id,
											  cat_array_t*& categories,
											  item_array_t*& items) const
{
	categories = get_ptr_in_map(mParentChildCategoryTree, cat_id);
	items = get_ptr_in_map(mParentChildItemTree, cat_id);
}

// Same but just categories.
void LLInventoryModel::getDirectDescendentsOf(const LLUUID& cat_id,
											  cat_array_t*& categories) const
{
	categories = get_ptr_in_map(mParentChildCategoryTree, cat_id);
}

// SJB: Added version to lock the arrays to catch potential logic bugs
void LLInventoryModel::lockDirectDescendentArrays(const LLUUID& cat_id,
												  cat_array_t*& categories,
												  item_array_t*& items)
{
	getDirectDescendentsOf(cat_id, categories, items);
	if (categories)
	{
		mCategoryLock[cat_id] = true;
	}
	if (items)
	{
		mItemLock[cat_id] = true;
	}
}

void LLInventoryModel::unlockDirectDescendentArrays(const LLUUID& cat_id)
{
	mCategoryLock[cat_id] = false;
	mItemLock[cat_id] = false;
}

// findCategoryUUIDForType() returns the uuid of the category that
// specifies 'type' as what it defaults to containing. The category is
// not necessarily only for that type. *NOTE: This will create a new
// inventory category on the fly if one does not exist.
const LLUUID LLInventoryModel::findCategoryUUIDForType(LLFolderType::EType preferred_type, 
													   bool create_folder//, 
													   /*bool find_in_library*/)
{
	LLUUID rv = findCatUUID(preferred_type);
	if(rv.isNull() && isInventoryUsable() && create_folder)
	{
		LLUUID root_id = gAgent.getInventoryRootID();
		if(root_id.notNull())
		{
			rv = createNewCategory(root_id, preferred_type, LLStringUtil::null);
		}
	}
	return rv;
}

// Internal method which looks for a category with the specified
// preferred type. Returns LLUUID::null if not found.
LLUUID LLInventoryModel::findCatUUID(LLFolderType::EType preferred_type)
{
	const LLUUID &root_id = gAgent.getInventoryRootID();
	if(LLFolderType::FT_ROOT_INVENTORY == preferred_type)
	{
		return root_id;
	}
	else if (root_id.notNull())
	{
		cat_array_t* cats = NULL;
		cats = get_ptr_in_map(mParentChildCategoryTree, root_id);
		if(cats)
		{
			S32 count = cats->count();
			for(S32 i = 0; i < count; ++i)
			{
				if(cats->get(i)->getPreferredType() == preferred_type)
				{
					return cats->get(i)->getUUID();
				}
			}
		}
	}
	return LLUUID::null;
}

LLUUID LLInventoryModel::findCategoryByName(std::string name)
{
	LLUUID root_id = gAgent.getInventoryRootID();
	if(root_id.notNull())
	{
		cat_array_t* cats = NULL;
		cats = get_ptr_in_map(mParentChildCategoryTree, root_id);
		if(cats)
		{
			S32 count = cats->count();
			for(S32 i = 0; i < count; ++i)
			{
				if(cats->get(i)->getName() == name)
				{
					return cats->get(i)->getUUID();
				}
			}
		}
	}
	return LLUUID::null;
}

// Convenience function to create a new category. You could call
// updateCategory() with a newly generated UUID category, but this
// version will take care of details like what the name should be
// based on preferred type. Returns the UUID of the new category.
LLUUID LLInventoryModel::createNewCategory(const LLUUID& parent_id,
										   LLFolderType::EType preferred_type,
										   const std::string& pname)
{
	LLUUID id;
	if(!isInventoryUsable())
	{
		llwarns << "Inventory is broken." << llendl;
		return id;
	}

	if(LLFolderType::lookup(preferred_type) == LLFolderType::badLookup())
	{
		lldebugs << "Attempt to create undefined category. (" <<  preferred_type << ")" << llendl;
		return id;
	}

	id.generate();
	std::string name = pname;
	if(!pname.empty())
	{
		name.assign(pname);
	}
	if(preferred_type < LLFolderType::FT_TEXTURE || preferred_type > LLFolderType::FT_INBOX)
		name.assign(NEW_CATEGORY_NAME);
	else
		name.assign(NEW_CATEGORY_NAMES[preferred_type]);

	// Add the category to the internal representation
	LLPointer<LLViewerInventoryCategory> cat =
		new LLViewerInventoryCategory(id, parent_id, preferred_type, name, gAgent.getID());
	cat->setVersion(LLViewerInventoryCategory::VERSION_INITIAL);
	cat->setDescendentCount(0);
	LLCategoryUpdate update(cat->getParentUUID(), 1);
	accountForUpdate(update);
	updateCategory(cat);

	// Create the category on the server. We do this to prevent people
	// from munging their protected folders.
	LLMessageSystem* msg = gMessageSystem;
	msg->newMessage("CreateInventoryFolder");
	msg->nextBlock("AgentData");
	msg->addUUID("AgentID", gAgent.getID());
	msg->addUUID(_PREHASH_SessionID, gAgent.getSessionID());
	msg->nextBlock("FolderData");
	cat->packMessage(msg);
	gAgent.sendReliableMessage();

	// return the folder id of the newly created folder
	return id;
}

// Starting with the object specified, add it's descendents to the
// array provided, but do not add the inventory object specified by
// id. There is no guaranteed order. Neither array will be erased
// before adding objects to it. Do not store a copy of the pointers
// collected - use them, and collect them again later if you need to
// reference the same objects.

class LLAlwaysCollect : public LLInventoryCollectFunctor
{
public:
	virtual ~LLAlwaysCollect() {}
	virtual bool operator()(LLInventoryCategory* cat,
							LLInventoryItem* item)
	{
		return TRUE;
	}
};

void LLInventoryModel::collectDescendents(const LLUUID& id,
										  cat_array_t& cats,
										  item_array_t& items,
										  BOOL include_trash)
{
	LLAlwaysCollect always;
	collectDescendentsIf(id, cats, items, include_trash, always);
}

void LLInventoryModel::collectDescendentsIf(const LLUUID& id,
											cat_array_t& cats,
											item_array_t& items,
											BOOL include_trash,
											LLInventoryCollectFunctor& add,
											BOOL follow_folder_links)
{
	// Start with categories
	if(!include_trash)
	{
		const LLUUID trash_id = findCategoryUUIDForType(LLFolderType::FT_TRASH);
		if(trash_id.notNull() && (trash_id == id))
			return;
	}
	cat_array_t* cat_array = get_ptr_in_map(mParentChildCategoryTree, id);
	if(cat_array)
	{
		S32 count = cat_array->count();
		for(S32 i = 0; i < count; ++i)
		{
			LLViewerInventoryCategory* cat = cat_array->get(i);
			if(add(cat,NULL))
			{
				cats.put(cat);
			}
			collectDescendentsIf(cat->getUUID(), cats, items, include_trash, add);
		}
	}

	LLViewerInventoryItem* item = NULL;
	item_array_t* item_array = get_ptr_in_map(mParentChildItemTree, id);

	// Move onto items
	if(item_array)
	{
		S32 count = item_array->count();
		for(S32 i = 0; i < count; ++i)
		{
			item = item_array->get(i);
			if(add(NULL, item))
			{
				items.put(item);
			}
		}
	}

// [RLVa:KB] - Checked: 2010-09-30 (RLVa-1.2.1d) | Added: RLVa-1.2.1d
	// The problem is that we want some way for the functor to know that it's being asked to decide on a folder link
	// but it won't know that until after it has encountered the folder link item (which doesn't happen until *after* 
	// it has already collected all items from it the way the code was originally laid out)
	// This breaks the "finish collecting all folders before collecting items (top to bottom and then bottom to top)" 
	// assumption but no functor is (currently) relying on it (and likely never should since it's an implementation detail?)
	// [Only LLAppearanceMgr actually ever passes in 'follow_folder_links == TRUE']
// [/RLVa:KB]
	// Follow folder links recursively.  Currently never goes more
	// than one level deep (for current outfit support)
	// Note: if making it fully recursive, need more checking against infinite loops.
	if (follow_folder_links && item_array)
	{
		S32 count = item_array->count();
		for(S32 i = 0; i < count; ++i)
		{
			item = item_array->get(i);
			if (item && item->getActualType() == LLAssetType::AT_LINK_FOLDER)
			{
				LLViewerInventoryCategory *linked_cat = item->getLinkedCategory();
				if (linked_cat && linked_cat->getPreferredType() != LLFolderType::FT_OUTFIT)
					// BAP - was 
					// LLAssetType::lookupIsEnsembleCategoryType(linked_cat->getPreferredType()))
					// Change back once ensemble typing is in place.
				{
					if(add(linked_cat,NULL))
					{
						// BAP should this be added here?  May not
						// matter if it's only being used in current
						// outfit traversal.
						cats.put(LLPointer<LLViewerInventoryCategory>(linked_cat));
					}
					collectDescendentsIf(linked_cat->getUUID(), cats, items, include_trash, add, FALSE);
				}
			}
		}
	}
}

void LLInventoryModel::addChangedMaskForLinks(const LLUUID& object_id, U32 mask)
{
	const LLInventoryObject *obj = getObject(object_id);
	if (!obj || obj->getIsLinkType())
		return;

	LLInventoryModel::cat_array_t cat_array;
	LLInventoryModel::item_array_t item_array;
	LLLinkedItemIDMatches is_linked_item_match(object_id);
	collectDescendentsIf(gAgent.getInventoryRootID(),
						 cat_array,
						 item_array,
						 LLInventoryModel::INCLUDE_TRASH,
						 is_linked_item_match);
	if (cat_array.empty() && item_array.empty())
	{
		return;
	}
	for (LLInventoryModel::cat_array_t::iterator cat_iter = cat_array.begin();
		 cat_iter != cat_array.end();
		 cat_iter++)
	{
		LLViewerInventoryCategory *linked_cat = (*cat_iter);
		addChangedMask(mask, linked_cat->getUUID());
	};

	for (LLInventoryModel::item_array_t::iterator iter = item_array.begin();
		 iter != item_array.end();
		 iter++)
	{
		LLViewerInventoryItem *linked_item = (*iter);
		addChangedMask(mask, linked_item->getUUID());
	};
}

const LLUUID& LLInventoryModel::getLinkedItemID(const LLUUID& object_id) const
{
	const LLInventoryItem *item = gInventory.getItem(object_id);
	if (!item)
	{
		return object_id;
	}

	// Find the base item in case this a link (if it's not a link,
	// this will just be inv_item_id)
	return item->getLinkedUUID();
}

LLViewerInventoryItem* LLInventoryModel::getLinkedItem(const LLUUID& object_id) const
{
	return object_id.notNull() ? getItem(getLinkedItemID(object_id)) : NULL;
}

LLInventoryModel::item_array_t LLInventoryModel::collectLinkedItems(const LLUUID& id,
																	const LLUUID& start_folder_id)
{
	item_array_t items;
	LLInventoryModel::cat_array_t cat_array;
	LLLinkedItemIDMatches is_linked_item_match(id);
	collectDescendentsIf((start_folder_id == LLUUID::null ? gAgent.getInventoryRootID() : start_folder_id),
						 cat_array,
						 items,
						 LLInventoryModel::INCLUDE_TRASH,
						 is_linked_item_match);
	return items;
}

// Generates a string containing the path to the item specified by
// item_id.
void LLInventoryModel::appendPath(const LLUUID& id, std::string& path)
{
	std::string temp;
	LLInventoryObject* obj = getObject(id);
	LLUUID parent_id;
	if(obj) parent_id = obj->getParentUUID();
	std::string forward_slash("/");
	while(obj)
	{
		obj = getCategory(parent_id);
		if(obj)
		{
			temp.assign(forward_slash + obj->getName() + temp);
			parent_id = obj->getParentUUID();
		}
	}
	path.append(temp);
}

bool LLInventoryModel::isInventoryUsable() const
{
	bool result = false;
	if(gAgent.getInventoryRootID().notNull() && mIsAgentInvUsable)
	{
		result = true;
	}
	return result;	
}

// Calling this method with an inventory item will either change an
// existing item with a matching item_id, or will add the item to the
// current inventory.
U32 LLInventoryModel::updateItem(const LLViewerInventoryItem* item)
{
	U32 mask = LLInventoryObserver::NONE;
	if(item->getUUID().isNull())
	{
		return mask;
	}

	if(!isInventoryUsable())
	{
		llwarns << "Inventory is broken." << llendl;
		return mask;
	}

	LLViewerInventoryItem* old_item = getItem(item->getUUID());
	if(old_item)
	{
		// We already have an old item, modify it's values
		LLUUID old_parent_id = old_item->getParentUUID();
		LLUUID new_parent_id = item->getParentUUID();
		if(old_parent_id != new_parent_id)
		{
			// need to update the parent-child tree
			item_array_t* item_array;
			item_array = get_ptr_in_map(mParentChildItemTree, old_parent_id);
			if(item_array)
			{
				item_array->removeObj(old_item);
			}
			item_array = get_ptr_in_map(mParentChildItemTree, new_parent_id);
			if(item_array)
			{
				item_array->put(old_item);
			}
			mask |= LLInventoryObserver::STRUCTURE;
		}
		if(old_item->getName() != item->getName())
		{
			mask |= LLInventoryObserver::LABEL;
		}
		old_item->copyViewerItem(item);
		mask |= LLInventoryObserver::INTERNAL;
	}
	else
	{
		// Simply add this item
		LLPointer<LLViewerInventoryItem> new_item = new LLViewerInventoryItem(item);
		addItem(new_item);

		if(item->getParentUUID().isNull())
		{
			const LLUUID category_id = findCategoryUUIDForType(LLFolderType::assetTypeToFolderType(new_item->getType()));
			new_item->setParent(category_id);
			item_array_t* item_array = get_ptr_in_map(mParentChildItemTree, category_id);
			if( item_array )
			{
				// *FIX: bit of a hack to call update server from here...
				new_item->updateServer(TRUE);
				item_array->put(new_item);
			}
			else
			{
				llwarns << "Couldn't find parent-child item tree for " << new_item->getName() << llendl;
			}
		}
		else
		{
			// *NOTE: The general scheme is that if every byte of the
			// uuid is 0, except for the last one or two,the use the
			// last two bytes of the parent id, and match that up
			// against the type. For now, we're only worried about
			// lost & found.
			LLUUID parent_id = item->getParentUUID();
			if(parent_id == CATEGORIZE_LOST_AND_FOUND_ID)
			{
				parent_id = findCategoryUUIDForType(LLFolderType::FT_LOST_AND_FOUND);
				new_item->setParent(parent_id);
			}
			item_array_t* item_array = get_ptr_in_map(mParentChildItemTree, parent_id);
			if(item_array)
			{
				item_array->put(new_item);
			}
			else
			{
				// Whoops! No such parent, make one.
				llinfos << "Lost item: " << new_item->getUUID() << " - "
						<< new_item->getName() << llendl;
				parent_id = findCategoryUUIDForType(LLFolderType::FT_LOST_AND_FOUND);
				new_item->setParent(parent_id);
				item_array = get_ptr_in_map(mParentChildItemTree, parent_id);
				if(item_array)
				{
					// *FIX: bit of a hack to call update server from
					// here...
					new_item->updateServer(TRUE);
					item_array->put(new_item);
				}
				else
				{
					llwarns << "Lost and found Not there!!" << llendl;
				}
			}
		}
		mask |= LLInventoryObserver::ADD;
	}
	if(item->getType() == LLAssetType::AT_CALLINGCARD)
	{
		mask |= LLInventoryObserver::CALLING_CARD;
	}
	addChangedMask(mask, item->getUUID());
	return mask;
}

LLInventoryModel::cat_array_t* LLInventoryModel::getUnlockedCatArray(const LLUUID& id)
{
	cat_array_t* cat_array = get_ptr_in_map(mParentChildCategoryTree, id);
	if (cat_array)
	{
		llassert_always(mCategoryLock[id] == false);
	}
	return cat_array;
}

LLInventoryModel::item_array_t* LLInventoryModel::getUnlockedItemArray(const LLUUID& id)
{
	item_array_t* item_array = get_ptr_in_map(mParentChildItemTree, id);
	if (item_array)
	{
		llassert_always(mItemLock[id] == false);
	}
	return item_array;
}

// Calling this method with an inventory category will either change
// an existing item with the matching id, or it will add the category.
void LLInventoryModel::updateCategory(const LLViewerInventoryCategory* cat)
{
	if(cat->getUUID().isNull())
	{
		return;
	}

	if(!isInventoryUsable())
	{
		llwarns << "Inventory is broken." << llendl;
		return;
	}

	LLViewerInventoryCategory* old_cat = getCategory(cat->getUUID());
	if(old_cat)
	{
		// We already have an old category, modify it's values
		U32 mask = LLInventoryObserver::NONE;
		LLUUID old_parent_id = old_cat->getParentUUID();
		LLUUID new_parent_id = cat->getParentUUID();
		if(old_parent_id != new_parent_id)
		{
			// need to update the parent-child tree
			cat_array_t* cat_array;
			cat_array = getUnlockedCatArray(old_parent_id);
			if(cat_array)
			{
				cat_array->removeObj(old_cat);
			}
			cat_array = getUnlockedCatArray(new_parent_id);
			if(cat_array)
			{
				cat_array->put(old_cat);
			}
			mask |= LLInventoryObserver::STRUCTURE;
		}
		if(old_cat->getName() != cat->getName())
		{
			mask |= LLInventoryObserver::LABEL;
		}
		old_cat->copyViewerCategory(cat);
		addChangedMask(mask, cat->getUUID());
	}
	else
	{
		// add this category
		LLPointer<LLViewerInventoryCategory> new_cat = new LLViewerInventoryCategory(cat->getParentUUID());
		new_cat->copyViewerCategory(cat);
		addCategory(new_cat);

		// make sure this category is correctly referenced by it's parent.
		cat_array_t* cat_array;
		cat_array = getUnlockedCatArray(cat->getParentUUID());
		if(cat_array)
		{
			cat_array->put(new_cat);
		}

		// make space in the tree for this category's children.
		llassert_always(mCategoryLock[new_cat->getUUID()] == false);
		llassert_always(mItemLock[new_cat->getUUID()] == false);
		cat_array_t* catsp = new cat_array_t;
		item_array_t* itemsp = new item_array_t;
		mParentChildCategoryTree[new_cat->getUUID()] = catsp;
		mParentChildItemTree[new_cat->getUUID()] = itemsp;
		addChangedMask(LLInventoryObserver::ADD, cat->getUUID());
	}
}

void LLInventoryModel::moveObject(const LLUUID& object_id, const LLUUID& cat_id)
{
	lldebugs << "LLInventoryModel::moveObject()" << llendl;
	if(!isInventoryUsable())
	{
		llwarns << "Inventory is broken." << llendl;
		return;
	}

	if((object_id == cat_id) || !is_in_map(mCategoryMap, cat_id))
	{
		llwarns << "Could not move inventory object " << object_id << " to "
				<< cat_id << llendl;
		return;
	}
	LLViewerInventoryCategory* cat = getCategory(object_id);
	if(cat && (cat->getParentUUID() != cat_id))
	{
		cat_array_t* cat_array;
		cat_array = getUnlockedCatArray(cat->getParentUUID());
		if(cat_array) cat_array->removeObj(cat);
		cat_array = getUnlockedCatArray(cat_id);
		cat->setParent(cat_id);
		if(cat_array) cat_array->put(cat);
		addChangedMask(LLInventoryObserver::STRUCTURE, object_id);
		return;
	}
	LLViewerInventoryItem* item = getItem(object_id);
	if(item && (item->getParentUUID() != cat_id))
	{
		item_array_t* item_array;
		item_array = getUnlockedItemArray(item->getParentUUID());
		if(item_array) item_array->removeObj(item);
		item_array = getUnlockedItemArray(cat_id);
		item->setParent(cat_id);
		if(item_array) item_array->put(item);
		addChangedMask(LLInventoryObserver::STRUCTURE, object_id);
		return;
	}
}

// Delete a particular inventory object by ID.
void LLInventoryModel::deleteObject(const LLUUID& id)
{
	lldebugs << "LLInventoryModel::deleteObject()" << llendl;
	LLPointer<LLInventoryObject> obj = getObject(id);
	if (!obj) 
	{
		llwarns << "Deleting non-existent object [ id: " << id << " ] " << llendl;
		return;
	}
	
		lldebugs << "Deleting inventory object " << id << llendl;
		mLastItem = NULL;
		LLUUID parent_id = obj->getParentUUID();
		mCategoryMap.erase(id);
		mItemMap.erase(id);
		//mInventory.erase(id);
		item_array_t* item_list = getUnlockedItemArray(parent_id);
		if(item_list)
		{
			LLViewerInventoryItem* item = (LLViewerInventoryItem*)((LLInventoryObject*)obj);
			item_list->removeObj(item);
		}
		cat_array_t* cat_list = getUnlockedCatArray(parent_id);
		if(cat_list)
		{
			LLViewerInventoryCategory* cat = (LLViewerInventoryCategory*)((LLInventoryObject*)obj);
			cat_list->removeObj(cat);
		}
		item_list = getUnlockedItemArray(id);
		if(item_list)
		{
			delete item_list;
			mParentChildItemTree.erase(id);
		}
		cat_list = getUnlockedCatArray(id);
		if(cat_list)
		{
			delete cat_list;
			mParentChildCategoryTree.erase(id);
		}
		addChangedMask(LLInventoryObserver::REMOVE, id);
		obj = NULL; // delete obj
	}

// Delete a particular inventory item by ID, and remove it from the server.
void LLInventoryModel::purgeObject(const LLUUID &id)
{
	lldebugs << "LLInventoryModel::purgeObject() [ id: " << id << " ] " << llendl;
	LLPointer<LLInventoryObject> obj = getObject(id);
	if(obj)
	{
		obj->removeFromServer();
		LLPreview::hide(id);
		deleteObject(id);
	}
}

// This is a method which collects the descendents of the id
// provided. If the category is not found, no action is
// taken. This method goes through the long winded process of
// cancelling any calling cards, removing server representation of
// folders, items, etc in a fairly efficient manner.
void LLInventoryModel::purgeDescendentsOf(const LLUUID& id)
{
	EHasChildren children = categoryHasChildren(id);
	if(children == CHILDREN_NO)
	{
		llinfos << "Not purging descendents of " << id << llendl;
		return;
	}
	LLPointer<LLViewerInventoryCategory> cat = getCategory(id);
	if(cat.notNull())
	{
		// do the cache accounting
		llinfos << "LLInventoryModel::purgeDescendentsOf " << cat->getName()
				<< llendl;
		S32 descendents = cat->getDescendentCount();
		if(descendents > 0)
		{
			LLCategoryUpdate up(id, -descendents);
			accountForUpdate(up);
		}

		// we know that descendent count is 0, aide since the
		// accounting may actually not do an update, we should force
		// it here.
		cat->setDescendentCount(0);

		// send it upstream
		LLMessageSystem* msg = gMessageSystem;
		msg->newMessage("PurgeInventoryDescendents");
		msg->nextBlock("AgentData");
		msg->addUUID("AgentID", gAgent.getID());
		msg->addUUID("SessionID", gAgent.getSessionID());
		msg->nextBlock("InventoryData");
		msg->addUUID("FolderID", id);
		gAgent.sendReliableMessage();

		// unceremoniously remove anything we have locally stored.
		cat_array_t categories;
		item_array_t items;
		collectDescendents(id,
						   categories,
						   items,
						   INCLUDE_TRASH);
		S32 count = items.count();
		S32 i;
		for(i = 0; i < count; ++i)
		{
			deleteObject(items.get(i)->getUUID());
		}
		count = categories.count();
		for(i = 0; i < count; ++i)
		{
			deleteObject(categories.get(i)->getUUID());
		}
	}
}

void LLInventoryModel::deleteFromServer(LLDynamicArray<LLUUID>& category_ids,
										LLDynamicArray<LLUUID>& item_ids)
{
	// Store off tre UUIDS of parents which are being deleted (thus no
	// need to increment) and the parents which are being modified. We
	// have to increment the version of the parent with each message
	// sent upstream since the dataserver will increment each unique
	// parent per update message.
	std::set<LLUUID> ignore_parents;
	update_map_t inc_parents;

	S32 i;
	S32 count = category_ids.count();
	BOOL start_new_message = TRUE;
	LLMessageSystem* msg = gMessageSystem;
	LLPointer<LLViewerInventoryCategory> cat;
	for(i = 0; i < count; i++)
	{
		if(start_new_message)
		{
			start_new_message = FALSE;
			msg->newMessageFast(_PREHASH_RemoveInventoryObjects);
			msg->nextBlockFast(_PREHASH_AgentData);
			msg->addUUIDFast(_PREHASH_AgentID, gAgent.getID());
			msg->addUUIDFast(_PREHASH_SessionID, gAgent.getSessionID());
		}
		LLUUID cat_id = category_ids.get(i);

		msg->nextBlockFast(_PREHASH_FolderData);
		msg->addUUIDFast(_PREHASH_FolderID, cat_id);
		cat = getCategory(cat_id);
		ignore_parents.insert(cat_id);
		addChangedMask(LLInventoryObserver::REMOVE | LLInventoryObserver::STRUCTURE, cat_id);
		if(cat.notNull() && (ignore_parents.find(cat->getParentUUID())==ignore_parents.end()))
		{
			--inc_parents[cat->getParentUUID()];
		}
		if(msg->isSendFullFast(_PREHASH_FolderData))
		{
			start_new_message = TRUE;
			msg->nextBlockFast(_PREHASH_ItemData);
			msg->addUUIDFast(_PREHASH_ItemID, LLUUID::null);
			gAgent.sendReliableMessage();
			accountForUpdate(inc_parents);
			inc_parents.clear();
		}
	}

	count = item_ids.count();
	std::set<LLUUID>::iterator not_ignored = ignore_parents.end();
	LLPointer<LLViewerInventoryItem> item;
	if((0 == count) && (!start_new_message))
	{
		msg->nextBlockFast(_PREHASH_ItemData);
		msg->addUUIDFast(_PREHASH_ItemID, LLUUID::null);
	}
	for(i = 0; i < count; i++)
	{
		if(start_new_message)
		{
			start_new_message = FALSE;
			msg->newMessageFast(_PREHASH_RemoveInventoryObjects);
			msg->nextBlockFast(_PREHASH_AgentData);
			msg->addUUIDFast(_PREHASH_AgentID, gAgent.getID());
			msg->addUUIDFast(_PREHASH_SessionID, gAgent.getSessionID());
			msg->nextBlockFast(_PREHASH_FolderData);
			msg->addUUIDFast(_PREHASH_FolderID, LLUUID::null);
		}
		LLUUID item_id = item_ids.get(i);
		msg->nextBlockFast(_PREHASH_ItemData);
		msg->addUUIDFast(_PREHASH_ItemID, item_id);
		item = getItem(item_id);
		addChangedMask(LLInventoryObserver::REMOVE | LLInventoryObserver::STRUCTURE, item_id);
		if(item.notNull() && (ignore_parents.find(item->getParentUUID()) == not_ignored))
		{
			--inc_parents[item->getParentUUID()];
		}
		if(msg->isSendFullFast(_PREHASH_ItemData))
		{
			start_new_message = TRUE;
			gAgent.sendReliableMessage();
			accountForUpdate(inc_parents);
			inc_parents.clear();
		}
	}
	if(!start_new_message)
	{
		gAgent.sendReliableMessage();
		accountForUpdate(inc_parents);
	}
}

// Add/remove an observer. If the observer is destroyed, be sure to
// remove it.
void LLInventoryModel::addObserver(LLInventoryObserver* observer)
{
	mObservers.insert(observer);
}
	
void LLInventoryModel::removeObserver(LLInventoryObserver* observer)
{
	mObservers.erase(observer);
}

BOOL LLInventoryModel::containsObserver(LLInventoryObserver* observer) const
{
	return mObservers.find(observer) != mObservers.end();
}

// Call this method when it's time to update everyone on a new state,
// by default, the inventory model will not update observers
// automatically.
// The optional argument 'service_name' is used by Agent Inventory Service [DEV-20328]
void LLInventoryModel::notifyObservers(const std::string service_name)
{
	for (observer_list_t::iterator iter = mObservers.begin();
		 iter != mObservers.end(); )
	{
		LLInventoryObserver* observer = *iter;
		
		if (service_name.empty())
		{
			observer->changed(mModifyMask);
		}
		else
		{
			observer->mMessageName = service_name;
			observer->changed(mModifyMask);
		}

		// safe way to incrament since changed may delete entries! (@!##%@!@&*!)
		iter = mObservers.upper_bound(observer); 
	}

	mModifyMask = LLInventoryObserver::NONE;
	mChangedItemIDs.clear();
}

// store flag for change
// and id of object change applies to
void LLInventoryModel::addChangedMask(U32 mask, const LLUUID& referent) 
{ 
	mModifyMask |= mask; 
	if (referent.notNull())
	{
		mChangedItemIDs.insert(referent);
	}
	
	// Update all linked items.  Starting with just LABEL because I'm
	// not sure what else might need to be accounted for this.
	if (mModifyMask & LLInventoryObserver::LABEL)
	{
		addChangedMaskForLinks(referent, LLInventoryObserver::LABEL);
	}
}

// This method to prepares a set of mock inventory which provides
// minimal functionality before the actual arrival of inventory.
/*
void LLInventoryModel::mock(const LLUUID& root_id)
{
	llinfos << "LLInventoryModel::mock() " << root_id << llendl;
	if(root_id.isNull())
	{
		llwarns << "Not a valid root id" << llendl;
		return;
	}
	LLPointer<LLViewerInventoryCategory> cat = new LLViewerInventoryCategory(
		root_id,
		LLUUID::null,
		LLAssetType::AT_CATEGORY,
		NEW_CATEGORY_NAMES[LLFolderType::FT_ROOT_CATEGORY],
		gAgent.getID());
	addCategory(cat);
	gInventory.buildParentChildMap();
}
*/

//If we get back a normal response, handle it here
// Note: this is the responder used in "fetchInventory" cap, 
// this is not responder for "WebFetchInventoryDescendents" or "agent/inventory" cap

void  LLInventoryModel::fetchInventoryResponder::result(const LLSD& content)
{	
	LL_DEBUGS("Inventory") << " fetch http got " << ll_pretty_print_sd(content) << LL_ENDL; // OGPX
	start_new_inventory_observer();

	/*LLUUID agent_id;
	agent_id = content["agent_id"].asUUID();
	if(agent_id != gAgent.getID())
	{
		llwarns << "Got a inventory update for the wrong agent: " << agent_id
				<< llendl;
		return;
	}*/
	item_array_t items;
	update_map_t update;
	S32 count = content["items"].size();
	bool all_one_folder = true;
	LLUUID folder_id;
	// Does this loop ever execute more than once?
	for(S32 i = 0; i < count; ++i)
	{
		LLPointer<LLViewerInventoryItem> titem = new LLViewerInventoryItem;
		titem->unpackMessage(content["items"][i]);
		
		lldebugs << "LLInventoryModel::messageUpdateCore() item id:"
				 << titem->getUUID() << llendl;
		items.push_back(titem);
		// examine update for changes.
		LLViewerInventoryItem* itemp = gInventory.getItem(titem->getUUID());
		if(itemp)
		{
			if(titem->getParentUUID() == itemp->getParentUUID())
			{
				update[titem->getParentUUID()];
			}
			else
			{
				++update[titem->getParentUUID()];
				--update[itemp->getParentUUID()];
			}
		}
		else
		{
			++update[titem->getParentUUID()];
		}
		if (folder_id.isNull())
		{
			folder_id = titem->getParentUUID();
		}
		else
		{
			all_one_folder = false;
		}
	}

	U32 changes = 0x0;
	//as above, this loop never seems to loop more than once per call
	for (item_array_t::iterator it = items.begin(); it != items.end(); ++it)
	{
		changes |= gInventory.updateItem(*it);
	}
	gInventory.notifyObservers("fetchinventory");
	gViewerWindow->getWindow()->decBusyCount();
}

//If we get back an error (not found, etc...), handle it here
void LLInventoryModel::fetchInventoryResponder::error(U32 status, const std::string& reason)
{
	LL_INFOS("Inventory") << "fetchInventory::error "
		<< status << ": " << reason << LL_ENDL;
	gInventory.notifyObservers("fetchinventory");
}

bool LLInventoryModel::fetchDescendentsOf(const LLUUID& folder_id) const
{
	if(folder_id.isNull()) 
	{
		llwarns << "Calling fetch descendents on NULL folder id!" << llendl;
		return false;
	}
	LLViewerInventoryCategory* cat = getCategory(folder_id);
	if(!cat)
	{
		llwarns << "Asked to fetch descendents of non-existent folder: "
				<< folder_id << llendl;
		return false;
	}
	//S32 known_descendents = 0;
	///cat_array_t* categories = get_ptr_in_map(mParentChildCategoryTree, folder_id);
	//item_array_t* items = get_ptr_in_map(mParentChildItemTree, folder_id);
	//if(categories)
	//{
	//	known_descendents += categories->count();
	//}
	//if(items)
	//{
	//	known_descendents += items->count();
	//}
	return cat->fetchDescendents();
}

//Initialize statics.
bool LLInventoryModel::isBulkFetchProcessingComplete()
{
	return ( (sFetchQueue.empty() 
			&& sBulkFetchCount<=0)  ?  TRUE : FALSE ) ;
}

class fetchDescendentsResponder: public LLHTTPClient::Responder
{
	public:
		fetchDescendentsResponder(const LLSD& request_sd) : mRequestSD(request_sd) {};
		//fetchDescendentsResponder() {};
		void result(const LLSD& content);
		void error(U32 status, const std::string& reason);
	public:
		typedef std::vector<LLViewerInventoryCategory*> folder_ref_t;
	protected:
		LLSD mRequestSD;
};

//If we get back a normal response, handle it here
// Note: this is the handler for WebFetchInventoryDescendents and agent/inventory caps
void  fetchDescendentsResponder::result(const LLSD& content)
{
	LL_DEBUGS("Inventory") << " fetch descendents got " << ll_pretty_print_sd(content) << LL_ENDL; // OGPX
	if (content.has("folders"))	
	{

		for(LLSD::array_const_iterator folder_it = content["folders"].beginArray();
			folder_it != content["folders"].endArray();
			++folder_it)
		{	
			LLSD folder_sd = *folder_it;
			

			//LLUUID agent_id = folder_sd["agent_id"];

			//if(agent_id != gAgent.getID())	//This should never happen.
			//{
			//	llwarns << "Got a UpdateInventoryItem for the wrong agent."
			//			<< llendl;
			//	break;
			//}

			LLUUID parent_id = folder_sd["folder_id"];
			LLUUID owner_id = folder_sd["owner_id"];
			S32    version  = (S32)folder_sd["version"].asInteger();
			S32    descendents = (S32)folder_sd["descendents"].asInteger();
			LLPointer<LLViewerInventoryCategory> tcategory = new LLViewerInventoryCategory(owner_id);

            if (parent_id.isNull())
            {
			    LLPointer<LLViewerInventoryItem> titem = new LLViewerInventoryItem;
			    for(LLSD::array_const_iterator item_it = folder_sd["items"].beginArray();
				    item_it != folder_sd["items"].endArray();
				    ++item_it)
			    {	
                    LLUUID lost_uuid = gInventory.findCategoryUUIDForType(LLFolderType::FT_LOST_AND_FOUND);
                    if (lost_uuid.notNull())
                    {
				        LLSD item = *item_it;
				        titem->unpackMessage(item);
				
                        LLInventoryModel::update_list_t update;
                        LLInventoryModel::LLCategoryUpdate new_folder(lost_uuid, 1);
                        update.push_back(new_folder);
                        gInventory.accountForUpdate(update);

                        titem->setParent(lost_uuid);
                        titem->updateParentOnServer(FALSE);
                        gInventory.updateItem(titem);
                        gInventory.notifyObservers("fetchDescendents");
                        
                    }
                }
            }

	        LLViewerInventoryCategory* pcat = gInventory.getCategory(parent_id);
			if (!pcat)
			{
				continue;
			}

			for(LLSD::array_const_iterator category_it = folder_sd["categories"].beginArray();
				category_it != folder_sd["categories"].endArray();
				++category_it)
			{	
				LLSD category = *category_it;
				tcategory->fromLLSD(category); 
							
				if (LLInventoryModel::sFullFetchStarted)
				{
					sFetchQueue.push_back(tcategory->getUUID());
				}
				else if ( !gInventory.isCategoryComplete(tcategory->getUUID()) )
				{
					gInventory.updateCategory(tcategory);
				}

			}
			LLPointer<LLViewerInventoryItem> titem = new LLViewerInventoryItem;
			for(LLSD::array_const_iterator item_it = folder_sd["items"].beginArray();
				item_it != folder_sd["items"].endArray();
				++item_it)
			{	
				LLSD item = *item_it;
				titem->unpackMessage(item);
				
				gInventory.updateItem(titem);
			}

			// set version and descendentcount according to message.
			LLViewerInventoryCategory* cat = gInventory.getCategory(parent_id);
			if(cat)
			{
				cat->setVersion(version);
				cat->setDescendentCount(descendents);
			}

		}
	}
		
	if (content.has("bad_folders"))
	{
		for(LLSD::array_const_iterator folder_it = content["bad_folders"].beginArray();
			folder_it != content["bad_folders"].endArray();
			++folder_it)
		{	
			LLSD folder_sd = *folder_it;
			
			//These folders failed on the dataserver.  We probably don't want to retry them.
			LL_INFOS("Inventory") << "Folder " << folder_sd["folder_id"].asString() 
					<< "Error: " << folder_sd["error"].asString() << LL_ENDL;
		}
	}

	LLInventoryModel::incrBulkFetch(-1);
	
	if (LLInventoryModel::isBulkFetchProcessingComplete())
	{
		LL_DEBUGS("Inventory") << "Inventory fetch completed" << LL_ENDL;
		if (LLInventoryModel::sFullFetchStarted)
		{
			LLInventoryModel::sAllFoldersFetched = TRUE;
		}
		LLInventoryModel::stopBackgroundFetch();
	}
	
	gInventory.notifyObservers("fetchDescendents");
}

//If we get back an error (not found, etc...), handle it here
void fetchDescendentsResponder::error(U32 status, const std::string& reason)
{
	LL_INFOS("Inventory") << "fetchDescendentsResponder::error "
		<< status << ": " << reason << LL_ENDL;
						
	LLInventoryModel::incrBulkFetch(-1);

	if (status==499)		//timed out.  Let's be awesome!
	{
		for(LLSD::array_const_iterator folder_it = mRequestSD["folders"].beginArray();
			folder_it != mRequestSD["folders"].endArray();
			++folder_it)
		{	
			LLSD folder_sd = *folder_it;
			LLUUID folder_id = folder_sd["folder_id"];
			sFetchQueue.push_front(folder_id);
		}
	}
	else
	{
		if (LLInventoryModel::isBulkFetchProcessingComplete())
		{
			if (LLInventoryModel::sFullFetchStarted)
			{
				LLInventoryModel::sAllFoldersFetched = TRUE;
			}
			LLInventoryModel::stopBackgroundFetch();
		}
	}
	gInventory.notifyObservers("fetchDescendents");
}

//static   Bundle up a bunch of requests to send all at once.
void LLInventoryModel::bulkFetch(std::string url)
{
	//Background fetch is called from gIdleCallbacks in a loop until background fetch is stopped.
	//If there are items in sFetchQueue, we want to check the time since the last bulkFetch was 
	//sent.  If it exceeds our retry time, go ahead and fire off another batch.  
	//Stopbackgroundfetch will be run from the Responder instead of here.  

	S16 max_concurrent_fetches=8;
	F32 new_min_time = 0.5f;			//HACK!  Clean this up when old code goes away entirely.
	if (sMinTimeBetweenFetches < new_min_time) sMinTimeBetweenFetches=new_min_time;  //HACK!  See above.
	
	if(gDisconnected 
	|| sBulkFetchCount > max_concurrent_fetches
	|| sFetchTimer.getElapsedTimeF32() < sMinTimeBetweenFetches)
	{
		return; // just bail if we are disconnected.
	}	

	U32 folder_count=0;
	U32 max_batch_size=5;

	U32 sort_order = gSavedSettings.getU32("InventorySortOrder") & 0x1;

	LLSD body;
	LLSD body_lib;
	while( !(sFetchQueue.empty() ) && (folder_count < max_batch_size) )
	{
        if (sFetchQueue.front().isNull()) //DEV-17797
        {
			LLSD folder_sd;
			folder_sd["folder_id"]		= LLUUID::null.asString();
			folder_sd["owner_id"]		= gAgent.getID();
			folder_sd["sort_order"]		= (LLSD::Integer)sort_order;
			folder_sd["fetch_folders"]	= (LLSD::Boolean)FALSE;
			folder_sd["fetch_items"]	= (LLSD::Boolean)TRUE;
			body["folders"].append(folder_sd);
            folder_count++;
        }
        else
        {
				

		    LLViewerInventoryCategory* cat = gInventory.getCategory(sFetchQueue.front());
		
		    if (cat)
		    {
				// <edit> Pre-emptive strike
				//if(!(gInventory.isObjectDescendentOf(cat->getUUID(), gSystemFolderRoot)))
				if(true)
				{
				// </edit>
					if ( LLViewerInventoryCategory::VERSION_UNKNOWN == cat->getVersion())
					{
						LLSD folder_sd;
						folder_sd["folder_id"]		= cat->getUUID();
						folder_sd["owner_id"]		= cat->getOwnerID();
						folder_sd["sort_order"]		= (LLSD::Integer)sort_order;
						folder_sd["fetch_folders"]	= TRUE; //(LLSD::Boolean)sFullFetchStarted;
						folder_sd["fetch_items"]	= (LLSD::Boolean)TRUE;
						
						LL_DEBUGS("Inventory") << " fetching "<<cat->getUUID()<<" with cat owner "<<cat->getOwnerID()<<" and agent" << gAgent.getID() << LL_ENDL;
						//OGPX if (ALEXANDRIA_LINDEN_ID == cat->getOwnerID())
						// for OGP it really doesnt make sense to have the decision about whether to fetch
						// from the library or user cap be determined by a hard coded UUID. 
						// if it isnt an item that belongs to the agent, then fetch from the library
						if (gAgent.getID() != cat->getOwnerID()) //if i am not the owner, it must be in the library
							body_lib["folders"].append(folder_sd);
						else
							body["folders"].append(folder_sd);
						folder_count++;
					}
					if (sFullFetchStarted)
					{	//Already have this folder but append child folders to list.
						// add all children to queue
						parent_cat_map_t::iterator cat_it = gInventory.mParentChildCategoryTree.find(cat->getUUID());
						if (cat_it != gInventory.mParentChildCategoryTree.end())
						{
							cat_array_t* child_categories = cat_it->second;
		
							for (S32 child_num = 0; child_num < child_categories->count(); child_num++)
							{
								sFetchQueue.push_back(child_categories->get(child_num)->getUUID());
							}
						}
		
					}
				// <edit>
				}
				// </edit>
		    }
        }
		sFetchQueue.pop_front();
	}
		
		if (folder_count > 0)
		{
			sBulkFetchCount++;
			if (body["folders"].size())
			{
				LL_DEBUGS("Inventory") << " fetch descendents post to " << url << ": " << ll_pretty_print_sd(body) << LL_ENDL; // OGPX
				LLHTTPClient::post(url, body, new fetchDescendentsResponder(body),300.0);
			}
			if (body_lib["folders"].size())
			{
				std::string url_lib;
				url_lib = gAgent.getRegion()->getCapability("FetchLibDescendents");
				LL_DEBUGS("Inventory") << " fetch descendents lib post: " << ll_pretty_print_sd(body_lib) << LL_ENDL; // OGPX
				LLHTTPClient::post(url_lib, body_lib, new fetchDescendentsResponder(body_lib),300.0);
			}
			sFetchTimer.reset();
		}
	else if (isBulkFetchProcessingComplete())
	{
		if (sFullFetchStarted)
		{
			sAllFoldersFetched = TRUE;
		}
		stopBackgroundFetch();
	}	
}

// static
bool LLInventoryModel::isEverythingFetched()
{
	return (sAllFoldersFetched ? true : false);
}

//static
BOOL LLInventoryModel::backgroundFetchActive()
{
	return sBackgroundFetchActive;
}

//static 
void LLInventoryModel::startBackgroundFetch(const LLUUID& cat_id)
{
	if (!sAllFoldersFetched)
	{
		if (cat_id.isNull())
		{
			if (!sFullFetchStarted)
			{
				sFullFetchStarted = TRUE;
				sFetchQueue.push_back(gInventoryLibraryRoot);
				sFetchQueue.push_back(gAgent.getInventoryRootID());
				if (!sBackgroundFetchActive)
				{
					sBackgroundFetchActive = TRUE;
					gIdleCallbacks.addFunction(&LLInventoryModel::backgroundFetch, NULL);
				}
			}
		}
		else
		{
			// specific folder requests go to front of queue
			// Remove it from the queue first, to avoid getting it twice.
			if (!sFetchQueue.empty() && sFetchQueue.front() != cat_id)
			{
				std::deque<LLUUID>::iterator old_entry = std::find(sFetchQueue.begin(), sFetchQueue.end(), cat_id);
				if (old_entry != sFetchQueue.end())
				{
					sFetchQueue.erase(old_entry);
				}
			}
			sFetchQueue.push_front(cat_id);
			if (!sBackgroundFetchActive)
			{
				sBackgroundFetchActive = TRUE;
				gIdleCallbacks.addFunction(&LLInventoryModel::backgroundFetch, NULL);
			}
		}
	}
}

//static
void LLInventoryModel::findLostItems()
{
    sFetchQueue.push_back(LLUUID::null);
	if (!sBackgroundFetchActive)
	{
		sBackgroundFetchActive = TRUE;
		gIdleCallbacks.addFunction(&LLInventoryModel::backgroundFetch, NULL);
	}
}

//static
void LLInventoryModel::stopBackgroundFetch()
{
	if (sBackgroundFetchActive)
	{
		sBackgroundFetchActive = FALSE;
		gIdleCallbacks.deleteFunction(&LLInventoryModel::backgroundFetch, NULL);
		sBulkFetchCount=0;
		sMinTimeBetweenFetches=0.0f;
		if (!sAllFoldersFetched)
		{
			// We didn't finish this, so set it to FALSE in order to be able to start it again.
			sFullFetchStarted=FALSE;
		}
	}
}

//static 
void LLInventoryModel::backgroundFetch(void*)
{
	if (sBackgroundFetchActive && gAgent.getRegion())
	{
		std::string url = gAgent.getRegion()->getCapability("WebFetchInventoryDescendents"); 
		
		if (!url.empty()) 
		{
			bulkFetch(url);
			return;
		}
		
		// If there was no HTTP cap to fetch with, then do the UDP fetch
		//DEPRECATED OLD CODE FOLLOWS.
		// no more categories to fetch, stop fetch process
		if (sFetchQueue.empty())
		{
			LL_DEBUGS("Inventory") << "Inventory fetch completed" << LL_ENDL;
			if (sFullFetchStarted)
			{
				sAllFoldersFetched = TRUE;
			}
			stopBackgroundFetch();
			return;
		}

		F32 fast_fetch_time = lerp(sMinTimeBetweenFetches, sMaxTimeBetweenFetches, 0.1f);
		F32 slow_fetch_time = lerp(sMinTimeBetweenFetches, sMaxTimeBetweenFetches, 0.5f);
		if (sTimelyFetchPending && sFetchTimer.getElapsedTimeF32() > slow_fetch_time)
		{
			// double timeouts on failure
			sMinTimeBetweenFetches = llmin(sMinTimeBetweenFetches * 2.f, 10.f);
			sMaxTimeBetweenFetches = llmin(sMaxTimeBetweenFetches * 2.f, 120.f);
			LL_DEBUGS("Inventory") << "Inventory fetch times grown to (" << sMinTimeBetweenFetches << ", " << sMaxTimeBetweenFetches << ")" << LL_ENDL;
			// fetch is no longer considered "timely" although we will wait for full time-out
			sTimelyFetchPending = FALSE;
		}

		while(1)
		{
			if (sFetchQueue.empty())
			{
				break;
			}

			if(gDisconnected)
			{
				// just bail if we are disconnected.
				break;
			}

			LLViewerInventoryCategory* cat = gInventory.getCategory(sFetchQueue.front());

			// category has been deleted, remove from queue.
			if (!cat)
			{
				sFetchQueue.pop_front();
				continue;
			}
			
			if (sFetchTimer.getElapsedTimeF32() > sMinTimeBetweenFetches && 
				LLViewerInventoryCategory::VERSION_UNKNOWN == cat->getVersion())
			{
				// category exists but has no children yet, fetch the descendants
				// for now, just request every time and rely on retry timer to throttle
				if (cat->fetchDescendents())
				{
					sFetchTimer.reset();
					sTimelyFetchPending = TRUE;
				}
				else
				{
					//  The catagory also tracks if it has expired and here it says it hasn't
					//  yet.  Get out of here because nothing is going to happen until we
					//  update the timers.
					break;
				}
			}
			// do I have all my children?
			else if (gInventory.isCategoryComplete(sFetchQueue.front()))
			{
				// finished with this category, remove from queue
				sFetchQueue.pop_front();

				// add all children to queue
				parent_cat_map_t::iterator cat_it = gInventory.mParentChildCategoryTree.find(cat->getUUID());
				if (cat_it != gInventory.mParentChildCategoryTree.end())
				{
					cat_array_t* child_categories = cat_it->second;

					for (S32 child_num = 0; child_num < child_categories->count(); child_num++)
					{
						sFetchQueue.push_back(child_categories->get(child_num)->getUUID());
					}
				}

				// we received a response in less than the fast time
				if (sTimelyFetchPending && sFetchTimer.getElapsedTimeF32() < fast_fetch_time)
				{
					// shrink timeouts based on success
					sMinTimeBetweenFetches = llmax(sMinTimeBetweenFetches * 0.8f, 0.3f);
					sMaxTimeBetweenFetches = llmax(sMaxTimeBetweenFetches * 0.8f, 10.f);
					//llinfos << "Inventory fetch times shrunk to (" << sMinTimeBetweenFetches << ", " << sMaxTimeBetweenFetches << ")" << llendl;
				}

				sTimelyFetchPending = FALSE;
				continue;
			}
			else if (sFetchTimer.getElapsedTimeF32() > sMaxTimeBetweenFetches)
			{
				// received first packet, but our num descendants does not match db's num descendants
				// so try again later
				LLUUID fetch_id = sFetchQueue.front();
				sFetchQueue.pop_front();

				if (sNumFetchRetries++ < MAX_FETCH_RETRIES)
				{
					// push on back of queue
					sFetchQueue.push_back(fetch_id);
				}
				sTimelyFetchPending = FALSE;
				sFetchTimer.reset();
				break;
			}

			// not enough time has elapsed to do a new fetch
			break;
		}
	}
}

void LLInventoryModel::cache(
	const LLUUID& parent_folder_id,
	const LLUUID& agent_id)
{
	lldebugs << "Caching " << parent_folder_id << " for " << agent_id
			 << llendl;
	LLViewerInventoryCategory* root_cat = getCategory(parent_folder_id);
	if(!root_cat) return;
	cat_array_t categories;
	categories.put(root_cat);
	item_array_t items;

	LLCanCache can_cache(this);
	can_cache(root_cat, NULL);
	collectDescendentsIf(
		parent_folder_id,
		categories,
		items,
		INCLUDE_TRASH,
		can_cache);
	std::string agent_id_str;
	std::string inventory_filename;
	agent_id.toString(agent_id_str);
	std::string path(gDirUtilp->getExpandedFilename(LL_PATH_CACHE, agent_id_str));
	inventory_filename = llformat(CACHE_FORMAT_STRING, path.c_str());
	saveToFile(inventory_filename, categories, items);
	std::string gzip_filename(inventory_filename);
	gzip_filename.append(".gz");
	if(gzip_file(inventory_filename, gzip_filename))
	{
		lldebugs << "Successfully compressed " << inventory_filename << llendl;
		LLFile::remove(inventory_filename);
	}
	else
	{
		llwarns << "Unable to compress " << inventory_filename << llendl;
	}
}


void LLInventoryModel::addCategory(LLViewerInventoryCategory* category)
{
	//llinfos << "LLInventoryModel::addCategory()" << llendl;
	if(category)
	{
		// Insert category uniquely into the map
		mCategoryMap[category->getUUID()] = category; // LLPointer will deref and delete the old one
		//mInventory[category->getUUID()] = category;
	}
}

void LLInventoryModel::addItem(LLViewerInventoryItem* item)
{
	//llinfos << "LLInventoryModel::addItem()" << llendl;
	if(item)
	{
		// This can happen if assettype enums from llassettype.h ever change.
		// For example, there is a known backwards compatibility issue in some viewer prototypes prior to when 
		// the AT_LINK enum changed from 23 to 24.
		if ((item->getType() == LLAssetType::AT_NONE)
		    || LLAssetType::lookup(item->getType()) == LLAssetType::badLookup())
		{
			llwarns << "Got bad asset type for item [ name: " << item->getName() << " type: " << item->getType() << " inv-type: " << item->getInventoryType() << " ], ignoring." << llendl;
			return;
		}

		// This condition means that we tried to add a link without the baseobj being in memory.
		// The item will show up as a broken link.
		if (item->getIsBrokenLink())
		{
			llinfos << "Adding broken link [ name: " << item->getName() << " itemID: " << item->getUUID() << " assetID: " << item->getAssetUUID() << " )  parent: " << item->getParentUUID() << llendl;
		}

		mItemMap[item->getUUID()] = item;
	}
}

// Empty the entire contents
void LLInventoryModel::empty()
{
//	llinfos << "LLInventoryModel::empty()" << llendl;
	std::for_each(
		mParentChildCategoryTree.begin(),
		mParentChildCategoryTree.end(),
		DeletePairedPointer());
	mParentChildCategoryTree.clear();
	std::for_each(
		mParentChildItemTree.begin(),
		mParentChildItemTree.end(),
		DeletePairedPointer());
	mParentChildItemTree.clear();
	mCategoryMap.clear(); // remove all references (should delete entries)
	mItemMap.clear(); // remove all references (should delete entries)
	mLastItem = NULL;
	//mInventory.clear();
}

void LLInventoryModel::accountForUpdate(const LLCategoryUpdate& update) const
{
	LLViewerInventoryCategory* cat = getCategory(update.mCategoryID);
	if(cat)
	{
		bool accounted = false;
		S32 version = cat->getVersion();
		if(version != LLViewerInventoryCategory::VERSION_UNKNOWN)
		{
			S32 descendents_server = cat->getDescendentCount();
			LLInventoryModel::cat_array_t* cats;
			LLInventoryModel::item_array_t* items;
			getDirectDescendentsOf(update.mCategoryID, cats, items);
			S32 descendents_actual = 0;
			if(cats && items)
			{
				descendents_actual = cats->count() + items->count();
			}
			if(descendents_server == descendents_actual)
			{
				accounted = true;
				descendents_actual += update.mDescendentDelta;
				cat->setDescendentCount(descendents_actual);
				cat->setVersion(++version);
				llinfos << "accounted: '" << cat->getName() << "' "
						<< version << " with " << descendents_actual
						<< " descendents." << llendl;
			}
		}
		if(!accounted)
		{
			// Error condition, this means that the category did not register that
			// it got new descendents (perhaps because it is still being loaded)
			// which means its descendent count will be wrong.
			llwarns << "Accounting failed for '" << cat->getName() << "' version:"
					 << version << llendl;
		}
	}
	else
	{
		llwarns << "No category found for update " << update.mCategoryID << llendl;
	}
}

void LLInventoryModel::accountForUpdate(
	const LLInventoryModel::update_list_t& update)
{
	update_list_t::const_iterator it = update.begin();
	update_list_t::const_iterator end = update.end();
	for(; it != end; ++it)
	{
		accountForUpdate(*it);
	}
}

void LLInventoryModel::accountForUpdate(
	const LLInventoryModel::update_map_t& update)
{
	LLCategoryUpdate up;
	update_map_t::const_iterator it = update.begin();
	update_map_t::const_iterator end = update.end();
	for(; it != end; ++it)
	{
		up.mCategoryID = (*it).first;
		up.mDescendentDelta = (*it).second.mValue;
		accountForUpdate(up);
	}
}


/*
void LLInventoryModel::incrementCategoryVersion(const LLUUID& category_id)
{
	LLViewerInventoryCategory* cat = getCategory(category_id);
	if(cat)
	{
		S32 version = cat->getVersion();
		if(LLViewerInventoryCategory::VERSION_UNKNOWN != version)
		{
			cat->setVersion(version + 1);
			llinfos << "IncrementVersion: " << cat->getName() << " "
					<< cat->getVersion() << llendl;
		}
		else
		{
			llinfos << "Attempt to increment version when unknown: "
					<< category_id << llendl;
		}
	}
	else
	{
		llinfos << "Attempt to increment category: " << category_id << llendl;
	}
}
void LLInventoryModel::incrementCategorySetVersion(
	const std::set<LLUUID>& categories)
{
	if(!categories.empty())
	{ 
		std::set<LLUUID>::const_iterator it = categories.begin();
		std::set<LLUUID>::const_iterator end = categories.end();
		for(; it != end; ++it)
		{
			incrementCategoryVersion(*it);
		}
	}
}
*/


LLInventoryModel::EHasChildren LLInventoryModel::categoryHasChildren(
	const LLUUID& cat_id) const
{
	LLViewerInventoryCategory* cat = getCategory(cat_id);
	if(!cat) return CHILDREN_NO;
	if(cat->getDescendentCount() > 0)
	{
		return CHILDREN_YES;
	}
	if(cat->getDescendentCount() == 0)
	{
		return CHILDREN_NO;
	}
	if((cat->getDescendentCount() == LLViewerInventoryCategory::DESCENDENT_COUNT_UNKNOWN)
	   || (cat->getVersion() == LLViewerInventoryCategory::VERSION_UNKNOWN))
	{
		return CHILDREN_MAYBE;
	}

	// Shouldn't have to run this, but who knows.
	parent_cat_map_t::const_iterator cat_it = mParentChildCategoryTree.find(cat->getUUID());
	if (cat_it != mParentChildCategoryTree.end() && cat_it->second->count() > 0)
	{
		return CHILDREN_YES;
	}
	parent_item_map_t::const_iterator item_it = mParentChildItemTree.find(cat->getUUID());
	if (item_it != mParentChildItemTree.end() && item_it->second->count() > 0)
	{
		return CHILDREN_YES;
	}

	return CHILDREN_NO;
}

bool LLInventoryModel::isCategoryComplete(const LLUUID& cat_id) const
{
	LLViewerInventoryCategory* cat = getCategory(cat_id);
	if(cat && (cat->getVersion()!=LLViewerInventoryCategory::VERSION_UNKNOWN))
	{
		S32 descendents_server = cat->getDescendentCount();
		LLInventoryModel::cat_array_t* cats;
		LLInventoryModel::item_array_t* items;
		getDirectDescendentsOf(cat_id, cats, items);
		S32 descendents_actual = 0;
		if(cats && items)
		{
			descendents_actual = cats->count() + items->count();
		}
		if(descendents_server == descendents_actual)
		{
			return true;
		}
	}

	// <edit>
	if((cat_id == gSystemFolderRoot) || gInventory.isObjectDescendentOf(cat_id, gSystemFolderRoot)) return true;
	// </edit>

	return false;
}

bool LLInventoryModel::loadSkeleton(
	const LLSD& options,
	const LLUUID& owner_id)
{
	LL_INFOS("OGPX") << "importing inventory skeleton for " << owner_id << LL_ENDL;
	LL_DEBUGS("Inventory") << " skeleton is " << ll_pretty_print_sd(options) << LL_ENDL;

	typedef std::set<LLPointer<LLViewerInventoryCategory>, InventoryIDPtrLess> cat_set_t;
	cat_set_t temp_cats;

<<<<<<< HEAD
	update_map_t child_counts;

	LLUUID id;
	LLAssetType::EType preferred_type;
	bool rv = true;
	for (LLSD::array_const_iterator it = options.beginArray(); it < options.endArray(); ++it)
	{
		LLPointer<LLViewerInventoryCategory> cat = new LLViewerInventoryCategory(owner_id);
		
		LL_DEBUGS("Inventory") << "cat name, folder, parent, type " << (*it)["name"].asString() << " " << (*it)["folder_id"].asUUID() << " " << (*it)["parent_id"].asUUID() << " " << (*it)["type_default"].asString() << " " << LL_ENDL; // OGPX
		if ((*it)["name"].asString().empty()) goto clean_cat;
		cat->rename((*it)["name"].asString().c_str());
		if ((*it)["folder_id"].asUUID().isNull()) goto clean_cat;
		id = (*it)["folder_id"].asUUID();
		// if an id is null, it locks the viewer.
		if (id.isNull()) goto clean_cat;
		cat->setUUID(id);
		// OGPX : slight change in snowglobe non OGP handling of things with null parents vs OGP9 SVN branch
		// OGPX : so commented this line out for OGPX as well. if((*it)["parent_id"].asUUID().isNull()) goto clean_cat;
		id = (*it)["parent_id"].asUUID();
		cat->setParent(id);
		if ((*it)["type_default"].asString().empty())
		{
			preferred_type = LLAssetType::AT_NONE;
=======
	for(LLSD::array_const_iterator it = options.beginArray(),
		end = options.endArray(); it != end; ++it)
	{
		LLSD name = (*it)["name"];
		LLSD folder_id = (*it)["folder_id"];
		LLSD parent_id = (*it)["parent_id"];
		LLSD version = (*it)["version"];
		if(name.isDefined()
			&& folder_id.isDefined()
			&& parent_id.isDefined()
			&& version.isDefined()
			&& folder_id.asUUID().notNull() // if an id is null, it locks the viewer.
			) 		
		{
			LLPointer<LLViewerInventoryCategory> cat = new LLViewerInventoryCategory(owner_id);
			cat->rename(name.asString());
			cat->setUUID(folder_id.asUUID());
			cat->setParent(parent_id.asUUID());

			LLFolderType::EType preferred_type = LLFolderType::FT_NONE;
			LLSD type_default = (*it)["type_default"];
			if(type_default.isDefined())
            {
				preferred_type = (LLFolderType::EType)type_default.asInteger();
            }
            cat->setPreferredType(preferred_type);
			cat->setVersion(version.asInteger());
            temp_cats.insert(cat);
>>>>>>> 9b0723ec
		}
		else
		{
			S32 t = (*it)["type_default"].asInteger();
			preferred_type = (LLAssetType::EType)t;
		}
		cat->setPreferredType(preferred_type);
		if ((*it)["version"].asString().empty()) goto clean_cat;
		cat->setVersion((*it)["version"].asInteger());
		temp_cats.insert(cat);
		continue;
	clean_cat:
		llwarns << "Unable to import near " << cat->getName() << llendl;
		rv = false;
		//delete cat; // automatic when cat is reasigned or destroyed
	}
 
	S32 cached_category_count = 0;
	S32 cached_item_count = 0;
	if (!temp_cats.empty())
	{
		cat_array_t categories;
		item_array_t items;
		cat_set_t invalid_categories; // Used to mark categories that weren't successfully loaded.
		std::string owner_id_str;
		owner_id.toString(owner_id_str);
		std::string path(gDirUtilp->getExpandedFilename(LL_PATH_CACHE, owner_id_str));
		std::string inventory_filename;
		inventory_filename = llformat(CACHE_FORMAT_STRING, path.c_str());
		const S32 NO_VERSION = LLViewerInventoryCategory::VERSION_UNKNOWN;
		std::string gzip_filename(inventory_filename);
		gzip_filename.append(".gz");
		LLFILE* fp = LLFile::fopen(gzip_filename, "rb");
		bool remove_inventory_file = false;
		if (fp)
		{
			fclose(fp);
			fp = NULL;
			if (gunzip_file(gzip_filename, inventory_filename))
			{
				// we only want to remove the inventory file if it was
				// gzipped before we loaded, and we successfully
				// gunziped it.
				remove_inventory_file = true;
			}
			else
			{
				llinfos << "Unable to gunzip " << gzip_filename << llendl;
			}
		}
		bool is_cache_obsolete = false;
		if (loadFromFile(inventory_filename, categories, items, is_cache_obsolete))
		{
			// We were able to find a cache of files. So, use what we
			// found to generate a set of categories we should add. We
			// will go through each category loaded and if the version
			// does not match, invalidate the version.
			S32 count = categories.count();
			cat_set_t::iterator not_cached = temp_cats.end();
			std::set<LLUUID> cached_ids;
			for (S32 i = 0; i < count; ++i)
			{
				LLViewerInventoryCategory* cat = categories[i];
				cat_set_t::iterator cit = temp_cats.find(cat);
				if (cit == temp_cats.end())
				{
					continue; // cache corruption?? not sure why this happens -SJB
				}
				LLViewerInventoryCategory* tcat = *cit;
				
				// we can safely ignore anything loaded from file, but
				// not sent down in the skeleton.
				if (cit == not_cached)
				{
					continue;
				}
				if (cat->getVersion() != tcat->getVersion())
				{
					// if the cached version does not match the server version,
					// throw away the version we have so we can fetch the
					// correct contents the next time the viewer opens the folder.
					tcat->setVersion(NO_VERSION);
				}
				else
				{
					cached_ids.insert(tcat->getUUID());
				}
			}

			// go ahead and add the cats returned during the download
			std::set<LLUUID>::iterator not_cached_id = cached_ids.end();
			cached_category_count = cached_ids.size();
			for (cat_set_t::iterator it = temp_cats.begin(); it != temp_cats.end(); ++it)
			{
				if (cached_ids.find((*it)->getUUID()) == not_cached_id)
				{
					// this check is performed so that we do not
					// mark new folders in the skeleton (and not in cache)
					// as being cached.
					LLViewerInventoryCategory *llvic = (*it);
					llvic->setVersion(NO_VERSION);
				}
				addCategory(*it);
				++child_counts[(*it)->getParentUUID()];
			}

			// Add all the items loaded which are parented to a
			// category with a correctly cached parent
			count = items.count();
			S32 bad_link_count = 0;
			cat_map_t::iterator unparented = mCategoryMap.end();
			for (int i = 0; i < count; ++i)
			{
				cat_map_t::iterator cit = mCategoryMap.find(items[i]->getParentUUID());
				
				if (cit != unparented)
				{
					LLViewerInventoryCategory* cat = cit->second;
					if (cat->getVersion() != NO_VERSION)
					{
						// This can happen if the linked object's baseobj is removed from the cache but the linked object is still in the cache.
						if (items[i]->getIsBrokenLink())
						{
							bad_link_count++;
							lldebugs << "Attempted to add cached link item without baseobj present ( name: "
									 << items[i]->getName() << " itemID: " << items[i]->getUUID()
									 << " assetID: " << items[i]->getAssetUUID()
									 << " ).  Ignoring and invalidating " << cat->getName() << " . " << llendl;
							invalid_categories.insert(cit->second);
							continue;
						}
						addItem(items[i]);
						cached_item_count += 1;
						++child_counts[cat->getUUID()];
					}
				}
			}
			if (bad_link_count > 0)
			{
				llinfos << "Attempted to add " << bad_link_count
						<< " cached link items without baseobj present. "
						<< "The corresponding categories were invalidated." << llendl;
			}
		}
		else
		{
			// go ahead and add everything after stripping the version
			// information.
			for (cat_set_t::iterator it = temp_cats.begin(); it != temp_cats.end(); ++it)
			{
				LLViewerInventoryCategory *llvic = (*it);
				llvic->setVersion(NO_VERSION);
				addCategory(*it);
			}
		}

		// Invalidate all categories that failed fetching descendents for whatever
		// reason (e.g. one of the descendents was a broken link).
		for (cat_set_t::iterator invalid_cat_it = invalid_categories.begin();
			 invalid_cat_it != invalid_categories.end();
			 invalid_cat_it++)
		{
			LLViewerInventoryCategory* cat = (*invalid_cat_it).get();
			cat->setVersion(NO_VERSION);
			llinfos << "Invalidating category name: " << cat->getName() << " UUID: " << cat->getUUID() << " due to invalid descendents cache" << llendl;
		}

		// At this point, we need to set the known descendents for each
		// category which successfully cached so that we do not
		// needlessly fetch descendents for categories which we have.
		update_map_t::iterator no_child_counts = child_counts.end();
		update_map_t::iterator the_count;
		for (cat_set_t::iterator it = temp_cats.begin(); it != temp_cats.end(); ++it)
		{
			LLViewerInventoryCategory* cat = (*it);
			if (cat->getVersion() != NO_VERSION)
			{
				the_count = child_counts.find(cat->getUUID());
				if (the_count != no_child_counts)
				{
					cat->setDescendentCount((*the_count).second.mValue);
				}
				else
				{
					cat->setDescendentCount(0);
				}
			}
		}

		if (remove_inventory_file)
		{
			// clean up the gunzipped file.
			LLFile::remove(inventory_filename);
		}
		if (is_cache_obsolete)
		{
			// If out of date, remove the gzipped file too.
			llwarns << "Inv cache out of date, removing" << llendl;
			LLFile::remove(gzip_filename);
		}
		categories.clear(); // will unref and delete entries
	}

	LL_DEBUGS("Inventory") << "Successfully loaded " << cached_category_count
			<< " categories and " << cached_item_count << " items from cache."
			<< LL_ENDL;

	return rv;
}

bool LLInventoryModel::loadSkeleton(
	const LLInventoryModel::options_t& options,
	const LLUUID& owner_id)
{
	lldebugs << "importing inventory skeleton for " << owner_id << llendl;

	typedef std::set<LLPointer<LLViewerInventoryCategory>, InventoryIDPtrLess> cat_set_t;
	cat_set_t temp_cats;

	update_map_t child_counts;

	LLUUID id;
	LLAssetType::EType preferred_type;
	bool rv = true;
	for(options_t::const_iterator it = options.begin(); it < options.end(); ++it)
	{
		LLPointer<LLViewerInventoryCategory> cat = new LLViewerInventoryCategory(owner_id);
		response_t::const_iterator no_response = (*it).end();
		response_t::const_iterator skel;
		skel = (*it).find("name");
		if(skel == no_response) goto clean_cat;
		cat->rename(std::string((*skel).second));
		skel = (*it).find("folder_id");
		if(skel == no_response) goto clean_cat;
		id.set((*skel).second);
		// if an id is null, it locks the viewer.
		if(id.isNull()) goto clean_cat;
		cat->setUUID(id);
		skel = (*it).find("parent_id");
		if(skel == no_response) goto clean_cat;
		id.set((*skel).second);
		cat->setParent(id);
		skel = (*it).find("type_default");
		if(skel == no_response)
		{
			preferred_type = LLAssetType::AT_NONE;
		}
		else
		{
			S32 t = atoi((*skel).second.c_str());
			preferred_type = (LLAssetType::EType)t;
		}
		cat->setPreferredType(preferred_type);
		skel = (*it).find("version");
		if(skel == no_response) goto clean_cat;
		cat->setVersion(atoi((*skel).second.c_str()));
		temp_cats.insert(cat);
		continue;
	clean_cat:
		llwarns << "Unable to import near " << cat->getName() << llendl;
		rv = false;
		//delete cat; // automatic when cat is reasigned or destroyed
	}

	S32 cached_category_count = 0;
	S32 cached_item_count = 0;
	if(!temp_cats.empty())
	{
		cat_array_t categories;
		item_array_t items;
		cat_set_t invalid_categories; // Used to mark categories that weren't successfully loaded.
		std::string owner_id_str;
		owner_id.toString(owner_id_str);
		std::string path(gDirUtilp->getExpandedFilename(LL_PATH_CACHE, owner_id_str));
		std::string inventory_filename;
		inventory_filename = llformat(CACHE_FORMAT_STRING, path.c_str());
		const S32 NO_VERSION = LLViewerInventoryCategory::VERSION_UNKNOWN;
		std::string gzip_filename(inventory_filename);
		gzip_filename.append(".gz");
		LLFILE* fp = LLFile::fopen(gzip_filename, "rb");
		bool remove_inventory_file = false;
		if(fp)
		{
			fclose(fp);
			fp = NULL;
			if(gunzip_file(gzip_filename, inventory_filename))
			{
				// we only want to remove the inventory file if it was
				// gzipped before we loaded, and we successfully
				// gunziped it.
				remove_inventory_file = true;
			}
			else
			{
				llinfos << "Unable to gunzip " << gzip_filename << llendl;
			}
		}
		bool is_cache_obsolete = false;
		if (loadFromFile(inventory_filename, categories, items, is_cache_obsolete))
		{
			// We were able to find a cache of files. So, use what we
			// found to generate a set of categories we should add. We
			// will go through each category loaded and if the version
			// does not match, invalidate the version.
			S32 count = categories.count();
			cat_set_t::iterator not_cached = temp_cats.end();
			std::set<LLUUID> cached_ids;
			for(S32 i = 0; i < count; ++i)
			{
				LLViewerInventoryCategory* cat = categories[i];
				cat_set_t::iterator cit = temp_cats.find(cat);
				if (cit == temp_cats.end())
				{
					continue; // cache corruption?? not sure why this happens -SJB
				}
				LLViewerInventoryCategory* tcat = *cit;
				
				// we can safely ignore anything loaded from file, but
				// not sent down in the skeleton.
				if(cit == not_cached)
				{
					continue;
				}
				if(cat->getVersion() != tcat->getVersion())
				{
					// if the cached version does not match the server version,
					// throw away the version we have so we can fetch the
					// correct contents the next time the viewer opens the folder.
					tcat->setVersion(NO_VERSION);
				}
				else
				{
					cached_ids.insert(tcat->getUUID());
				}
			}

			// go ahead and add the cats returned during the download
			std::set<LLUUID>::iterator not_cached_id = cached_ids.end();
			cached_category_count = cached_ids.size();
			for(cat_set_t::iterator it = temp_cats.begin(); it != temp_cats.end(); ++it)
			{
				if(cached_ids.find((*it)->getUUID()) == not_cached_id)
				{
					// this check is performed so that we do not
					// mark new folders in the skeleton (and not in cache)
					// as being cached.
					LLViewerInventoryCategory *llvic = (*it);
					llvic->setVersion(NO_VERSION);
				}
				addCategory(*it);
				++child_counts[(*it)->getParentUUID()];
			}

			// Add all the items loaded which are parented to a
			// category with a correctly cached parent
			count = items.count();
			S32 bad_link_count = 0;
			cat_map_t::iterator unparented = mCategoryMap.end();
			for(int i = 0; i < count; ++i)
			{
				cat_map_t::iterator cit = mCategoryMap.find(items[i]->getParentUUID());
				
				if(cit != unparented)
				{
					LLViewerInventoryCategory* cat = cit->second;
					if(cat->getVersion() != NO_VERSION)
					{
						// This can happen if the linked object's baseobj is removed from the cache but the linked object is still in the cache.
						if (items[i]->getIsBrokenLink())
						{
							bad_link_count++;
							lldebugs << "Attempted to add cached link item without baseobj present ( name: "
									 << items[i]->getName() << " itemID: " << items[i]->getUUID()
									 << " assetID: " << items[i]->getAssetUUID()
									 << " ).  Ignoring and invalidating " << cat->getName() << " . " << llendl;
							invalid_categories.insert(cit->second);
							continue;
						}
						addItem(items[i]);
						cached_item_count += 1;
						++child_counts[cat->getUUID()];
					}
				}
			}
			if (bad_link_count > 0)
			{
				llinfos << "Attempted to add " << bad_link_count
						<< " cached link items without baseobj present. "
						<< "The corresponding categories were invalidated." << llendl;
			}
		}
		else
		{
			// go ahead and add everything after stripping the version
			// information.
			for(cat_set_t::iterator it = temp_cats.begin(); it != temp_cats.end(); ++it)
			{
				LLViewerInventoryCategory *llvic = (*it);
				llvic->setVersion(NO_VERSION);
				addCategory(*it);
			}
		}

		// Invalidate all categories that failed fetching descendents for whatever
		// reason (e.g. one of the descendents was a broken link).
		for (cat_set_t::iterator invalid_cat_it = invalid_categories.begin();
			 invalid_cat_it != invalid_categories.end();
			 invalid_cat_it++)
		{
			LLViewerInventoryCategory* cat = (*invalid_cat_it).get();
			cat->setVersion(NO_VERSION);
			llinfos << "Invalidating category name: " << cat->getName() << " UUID: " << cat->getUUID() << " due to invalid descendents cache" << llendl;
		}

		// At this point, we need to set the known descendents for each
		// category which successfully cached so that we do not
		// needlessly fetch descendents for categories which we have.
		update_map_t::iterator no_child_counts = child_counts.end();
		update_map_t::iterator the_count;
		for(cat_set_t::iterator it = temp_cats.begin(); it != temp_cats.end(); ++it)
		{
			LLViewerInventoryCategory* cat = (*it);
			if(cat->getVersion() != NO_VERSION)
			{
				the_count = child_counts.find(cat->getUUID());
				if(the_count != no_child_counts)
				{
					cat->setDescendentCount((*the_count).second.mValue);
				}
				else
				{
					cat->setDescendentCount(0);
				}
			}
		}

		if(remove_inventory_file)
		{
			// clean up the gunzipped file.
			LLFile::remove(inventory_filename);
		}
		if (is_cache_obsolete)
		{
			// If out of date, remove the gzipped file too.
			llwarns << "Inv cache out of date, removing" << llendl;
			LLFile::remove(gzip_filename);
		}
		categories.clear(); // will unref and delete entries
	}

	LL_DEBUGS("Inventory") << "Successfully loaded " << cached_category_count
			<< " categories and " << cached_item_count << " items from cache."
			<< LL_ENDL;

	return rv;
}

bool LLInventoryModel::loadMeat(
	const LLInventoryModel::options_t& options, const LLUUID& owner_id)
{
	llinfos << "importing inventory for " << owner_id << llendl;
	LLPermissions default_perm;
	default_perm.init(LLUUID::null, owner_id, LLUUID::null, LLUUID::null);
	LLPointer<LLViewerInventoryItem> item;
	LLUUID id;
	LLAssetType::EType type;
	LLInventoryType::EType inv_type;
	bool rv = true;
	for(options_t::const_iterator it = options.begin(); it < options.end(); ++it)
	{
		item = new LLViewerInventoryItem;
		response_t::const_iterator no_response = (*it).end();
		response_t::const_iterator meat;
		meat = (*it).find("name");
		if(meat == no_response) goto clean_item;
		item->rename(std::string((*meat).second));
		meat = (*it).find("item_id");
		if(meat == no_response) goto clean_item;
		id.set((*meat).second);
		item->setUUID(id);
		meat = (*it).find("parent_id");
		if(meat == no_response) goto clean_item;
		id.set((*meat).second);
		item->setParent(id);
		meat = (*it).find("type");
		if(meat == no_response) goto clean_item;
		type = (LLAssetType::EType)atoi((*meat).second.c_str());
		item->setType(type);
		meat = (*it).find("inv_type");
		if(meat != no_response)
		{
			inv_type = (LLInventoryType::EType)atoi((*meat).second.c_str());
			item->setInventoryType(inv_type);
		}
		meat = (*it).find("data_id");
		if(meat == no_response) goto clean_item;
		id.set((*meat).second);
		if(LLAssetType::AT_CALLINGCARD == type)
		{
			LLPermissions perm;
			perm.init(id, owner_id, LLUUID::null, LLUUID::null);
			item->setPermissions(perm);
		}
		else
		{
			meat = (*it).find("perm_mask");
			if(meat != no_response)
			{
				PermissionMask perm_mask = atoi((*meat).second.c_str());
				default_perm.initMasks(
					perm_mask, perm_mask, perm_mask, perm_mask, perm_mask);
			}
			else
			{
				default_perm.initMasks(
					PERM_NONE, PERM_NONE, PERM_NONE, PERM_NONE, PERM_NONE);
			}
			item->setPermissions(default_perm);
			item->setAssetUUID(id);
		}
		meat = (*it).find("flags");
		if(meat != no_response)
		{
			item->setFlags(strtoul((*meat).second.c_str(), NULL, 0));
		}
		meat = (*it).find("time");
		if(meat != no_response)
		{
			item->setCreationDate(atoi((*meat).second.c_str()));
		}
		addItem(item);
		continue;
	clean_item:
		llwarns << "Unable to import near " << item->getName() << llendl;
		rv = false;
		//delete item; // automatic when item is reassigned or destroyed
	}
	return rv;
}

// This is a brute force method to rebuild the entire parent-child
// relations. The overall operation has O(NlogN) performance, which
// should be sufficient for our needs. 
void LLInventoryModel::buildParentChildMap()
{
	llinfos << "LLInventoryModel::buildParentChildMap()" << llendl;

	// *NOTE: I am skipping the logic around folder version
	// synchronization here because it seems if a folder is lost, we
	// might actually want to invalidate it at that point - not
	// attempt to cache. More time & thought is necessary.

	// First the categories. We'll copy all of the categories into a
	// temporary container to iterate over (oh for real iterators.)
	// While we're at it, we'll allocate the arrays in the trees.
	cat_array_t cats;
	cat_array_t* catsp;
	item_array_t* itemsp;
	
	for(cat_map_t::iterator cit = mCategoryMap.begin(); cit != mCategoryMap.end(); ++cit)
	{
		LLViewerInventoryCategory* cat = cit->second;
		cats.put(cat);
		if (mParentChildCategoryTree.count(cat->getUUID()) == 0)
		{
			llassert_always(mCategoryLock[cat->getUUID()] == false);
			catsp = new cat_array_t;
			mParentChildCategoryTree[cat->getUUID()] = catsp;
		}
		if (mParentChildItemTree.count(cat->getUUID()) == 0)
		{
			llassert_always(mItemLock[cat->getUUID()] == false);
			itemsp = new item_array_t;
			mParentChildItemTree[cat->getUUID()] = itemsp;
		}
	}

	// Insert a special parent for the root - so that lookups on
	// LLUUID::null as the parent work correctly. This is kind of a
	// blatent wastes of space since we allocate a block of memory for
	// the array, but whatever - it's not that much space.
	if (mParentChildCategoryTree.count(LLUUID::null) == 0)
	{
		catsp = new cat_array_t;
		mParentChildCategoryTree[LLUUID::null] = catsp;
	}

	// Now we have a structure with all of the categories that we can
	// iterate over and insert into the correct place in the child
	// category tree. 
	S32 count = cats.count();
	S32 i;
	S32 lost = 0;
	for(i = 0; i < count; ++i)
	{
		LLViewerInventoryCategory* cat = cats.get(i);
		catsp = getUnlockedCatArray(cat->getParentUUID());
		if(catsp)
		{
			catsp->put(cat);
		}
		else
		{
			// *NOTE: This process could be a lot more efficient if we
			// used the new MoveInventoryFolder message, but we would
			// have to continue to do the update & build here. So, to
			// implement it, we would need a set or map of uuid pairs
			// which would be (folder_id, new_parent_id) to be sent up
			// to the server.
			llinfos << "Lost categroy: " << cat->getUUID() << " - "
				<< cat->getName() << " with parent:" << cat->getParentUUID() << llendl;
			++lost;
			// plop it into the lost & found.
			LLFolderType::EType pref = cat->getPreferredType();
			if(LLFolderType::FT_NONE == pref)
			{
				cat->setParent(findCategoryUUIDForType(LLFolderType::FT_LOST_AND_FOUND));
			}
			else if(LLFolderType::FT_ROOT_INVENTORY == pref)
			{
				// it's the root
				cat->setParent(LLUUID::null);
			}
			else
			{
				// it's a protected folder.
				cat->setParent(gAgent.getInventoryRootID());
			}
			cat->updateServer(TRUE);
			catsp = getUnlockedCatArray(cat->getParentUUID());
			if(catsp)
			{
				catsp->put(cat);
			}
			else
			{		
				llwarns << "Lost and found Not there!!" << llendl;
			}
		}
	}
	if(lost)
	{
		llwarns << "Found  " << lost << " lost categories." << llendl;
	}

	// Now the items. We allocated in the last step, so now all we
	// have to do is iterate over the items and put them in the right
	// place.
	item_array_t items;
	if(!mItemMap.empty())
	{
		LLPointer<LLViewerInventoryItem> item;
		for(item_map_t::iterator iit = mItemMap.begin(); iit != mItemMap.end(); ++iit)
		{
			item = (*iit).second;
			items.put(item);
		}
	}
	count = items.count();
	lost = 0;
	uuid_vec_t lost_item_ids;
	for(i = 0; i < count; ++i)
	{
		LLPointer<LLViewerInventoryItem> item;
		item = items.get(i);
		itemsp = getUnlockedItemArray(item->getParentUUID());
		if(itemsp)
		{
			itemsp->put(item);
		}
		else
		{
			llinfos << "Lost item: " << item->getUUID() << " - "
					<< item->getName() << llendl;
			++lost;
			// plop it into the lost & found.
			//
			item->setParent(findCategoryUUIDForType(LLFolderType::FT_LOST_AND_FOUND));
			// move it later using a special message to move items. If
			// we update server here, the client might crash.
			//item->updateServer();
			lost_item_ids.push_back(item->getUUID());
			itemsp = getUnlockedItemArray(item->getParentUUID());
			if(itemsp)
			{
				itemsp->put(item);
			}
			else
			{
				llwarns << "Lost and found Not there!!" << llendl;
			}
		}
	}
	if(lost)
	{
		llwarns << "Found " << lost << " lost items." << llendl;
		LLMessageSystem* msg = gMessageSystem;
		BOOL start_new_message = TRUE;
		const LLUUID lnf = findCategoryUUIDForType(LLFolderType::FT_LOST_AND_FOUND);
		for(uuid_vec_t::iterator it = lost_item_ids.begin() ; it < lost_item_ids.end(); ++it)
		{
			if(start_new_message)
			{
				start_new_message = FALSE;
				msg->newMessageFast(_PREHASH_MoveInventoryItem);
				msg->nextBlockFast(_PREHASH_AgentData);
				msg->addUUIDFast(_PREHASH_AgentID, gAgent.getID());
				msg->addUUIDFast(_PREHASH_SessionID, gAgent.getSessionID());
				msg->addBOOLFast(_PREHASH_Stamp, FALSE);
			}
			msg->nextBlockFast(_PREHASH_InventoryData);
			msg->addUUIDFast(_PREHASH_ItemID, (*it));
			msg->addUUIDFast(_PREHASH_FolderID, lnf);
			msg->addString("NewName", NULL);
			if(msg->isSendFull(NULL))
			{
				start_new_message = TRUE;
				gAgent.sendReliableMessage();
			}
		}
		if(!start_new_message)
		{
			gAgent.sendReliableMessage();
		}
	}

	const LLUUID& agent_inv_root_id = gAgent.getInventoryRootID();
	if (agent_inv_root_id.notNull())
	{
		cat_array_t* catsp = get_ptr_in_map(mParentChildCategoryTree, agent_inv_root_id);
		if(catsp)
		{
			// 'My Inventory',
			// root of the agent's inv found.
			// The inv tree is built.
			mIsAgentInvUsable = true;
			AIEvent::trigger(AIEvent::LLInventoryModel_mIsAgentInvUsable_true);
		}
	}
	llinfos << " finished buildParentChildMap " << llendl;
	// dumpInventory(); // enable this if debugging inventory or appearance issues OGPX 
}

struct LLUUIDAndName
{
	LLUUIDAndName() {}
	LLUUIDAndName(const LLUUID& id, const std::string& name);
	bool operator==(const LLUUIDAndName& rhs) const;
	bool operator<(const LLUUIDAndName& rhs) const;
	bool operator>(const LLUUIDAndName& rhs) const;

	LLUUID mID;
	std::string mName;
};

LLUUIDAndName::LLUUIDAndName(const LLUUID& id, const std::string& name) :
	mID(id), mName(name)
{
}

bool LLUUIDAndName::operator==(const LLUUIDAndName& rhs) const
{
	return ((mID == rhs.mID) && (mName == rhs.mName));
}

bool LLUUIDAndName::operator<(const LLUUIDAndName& rhs) const
{
	return (mID < rhs.mID);
}

bool LLUUIDAndName::operator>(const LLUUIDAndName& rhs) const
{
	return (mID > rhs.mID);
}

// Given the current state of the inventory items, figure out the
// clone information. *FIX: This is sub-optimal, since we can insert
// this information snurgically, but this makes sure the implementation
// works before we worry about optimization.
//void LLInventoryModel::recalculateCloneInformation()
//{
//	//dumpInventory();
//
//	// This implements a 'multi-map' like structure to keep track of
//	// how many clones we find.
//	typedef LLDynamicArray<LLViewerInventoryItem*> viewer_item_array_t;
//	typedef std::map<LLUUIDAndName, viewer_item_array_t*> clone_map_t;
//	clone_map_t clone_map;
//	LLUUIDAndName id_and_name;
//	viewer_item_array_t* clones = NULL;
//	LLViewerInventoryItem* item = NULL;
//	for(item = (LLViewerInventoryItem*)mItemMap.getFirstData();
//		item != NULL;
//		item = (LLViewerInventoryItem*)mItemMap.getNextData())
//	{
//		if(item->getType() == LLAssetType::AT_CALLINGCARD)
//		{
//			// if it's a calling card, we key off of the creator id, not
//			// the asset id.
//			id_and_name.mID = item->getCreatorUUID();
//		}
//		else
//		{
//			// if it's not a calling card, we key clones from the
//			// asset id.
//			id_and_name.mID = item->getAssetUUID();
//		}
//		if(id_and_name.mID == LLUUID::null)
//		{
//			continue;
//		}
//		id_and_name.mName = item->getName();
//		if(clone_map.checkData(id_and_name))
//		{
//			clones = clone_map.getData(id_and_name);
//		}
//		else
//		{
//			clones = new viewer_item_array_t;
//			clone_map.addData(id_and_name, clones);
//		}
//		clones->put(item);
//	}
//
//	S32 count = 0;
//	for(clones = clone_map.getFirstData();
//		clones != NULL;
//		clones = clone_map.getNextData())
//	{
//		count = clones->count();
//		for(S32 i = 0; i < count; i++)
//		{
//			item = clones->get(i);
//			item->setCloneCount(count - 1);
//			//clones[i] = NULL;
//		}
//		delete clones;
//	}
//	clone_map.removeAllData();
//	//dumpInventory();
//}

// static
bool LLInventoryModel::loadFromFile(const std::string& filename,
									LLInventoryModel::cat_array_t& categories,
									LLInventoryModel::item_array_t& items,
									bool &is_cache_obsolete)
{
	if(filename.empty())
	{
		llerrs << "Filename is Null!" << llendl;
		return false;
	}
	llinfos << "LLInventoryModel::loadFromFile(" << filename << ")" << llendl;
	LLFILE* file = LLFile::fopen(filename, "rb");		/*Flawfinder: ignore*/
	if(!file)
	{
		llinfos << "unable to load inventory from: " << filename << llendl;
		return false;
	}
	// *NOTE: This buffer size is hard coded into scanf() below.
	char buffer[MAX_STRING];		/*Flawfinder: ignore*/
	char keyword[MAX_STRING];		/*Flawfinder: ignore*/
	char value[MAX_STRING];			/*Flawfinder: ignore*/
	is_cache_obsolete = true;  		// Obsolete until proven current
	while(!feof(file) && fgets(buffer, MAX_STRING, file)) 
	{
		sscanf(buffer, " %126s %126s", keyword, value);	/* Flawfinder: ignore */
		if (0 == strcmp("inv_cache_version", keyword))
		{
			S32 version;
			int succ = sscanf(value,"%d",&version);
			if ((1 == succ) && (version == sCurrentInvCacheVersion))
			{
				// Cache is up to date
				is_cache_obsolete = false;
				continue;
			}
			else
			{
				// Cache is out of date
				break;
			}
		}
		else if(0 == strcmp("inv_category", keyword))
		{
			if (is_cache_obsolete)
				break;
			
			LLPointer<LLViewerInventoryCategory> inv_cat = new LLViewerInventoryCategory(LLUUID::null);
			if(inv_cat->importFileLocal(file))
			{
				categories.put(inv_cat);
			}
			else
			{
				llwarns << "loadInventoryFromFile().  Ignoring invalid inventory category: " << inv_cat->getName() << llendl;
				//delete inv_cat; // automatic when inv_cat is reassigned or destroyed
			}
		}
		else if(0 == strcmp("inv_item", keyword))
		{
			if (is_cache_obsolete)
				break;
			
			LLPointer<LLViewerInventoryItem> inv_item = new LLViewerInventoryItem;
			if( inv_item->importFileLocal(file) )
			{
				// *FIX: Need a better solution, this prevents the
				// application from freezing, but breaks inventory
				// caching.
				if(inv_item->getUUID().isNull())
				{
					//delete inv_item; // automatic when inv_cat is reassigned or destroyed
					llwarns << "Ignoring inventory with null item id: "
							<< inv_item->getName() << llendl;
						
				}
				else
				{
					items.put(inv_item);
				}
			}
			else
			{
				llwarns << "loadInventoryFromFile().  Ignoring invalid inventory item: " << inv_item->getName() << llendl;
				//delete inv_item; // automatic when inv_cat is reassigned or destroyed
			}
		}
		else
		{
			llwarns << "Unknown token in inventory file '" << keyword << "'"
					<< llendl;
		}
	}
	fclose(file);
	if (is_cache_obsolete)
		return false;
	return true;
}

// static
bool LLInventoryModel::saveToFile(const std::string& filename,
								  const cat_array_t& categories,
								  const item_array_t& items)
{
	if(filename.empty())
	{
		llerrs << "Filename is Null!" << llendl;
		return false;
	}
	llinfos << "LLInventoryModel::saveToFile(" << filename << ")" << llendl;
	LLFILE* file = LLFile::fopen(filename, "wb");		/*Flawfinder: ignore*/
	if(!file)
	{
		llwarns << "unable to save inventory to: " << filename << llendl;
		return false;
	}

	fprintf(file, "\tinv_cache_version\t%d\n", sCurrentInvCacheVersion);
	S32 count = categories.count();
	S32 i;
	for(i = 0; i < count; ++i)
	{
		LLViewerInventoryCategory* cat = categories[i];
		if(cat->getVersion() != LLViewerInventoryCategory::VERSION_UNKNOWN)
		{
			cat->exportFileLocal(file);
		}
	}

	count = items.count();
	for(i = 0; i < count; ++i)
	{
		items[i]->exportFile(file);
	}

	fclose(file);
	return true;
}

// message handling functionality
// static
void LLInventoryModel::registerCallbacks(LLMessageSystem* msg)
{
	//msg->setHandlerFuncFast(_PREHASH_InventoryUpdate,
	//					processInventoryUpdate,
	//					NULL);
	//msg->setHandlerFuncFast(_PREHASH_UseCachedInventory,
	//					processUseCachedInventory,
	//					NULL);
	msg->setHandlerFuncFast(_PREHASH_UpdateCreateInventoryItem,
						processUpdateCreateInventoryItem,
						NULL);
	msg->setHandlerFuncFast(_PREHASH_RemoveInventoryItem,
						processRemoveInventoryItem,
						NULL);
	msg->setHandlerFuncFast(_PREHASH_UpdateInventoryFolder,
						processUpdateInventoryFolder,
						NULL);
	msg->setHandlerFuncFast(_PREHASH_RemoveInventoryFolder,
						processRemoveInventoryFolder,
						NULL);
	//msg->setHandlerFuncFast(_PREHASH_ExchangeCallingCard,
	//						processExchangeCallingcard,
	//						NULL);
	//msg->setHandlerFuncFast(_PREHASH_AddCallingCard,
	//					processAddCallingcard,
	//					NULL);
	//msg->setHandlerFuncFast(_PREHASH_DeclineCallingCard,
	//					processDeclineCallingcard,
	//					NULL);
	msg->setHandlerFuncFast(_PREHASH_SaveAssetIntoInventory,
						processSaveAssetIntoInventory,
						NULL);
	msg->setHandlerFuncFast(_PREHASH_BulkUpdateInventory,
							processBulkUpdateInventory,
							NULL);
	msg->setHandlerFunc("InventoryDescendents", processInventoryDescendents);
	msg->setHandlerFunc("MoveInventoryItem", processMoveInventoryItem);
	msg->setHandlerFunc("FetchInventoryReply", processFetchInventoryReply);
}


// 	static
void LLInventoryModel::processUpdateCreateInventoryItem(LLMessageSystem* msg, void**)
{
	// do accounting and highlight new items if they arrive
	if (gInventory.messageUpdateCore(msg, true))
	{
		U32 callback_id;
		LLUUID item_id;
		msg->getUUIDFast(_PREHASH_InventoryData, _PREHASH_ItemID, item_id);
		msg->getU32Fast(_PREHASH_InventoryData, _PREHASH_CallbackID, callback_id);

		gInventoryCallbacks.fire(callback_id, item_id);
	}

}

// static
void LLInventoryModel::processFetchInventoryReply(LLMessageSystem* msg, void**)
{
	// no accounting
	gInventory.messageUpdateCore(msg, false);
}


bool LLInventoryModel::messageUpdateCore(LLMessageSystem* msg, bool account)
{
	//make sure our added inventory observer is active
	start_new_inventory_observer();

	LLUUID agent_id;
	msg->getUUIDFast(_PREHASH_AgentData, _PREHASH_AgentID, agent_id);
	if(agent_id != gAgent.getID())
	{
		llwarns << "Got a inventory update for the wrong agent: " << agent_id
				<< llendl;
		return false;
	}
	item_array_t items;
	update_map_t update;
	S32 count = msg->getNumberOfBlocksFast(_PREHASH_InventoryData);
	bool all_one_folder = true;
	LLUUID folder_id;
	// Does this loop ever execute more than once?
	for(S32 i = 0; i < count; ++i)
	{
		LLPointer<LLViewerInventoryItem> titem = new LLViewerInventoryItem;
		titem->unpackMessage(msg, _PREHASH_InventoryData, i);
		lldebugs << "LLInventoryModel::messageUpdateCore() item id:"
				 << titem->getUUID() << llendl;
		items.push_back(titem);
		// examine update for changes.
		LLViewerInventoryItem* itemp = gInventory.getItem(titem->getUUID());
		if(itemp)
		{
			if(titem->getParentUUID() == itemp->getParentUUID())
			{
				update[titem->getParentUUID()];
			}
			else
			{
				++update[titem->getParentUUID()];
				--update[itemp->getParentUUID()];
			}
		}
		else
		{
			++update[titem->getParentUUID()];
		}
		if (folder_id.isNull())
		{
			folder_id = titem->getParentUUID();
		}
		else
		{
			all_one_folder = false;
		}
	}
	if(account)
	{
		gInventory.accountForUpdate(update);
	}

	U32 changes = 0x0;
	//as above, this loop never seems to loop more than once per call
	for (item_array_t::iterator it = items.begin(); it != items.end(); ++it)
	{
		changes |= gInventory.updateItem(*it);
	}
	gInventory.notifyObservers();
	gViewerWindow->getWindow()->decBusyCount();

	return true;
}

// 	static
void LLInventoryModel::processRemoveInventoryItem(LLMessageSystem* msg, void**)
{
	lldebugs << "LLInventoryModel::processRemoveInventoryItem()" << llendl;
	LLUUID agent_id, item_id;
	msg->getUUIDFast(_PREHASH_AgentData, _PREHASH_AgentID, agent_id);
	if(agent_id != gAgent.getID())
	{
		llwarns << "Got a RemoveInventoryItem for the wrong agent."
				<< llendl;
		return;
	}
	S32 count = msg->getNumberOfBlocksFast(_PREHASH_InventoryData);
	uuid_vec_t item_ids;
	update_map_t update;
	for(S32 i = 0; i < count; ++i)
	{
		msg->getUUIDFast(_PREHASH_InventoryData, _PREHASH_ItemID, item_id, i);
		LLViewerInventoryItem* itemp = gInventory.getItem(item_id);
		if(itemp)
		{
			// we only bother with the delete and account if we found
			// the item - this is usually a back-up for permissions,
			// so frequently the item will already be gone.
			--update[itemp->getParentUUID()];
			item_ids.push_back(item_id);
		}
	}
	gInventory.accountForUpdate(update);
	for(uuid_vec_t::iterator it = item_ids.begin(); it != item_ids.end(); ++it)
	{
		gInventory.deleteObject(*it);
	}
	gInventory.notifyObservers();
}

// 	static
void LLInventoryModel::processUpdateInventoryFolder(LLMessageSystem* msg,
													void**)
{
	lldebugs << "LLInventoryModel::processUpdateInventoryFolder()" << llendl;
	LLUUID agent_id, folder_id, parent_id;
	//char name[DB_INV_ITEM_NAME_BUF_SIZE];
	msg->getUUIDFast(_PREHASH_FolderData, _PREHASH_AgentID, agent_id);
	if(agent_id != gAgent.getID())
	{
		llwarns << "Got an UpdateInventoryFolder for the wrong agent."
				<< llendl;
		return;
	}
	LLPointer<LLViewerInventoryCategory> lastfolder; // hack
	cat_array_t folders;
	update_map_t update;
	S32 count = msg->getNumberOfBlocksFast(_PREHASH_FolderData);
	for(S32 i = 0; i < count; ++i)
	{
		LLPointer<LLViewerInventoryCategory> tfolder = new LLViewerInventoryCategory(gAgent.getID());
		lastfolder = tfolder;
		tfolder->unpackMessage(msg, _PREHASH_FolderData, i);
		// make sure it's not a protected folder
		tfolder->setPreferredType(LLFolderType::FT_NONE);
		folders.push_back(tfolder);
		// examine update for changes.
		LLViewerInventoryCategory* folderp = gInventory.getCategory(tfolder->getUUID());
		if(folderp)
		{
			if(tfolder->getParentUUID() == folderp->getParentUUID())
			{
				update[tfolder->getParentUUID()];
			}
			else
			{
				++update[tfolder->getParentUUID()];
				--update[folderp->getParentUUID()];
			}
		}
		else
		{
			++update[tfolder->getParentUUID()];
		}
	}
	gInventory.accountForUpdate(update);
	for (cat_array_t::iterator it = folders.begin(); it != folders.end(); ++it)
	{
		gInventory.updateCategory(*it);
	}
	gInventory.notifyObservers();

	// *HACK: Do the 'show' logic for a new item in the inventory.
	LLInventoryView* view = LLInventoryView::getActiveInventory();
	if(view)
	{
		view->getPanel()->setSelection(lastfolder->getUUID(), TAKE_FOCUS_NO);
	}
}

// 	static
void LLInventoryModel::processRemoveInventoryFolder(LLMessageSystem* msg,
													void**)
{
	lldebugs << "LLInventoryModel::processRemoveInventoryFolder()" << llendl;
	LLUUID agent_id, folder_id;
	msg->getUUIDFast(_PREHASH_FolderData, _PREHASH_AgentID, agent_id);
	if(agent_id != gAgent.getID())
	{
		llwarns << "Got a RemoveInventoryFolder for the wrong agent."
				<< llendl;
		return;
	}
	uuid_vec_t folder_ids;
	update_map_t update;
	S32 count = msg->getNumberOfBlocksFast(_PREHASH_FolderData);
	for(S32 i = 0; i < count; ++i)
	{
		msg->getUUIDFast(_PREHASH_FolderData, _PREHASH_FolderID, folder_id, i);
		LLViewerInventoryCategory* folderp = gInventory.getCategory(folder_id);
		if(folderp)
		{
			--update[folderp->getParentUUID()];
			folder_ids.push_back(folder_id);
		}
	}
	gInventory.accountForUpdate(update);
	for(uuid_vec_t::iterator it = folder_ids.begin(); it != folder_ids.end(); ++it)
	{
		gInventory.deleteObject(*it);
	}
	gInventory.notifyObservers();
}

// 	static
void LLInventoryModel::processSaveAssetIntoInventory(LLMessageSystem* msg,
													 void**)
{
	LLUUID agent_id;
	msg->getUUIDFast(_PREHASH_AgentData, _PREHASH_AgentID, agent_id);
	if(agent_id != gAgent.getID())
	{
		llwarns << "Got a SaveAssetIntoInventory message for the wrong agent."
				<< llendl;
		return;
	}

	LLUUID item_id;
	msg->getUUIDFast(_PREHASH_InventoryData, _PREHASH_ItemID, item_id);

	// The viewer ignores the asset id because this message is only
	// used for attachments/objects, so the asset id is not used in
	// the viewer anyway.
	lldebugs << "LLInventoryModel::processSaveAssetIntoInventory itemID="
		<< item_id << llendl;
	LLViewerInventoryItem* item = gInventory.getItem( item_id );
	if( item )
	{
		LLCategoryUpdate up(item->getParentUUID(), 0);
		gInventory.accountForUpdate(up);
		gInventory.addChangedMask( LLInventoryObserver::INTERNAL, item_id);
		gInventory.notifyObservers();
	}
	else
	{
		llinfos << "LLInventoryModel::processSaveAssetIntoInventory item"
			" not found: " << item_id << llendl;
	}

// [RLVa:KB] - Checked: 2010-03-05 (RLVa-1.2.0a) | Added: RLVa-0.2.0e
	if (rlv_handler_t::isEnabled())
	{
		RlvAttachmentLockWatchdog::instance().onSavedAssetIntoInventory(item_id);
	}
// [/RLVa:KB]

	if(gViewerWindow)
	{
		gViewerWindow->getWindow()->decBusyCount();
	}
}

struct InventoryCallbackInfo
{
	InventoryCallbackInfo(U32 callback, const LLUUID& inv_id) :
		mCallback(callback), mInvID(inv_id) {}
	U32 mCallback;
	LLUUID mInvID;
};

// static
void LLInventoryModel::processBulkUpdateInventory(LLMessageSystem* msg, void**)
{
	LLUUID agent_id;
	msg->getUUIDFast(_PREHASH_AgentData, _PREHASH_AgentID, agent_id);
	if(agent_id != gAgent.getID())
	{
		llwarns << "Got a BulkUpdateInventory for the wrong agent." << llendl;
		return;
	}
	LLUUID tid;
	msg->getUUIDFast(_PREHASH_AgentData, _PREHASH_TransactionID, tid);
	llinfos << "Bulk inventory: " << tid << llendl;

	update_map_t update;
	cat_array_t folders;
	S32 count;
	S32 i;
	count = msg->getNumberOfBlocksFast(_PREHASH_FolderData);
	for(i = 0; i < count; ++i)
	{
		LLPointer<LLViewerInventoryCategory> tfolder = new LLViewerInventoryCategory(gAgent.getID());
		tfolder->unpackMessage(msg, _PREHASH_FolderData, i);
		//llinfos << "unpaked folder '" << tfolder->getName() << "' ("
		//		<< tfolder->getUUID() << ") in " << tfolder->getParentUUID()
		//		<< llendl;
		if(tfolder->getUUID().notNull())
		{
			folders.push_back(tfolder);
			LLViewerInventoryCategory* folderp = gInventory.getCategory(tfolder->getUUID());
			if(folderp)
			{
				if(tfolder->getParentUUID() == folderp->getParentUUID())
				{
// [RLVa:KB] - Checked: 2010-04-18 (RLVa-1.2.0e) | Added: RLVa-1.2.0e
					// NOTE-RLVa: not sure if this is a hack or a bug-fix :o
					//		-> if we rename the folder on the first BulkUpdateInventory message subsequent messages will still contain
					//         the old folder name and gInventory.updateCategory() below will "undo" the folder name change but on the
					//         viewer-side *only* so the folder name actually becomes out of sync with what's on the inventory server
					//      -> so instead we keep the name of the existing folder and only do it for #RLV/~ in case this causes issues
					//		-> a better solution would be to only do the rename *after* the transaction completes but there doesn't seem
					//		   to be any way to accomplish that either *sighs*
					if ( (rlv_handler_t::isEnabled()) && (!folderp->getName().empty()) && (tfolder->getName() != folderp->getName()) &&
						 ((tfolder->getName().find(RLV_PUTINV_PREFIX) == 0)) )
					{
						tfolder->rename(folderp->getName());
					}
// [/RLVa:KB]
					update[tfolder->getParentUUID()];
				}
				else
				{
					++update[tfolder->getParentUUID()];
					--update[folderp->getParentUUID()];
				}
			}
			else
			{
				// we could not find the folder, so it is probably
				// new. However, we only want to attempt accounting
				// for the parent if we can find the parent.
				folderp = gInventory.getCategory(tfolder->getParentUUID());
				if(folderp)
				{
					++update[tfolder->getParentUUID()];
				}
			}
		}
	}


	count = msg->getNumberOfBlocksFast(_PREHASH_ItemData);
	uuid_vec_t wearable_ids;
	item_array_t items;
	std::list<InventoryCallbackInfo> cblist;
	for(i = 0; i < count; ++i)
	{
		LLPointer<LLViewerInventoryItem> titem = new LLViewerInventoryItem;
		titem->unpackMessage(msg, _PREHASH_ItemData, i);
		//llinfos << "unpaked item '" << titem->getName() << "' in "
		//		<< titem->getParentUUID() << llendl;
		U32 callback_id;
		msg->getU32Fast(_PREHASH_ItemData, _PREHASH_CallbackID, callback_id);
		if(titem->getUUID().notNull())
		{
			items.push_back(titem);
			cblist.push_back(InventoryCallbackInfo(callback_id, titem->getUUID()));
			if (titem->getInventoryType() == LLInventoryType::IT_WEARABLE)
			{
				wearable_ids.push_back(titem->getUUID());
			}
			// examine update for changes.
			LLViewerInventoryItem* itemp = gInventory.getItem(titem->getUUID());
			if(itemp)
			{
				if(titem->getParentUUID() == itemp->getParentUUID())
				{
					update[titem->getParentUUID()];
				}
				else
				{
					++update[titem->getParentUUID()];
					--update[itemp->getParentUUID()];
				}
			}
			else
			{
				LLViewerInventoryCategory* folderp = gInventory.getCategory(titem->getParentUUID());
				if(folderp)
				{
					++update[titem->getParentUUID()];
				}
			}
		}
		else
		{
			cblist.push_back(InventoryCallbackInfo(callback_id, LLUUID::null));
		}
	}
	gInventory.accountForUpdate(update);

	for (cat_array_t::iterator cit = folders.begin(); cit != folders.end(); ++cit)
	{
		gInventory.updateCategory(*cit);
	}
	for (item_array_t::iterator iit = items.begin(); iit != items.end(); ++iit)
	{
		gInventory.updateItem(*iit);
	}
	gInventory.notifyObservers();

	// The incoming inventory could span more than one BulkInventoryUpdate packet,
	// so record the transaction ID for this purchase, then wear all clothing
	// that comes in as part of that transaction ID.  JC
	if (LLInventoryView::sWearNewClothing)
	{
		LLInventoryView::sWearNewClothingTransactionID = tid;
		LLInventoryView::sWearNewClothing = FALSE;
	}

	if (tid == LLInventoryView::sWearNewClothingTransactionID)
	{
		count = wearable_ids.size();
		for (i = 0; i < count; ++i)
		{
			LLViewerInventoryItem* wearable_item;
			wearable_item = gInventory.getItem(wearable_ids[i]);
			wear_inventory_item_on_avatar(wearable_item);
		}
	}

	std::list<InventoryCallbackInfo>::iterator inv_it;
	for (inv_it = cblist.begin(); inv_it != cblist.end(); ++inv_it)
	{
		InventoryCallbackInfo cbinfo = (*inv_it);
		gInventoryCallbacks.fire(cbinfo.mCallback, cbinfo.mInvID);
	}
	// Don't show the inventory.  We used to call showAgentInventory here.
	//LLInventoryView* view = LLInventoryView::getActiveInventory();
	//if(view)
	//{
	//	const BOOL take_keyboard_focus = FALSE;
	//	view->setSelection(category.getUUID(), take_keyboard_focus );
	//	LLView* focus_view = gFocusMgr.getKeyboardFocus();
	//	LLFocusMgr::FocusLostCallback callback = gFocusMgr.getFocusCallback();
	//	// HACK to open inventory offers that are accepted.  This information
	//	// really needs to flow through the instant messages and inventory
	//	// transfer/update messages.
	//	if (LLInventoryView::sOpenNextNewItem)
	//	{
	//		view->openSelected();
	//		LLInventoryView::sOpenNextNewItem = FALSE;
	//	}
	//
	//	// restore keyboard focus
	//	gFocusMgr.setKeyboardFocus(focus_view);
	//}
}

// static
void LLInventoryModel::processInventoryDescendents(LLMessageSystem* msg,void**)
{
	LLUUID agent_id;
	msg->getUUIDFast(_PREHASH_AgentData, _PREHASH_AgentID, agent_id);
	if(agent_id != gAgent.getID())
	{
		llwarns << "Got a UpdateInventoryItem for the wrong agent." << llendl;
		return;
	}
	LLUUID parent_id;
	msg->getUUID("AgentData", "FolderID", parent_id);
	LLUUID owner_id;
	msg->getUUID("AgentData", "OwnerID", owner_id);
	S32 version;
	msg->getS32("AgentData", "Version", version);
	S32 descendents;
	msg->getS32("AgentData", "Descendents", descendents);
	S32 i;
	S32 count = msg->getNumberOfBlocksFast(_PREHASH_FolderData);
	LLPointer<LLViewerInventoryCategory> tcategory = new LLViewerInventoryCategory(owner_id);
	for(i = 0; i < count; ++i)
	{
		tcategory->unpackMessage(msg, _PREHASH_FolderData, i);
		gInventory.updateCategory(tcategory);
	}

	count = msg->getNumberOfBlocksFast(_PREHASH_ItemData);
	LLPointer<LLViewerInventoryItem> titem = new LLViewerInventoryItem;
	for(i = 0; i < count; ++i)
	{
		titem->unpackMessage(msg, _PREHASH_ItemData, i);
		// If the item has already been added (e.g. from link prefetch), then it doesn't need to be re-added.
		if (gInventory.getItem(titem->getUUID()))
		{
			lldebugs << "Skipping prefetched item [ Name: " << titem->getName() << " | Type: " << titem->getActualType() << " | ItemUUID: " << titem->getUUID() << " ] " << llendl;
			continue;
		}
		gInventory.updateItem(titem);
	}

	// set version and descendentcount according to message.
	LLViewerInventoryCategory* cat = gInventory.getCategory(parent_id);
	if(cat)
	{
		cat->setVersion(version);
		cat->setDescendentCount(descendents);
	}
	gInventory.notifyObservers();
}

// static
void LLInventoryModel::processMoveInventoryItem(LLMessageSystem* msg, void**)
{
	lldebugs << "LLInventoryModel::processMoveInventoryItem()" << llendl;
	LLUUID agent_id;
	msg->getUUIDFast(_PREHASH_AgentData, _PREHASH_AgentID, agent_id);
	if(agent_id != gAgent.getID())
	{
		llwarns << "Got a MoveInventoryItem message for the wrong agent."
				<< llendl;
		return;
	}

	LLUUID item_id;
	LLUUID folder_id;
	std::string new_name;
	bool anything_changed = false;
	S32 count = msg->getNumberOfBlocksFast(_PREHASH_InventoryData);
	for(S32 i = 0; i < count; ++i)
	{
		msg->getUUIDFast(_PREHASH_InventoryData, _PREHASH_ItemID, item_id, i);
		LLViewerInventoryItem* item = gInventory.getItem(item_id);
		if(item)
		{
			LLPointer<LLViewerInventoryItem> new_item = new LLViewerInventoryItem(item);
			msg->getUUIDFast(_PREHASH_InventoryData, _PREHASH_FolderID, folder_id, i);
			msg->getString("InventoryData", "NewName", new_name, i);

			lldebugs << "moving item " << item_id << " to folder "
					 << folder_id << llendl;
			update_list_t update;
			LLCategoryUpdate old_folder(item->getParentUUID(), -1);
			update.push_back(old_folder);
			LLCategoryUpdate new_folder(folder_id, 1);
			update.push_back(new_folder);
			gInventory.accountForUpdate(update);

			new_item->setParent(folder_id);
			if (new_name.length() > 0)
			{
				new_item->rename(new_name);
			}
			gInventory.updateItem(new_item);
			anything_changed = true;
		}
		else
		{
			llinfos << "LLInventoryModel::processMoveInventoryItem item not found: " << item_id << llendl;
		}
	}
	if(anything_changed)
	{
		gInventory.notifyObservers();
	}
}

// *NOTE: DEBUG functionality
void LLInventoryModel::dumpInventory() const
{
	LL_DEBUGS("Inventory") << "\nBegin Inventory Dump\n**********************:" << LL_ENDL;
	LL_DEBUGS("Inventory") << "mCategroy[] contains " << mCategoryMap.size() << " items." << LL_ENDL;
	for(cat_map_t::const_iterator cit = mCategoryMap.begin(); cit != mCategoryMap.end(); ++cit)
	{
		LLViewerInventoryCategory* cat = cit->second;
		if(cat)
		{
			LL_DEBUGS("Inventory") << "  " <<  cat->getUUID() << " '" << cat->getName() << "' "
				<< cat->getVersion() << " " << cat->getDescendentCount() << " parent: " << cat->getParentUUID() 
					<< LL_ENDL;
		}
		else
		{
			LL_DEBUGS("Inventory") << "  NULL!" << LL_ENDL;
		}
	}	
	LL_DEBUGS("Inventory") << "mItemMap[] contains " << mItemMap.size() << " items." << LL_ENDL;
	for(item_map_t::const_iterator iit = mItemMap.begin(); iit != mItemMap.end(); ++iit)
	{
		LLViewerInventoryItem* item = iit->second;
		if(item)
		{
			LL_DEBUGS("Inventory") << "  " << item->getUUID() << " "
					<< item->getName() << LL_ENDL;
		}
		else
		{
			LL_DEBUGS("Inventory") << "  NULL!" << LL_ENDL;
		}
	}
	LL_DEBUGS("Inventory") << "\n**********************\nEnd Inventory Dump" << LL_ENDL;
}

///----------------------------------------------------------------------------
/// LLInventoryCollectFunctor implementations
///----------------------------------------------------------------------------

// static
bool LLInventoryCollectFunctor::itemTransferCommonlyAllowed(LLInventoryItem* item)
{
	if (!item)
		return false;

	bool allowed = false;
	LLVOAvatar* my_avatar = NULL;

	switch(item->getType())
	{
	case LLAssetType::AT_CALLINGCARD:
		// not allowed
		break;

	case LLAssetType::AT_OBJECT:
		my_avatar = gAgent.getAvatarObject();
		if(my_avatar && !my_avatar->isWearingAttachment(item->getUUID()))
		{
			allowed = true;
		}
		break;
		
	case LLAssetType::AT_BODYPART:
	case LLAssetType::AT_CLOTHING:
		if(!gAgentWearables.isWearingItem(item->getUUID()))
		{
			allowed = true;
		}
		break;
		
	default:
		allowed = true;
		break;
	}

	return allowed;
}

bool LLIsType::operator()(LLInventoryCategory* cat, LLInventoryItem* item)
{
	if(mType == LLAssetType::AT_CATEGORY)
	{
		if(cat) return TRUE;
	}
	if(item)
	{
		if(item->getType() == mType) return TRUE;
	}
	return FALSE;
}

bool LLIsNotType::operator()(LLInventoryCategory* cat, LLInventoryItem* item)
{
	if(mType == LLAssetType::AT_CATEGORY)
	{
		if(cat) return FALSE;
	}
	if(item)
	{
		if(item->getType() == mType) return FALSE;
		else return TRUE;
	}
	return TRUE;
}

bool LLIsTypeWithPermissions::operator()(LLInventoryCategory* cat, LLInventoryItem* item)
{
	if(mType == LLAssetType::AT_CATEGORY)
	{
		if(cat) 
		{
			return TRUE;
		}
	}
	if(item)
	{
		if(item->getType() == mType)
		{
			LLPermissions perm = item->getPermissions();
			if ((perm.getMaskBase() & mPerm) == mPerm)
			{
				return TRUE;
			}
		}
	}
	return FALSE;
}


//bool LLIsClone::operator()(LLInventoryCategory* cat, LLInventoryItem* item)
//{
//	if(cat) return FALSE;
//	if(item)
//	{
//		if(mItemMap->getType() == LLAssetType::AT_CALLINGCARD)
//		{
//			if((item->getType() == LLAssetType::AT_CALLINGCARD)
//			   && !(item->getCreatorUUID().isNull())
//			   && (item->getCreatorUUID() == mItemMap->getCreatorUUID()))
//			{
//				return TRUE;
//			}
//		}
//		else
//		{
//			if((item->getType() == mItemMap->getType())
//			   && !(item->getAssetUUID().isNull())
//			   && (item->getAssetUUID() == mItemMap->getAssetUUID())
//			   && (item->getName() == mItemMap->getName()))
//			{
//				return TRUE;
//			}
//		}
//	}
//	return FALSE;
//}

bool LLBuddyCollector::operator()(LLInventoryCategory* cat,
								  LLInventoryItem* item)
{
	if(item)
	{
		if((LLAssetType::AT_CALLINGCARD == item->getType())
		   && (!item->getCreatorUUID().isNull())
		   && (item->getCreatorUUID() != gAgent.getID()))
		{
			return true;
		}
	}
	return false;
}


bool LLUniqueBuddyCollector::operator()(LLInventoryCategory* cat,
										LLInventoryItem* item)
{
	if(item)
	{
		if((LLAssetType::AT_CALLINGCARD == item->getType())
 		   && (item->getCreatorUUID().notNull())
 		   && (item->getCreatorUUID() != gAgent.getID()))
		{
			mSeen.insert(item->getCreatorUUID());
			return true;
		}
	}
	return false;
}


bool LLParticularBuddyCollector::operator()(LLInventoryCategory* cat,
											LLInventoryItem* item)
{
	if(item)
	{
		if((LLAssetType::AT_CALLINGCARD == item->getType())
		   && (item->getCreatorUUID() == mBuddyID))
		{
			return TRUE;
		}
	}
	return FALSE;
}


bool LLNameCategoryCollector::operator()(
	LLInventoryCategory* cat, LLInventoryItem* item)
{
	if(cat)
	{
		if (!LLStringUtil::compareInsensitive(mName, cat->getName()))
		{
			return true;
		}
	}
	return false;
}



///----------------------------------------------------------------------------
/// Observers
///----------------------------------------------------------------------------

void LLInventoryCompletionObserver::changed(U32 mask)
{
	// scan through the incomplete items and move or erase them as
	// appropriate.
	if(!mIncomplete.empty())
	{
		for(item_ref_t::iterator it = mIncomplete.begin(); it < mIncomplete.end(); )
		{
			LLViewerInventoryItem* item = gInventory.getItem(*it);
			if(!item)
			{
				it = mIncomplete.erase(it);
				continue;
			}
			if(item->isComplete())
			{
				mComplete.push_back(*it);
				it = mIncomplete.erase(it);
				continue;
			}
			++it;
		}
		if(mIncomplete.empty())
		{
			done();
		}
	}
}

void LLInventoryCompletionObserver::watchItem(const LLUUID& id)
{
	if(id.notNull())
	{
		mIncomplete.push_back(id);
	}
}


void LLInventoryFetchObserver::changed(U32 mask)
{
	// scan through the incomplete items and move or erase them as
	// appropriate.
	if(!mIncomplete.empty())
	{
		for(item_ref_t::iterator it = mIncomplete.begin(); it < mIncomplete.end(); )
		{
			LLViewerInventoryItem* item = gInventory.getItem(*it);
			if(!item)
			{
				// BUG: This can cause done() to get called prematurely below.
				// This happens with the LLGestureInventoryFetchObserver that
				// loads gestures at startup. JC
				it = mIncomplete.erase(it);
				continue;
			}
			if(item->isComplete())
			{
				mComplete.push_back(*it);
				it = mIncomplete.erase(it);
				continue;
			}
			++it;
		}
		if(mIncomplete.empty())
		{
			done();
		}
	}
	//llinfos << "LLInventoryFetchObserver::changed() mComplete size " << mComplete.size() << llendl;
	//llinfos << "LLInventoryFetchObserver::changed() mIncomplete size " << mIncomplete.size() << llendl;
}

bool LLInventoryFetchObserver::isEverythingComplete() const
{
	return mIncomplete.empty();
}

void fetch_items_from_llsd(const LLSD& items_llsd)
{
	if (!items_llsd.size()) return;
	LLSD body;
	body[0]["cap_name"] = "FetchInventory";
	body[1]["cap_name"] = "FetchLib";
	for (S32 i=0; i<items_llsd.size();i++)
	{
		if (items_llsd[i]["owner_id"].asString() == gAgent.getID().asString())
		{
			body[0]["items"].append(items_llsd[i]);
			continue;
		}
		if (items_llsd[i]["owner_id"].asString() == ALEXANDRIA_LINDEN_ID.asString())
		{
			body[1]["items"].append(items_llsd[i]);
			continue;
		}
	}
		
	for (S32 i=0; i<body.size(); i++)
	{
		if (0 >= body[i].size()) continue;
		std::string url = gAgent.getRegion()->getCapability(body[i]["cap_name"].asString());

		if (!url.empty())
		{
			body[i]["agent_id"]	= gAgent.getID();
			LLHTTPClient::post(url, body[i], new LLInventoryModel::fetchInventoryResponder(body[i]));
			break;
		}

		LLMessageSystem* msg = gMessageSystem;
		BOOL start_new_message = TRUE;
		for (S32 j=0; j<body[i]["items"].size(); j++)
		{
			LLSD item_entry = body[i]["items"][j];
			if(start_new_message)
			{
				start_new_message = FALSE;
				msg->newMessageFast(_PREHASH_FetchInventory);
				msg->nextBlockFast(_PREHASH_AgentData);
				msg->addUUIDFast(_PREHASH_AgentID, gAgent.getID());
				msg->addUUIDFast(_PREHASH_SessionID, gAgent.getSessionID());
			}
			msg->nextBlockFast(_PREHASH_InventoryData);
			msg->addUUIDFast(_PREHASH_OwnerID, item_entry["owner_id"].asUUID());
			msg->addUUIDFast(_PREHASH_ItemID, item_entry["item_id"].asUUID());
			if(msg->isSendFull(NULL))
			{
				start_new_message = TRUE;
				gAgent.sendReliableMessage();
			}
		}
		if(!start_new_message)
		{
			gAgent.sendReliableMessage();
		}
	}
}

void LLInventoryFetchObserver::fetchItems(
	const LLInventoryFetchObserver::item_ref_t& ids)
{
	LLUUID owner_id;
	LLSD items_llsd;
	for(item_ref_t::const_iterator it = ids.begin(); it < ids.end(); ++it)
	{
		LLViewerInventoryItem* item = gInventory.getItem(*it);
		if(item)
		{
			if(item->isComplete())
			{
				// It's complete, so put it on the complete container.
				mComplete.push_back(*it);
				continue;
			}
			else
			{
				owner_id = item->getPermissions().getOwner();
			}
		}
		else
		{
			// assume it's agent inventory.
			owner_id = gAgent.getID();
		}
		
		// It's incomplete, so put it on the incomplete container, and
		// pack this on the message.
		mIncomplete.push_back(*it);
		
		// Prepare the data to fetch
		LLSD item_entry;
		item_entry["owner_id"] = owner_id;
		item_entry["item_id"] = (*it);
		items_llsd.append(item_entry);
	}
	fetch_items_from_llsd(items_llsd);
}

// virtual
void LLInventoryFetchDescendentsObserver::changed(U32 mask)
{
	for(folder_ref_t::iterator it = mIncompleteFolders.begin(); it < mIncompleteFolders.end();)
	{
		LLViewerInventoryCategory* cat = gInventory.getCategory(*it);
		if(!cat)
		{
			it = mIncompleteFolders.erase(it);
			continue;
		}
		if(isComplete(cat))
		{
			mCompleteFolders.push_back(*it);
			it = mIncompleteFolders.erase(it);
			continue;
		}
		++it;
	}
	if(mIncompleteFolders.empty())
	{
		done();
	}
}

void LLInventoryFetchDescendentsObserver::fetchDescendents(
	const folder_ref_t& ids)
{
	for(folder_ref_t::const_iterator it = ids.begin(); it != ids.end(); ++it)
	{
		LLViewerInventoryCategory* cat = gInventory.getCategory(*it);
		if(!cat) continue;
		if(!isComplete(cat))
		{
			cat->fetchDescendents();		//blindly fetch it without seeing if anything else is fetching it.
			mIncompleteFolders.push_back(*it);	//Add to list of things being downloaded for this observer.
		}
		else
		{
			mCompleteFolders.push_back(*it);
		}
	}
}

bool LLInventoryFetchDescendentsObserver::isEverythingComplete() const
{
	return mIncompleteFolders.empty();
}

bool LLInventoryFetchDescendentsObserver::isComplete(LLViewerInventoryCategory* cat)
{
	S32 version = cat->getVersion();
	S32 descendents = cat->getDescendentCount();
	if((LLViewerInventoryCategory::VERSION_UNKNOWN == version)
	   || (LLViewerInventoryCategory::DESCENDENT_COUNT_UNKNOWN == descendents))
	{
		return false;
	}
	// it might be complete - check known descendents against
	// currently available.
	LLInventoryModel::cat_array_t* cats;
	LLInventoryModel::item_array_t* items;
	gInventory.getDirectDescendentsOf(cat->getUUID(), cats, items);
	if(!cats || !items)
	{
		// bit of a hack - pretend we're done if they are gone or
		// incomplete. should never know, but it would suck if this
		// kept tight looping because of a corrupt memory state.
		return true;
	}
	S32 known = cats->count() + items->count();
	if(descendents == known)
	{
		// hey - we're done.
		return true;
	}
	return false;
}

void LLInventoryFetchComboObserver::changed(U32 mask)
{
	if(!mIncompleteItems.empty())
	{
		for(item_ref_t::iterator it = mIncompleteItems.begin(); it < mIncompleteItems.end(); )
		{
			LLViewerInventoryItem* item = gInventory.getItem(*it);
			if(!item)
			{
				it = mIncompleteItems.erase(it);
				continue;
			}
			if(item->isComplete())
			{
				mCompleteItems.push_back(*it);
				it = mIncompleteItems.erase(it);
				continue;
			}
			++it;
		}
	}
	if(!mIncompleteFolders.empty())
	{
		for(folder_ref_t::iterator it = mIncompleteFolders.begin(); it < mIncompleteFolders.end();)
		{
			LLViewerInventoryCategory* cat = gInventory.getCategory(*it);
			if(!cat)
			{
				it = mIncompleteFolders.erase(it);
				continue;
			}
			if(gInventory.isCategoryComplete(*it))
			{
				mCompleteFolders.push_back(*it);
				it = mIncompleteFolders.erase(it);
				continue;
			}
			++it;
		}
	}
	if(!mDone && mIncompleteItems.empty() && mIncompleteFolders.empty())
	{
		mDone = true;
		done();
	}
}

void LLInventoryFetchComboObserver::fetch(
	const folder_ref_t& folder_ids,
	const item_ref_t& item_ids)
{
	lldebugs << "LLInventoryFetchComboObserver::fetch()" << llendl;
	for(folder_ref_t::const_iterator fit = folder_ids.begin(); fit != folder_ids.end(); ++fit)
	{
		LLViewerInventoryCategory* cat = gInventory.getCategory(*fit);
		if(!cat) continue;
		if(!gInventory.isCategoryComplete(*fit))
		{
			cat->fetchDescendents();
			lldebugs << "fetching folder " << *fit <<llendl;
			mIncompleteFolders.push_back(*fit);
		}
		else
		{
			mCompleteFolders.push_back(*fit);
			lldebugs << "completing folder " << *fit <<llendl;
		}
	}

	// Now for the items - we fetch everything which is not a direct
	// descendent of an incomplete folder because the item will show
	// up in an inventory descendents message soon enough so we do not
	// have to fetch it individually.
	LLSD items_llsd;
	LLUUID owner_id;
	for(item_ref_t::const_iterator iit = item_ids.begin(); iit != item_ids.end(); ++iit)
	{
		LLViewerInventoryItem* item = gInventory.getItem(*iit);
		if(!item)
		{
			lldebugs << "uanble to find item " << *iit << llendl;
			continue;
		}
		if(item->isComplete())
		{
			// It's complete, so put it on the complete container.
			mCompleteItems.push_back(*iit);
			lldebugs << "completing item " << *iit << llendl;
			continue;
		}
		else
		{
			mIncompleteItems.push_back(*iit);
			owner_id = item->getPermissions().getOwner();
		}
		if(std::find(mIncompleteFolders.begin(), mIncompleteFolders.end(), item->getParentUUID()) == mIncompleteFolders.end())
		{
			LLSD item_entry;
			item_entry["owner_id"] = owner_id;
			item_entry["item_id"] = (*iit);
			items_llsd.append(item_entry);
		}
		else
		{
			lldebugs << "not worrying about " << *iit << llendl;
		}
	}
	fetch_items_from_llsd(items_llsd);
}

void LLInventoryExistenceObserver::watchItem(const LLUUID& id)
{
	if(id.notNull())
	{
		mMIA.push_back(id);
	}
}

void LLInventoryExistenceObserver::changed(U32 mask)
{
	// scan through the incomplete items and move or erase them as
	// appropriate.
	if(!mMIA.empty())
	{
		for(item_ref_t::iterator it = mMIA.begin(); it < mMIA.end(); )
		{
			LLViewerInventoryItem* item = gInventory.getItem(*it);
			if(!item)
			{
				++it;
				continue;
			}
			mExist.push_back(*it);
			it = mMIA.erase(it);
		}
		if(mMIA.empty())
		{
			done();
		}
	}
}

void LLInventoryAddedObserver::changed(U32 mask)
{
	if(!(mask & LLInventoryObserver::ADD))
	{
		return;
	}

	// *HACK: If this was in response to a packet off
	// the network, figure out which item was updated.
	LLMessageSystem* msg = gMessageSystem;

	std::string msg_name;
	if (mMessageName.empty())
	{
		msg_name = msg->getMessageName();
	}
	else
	{
		msg_name = mMessageName;
	}

	if (msg_name.empty())
	{
		return;
	}
	
	// We only want newly created inventory items. JC
	if ( msg_name != "UpdateCreateInventoryItem")
	{
		return;
	}

	LLPointer<LLViewerInventoryItem> titem = new LLViewerInventoryItem;
	S32 num_blocks = msg->getNumberOfBlocksFast(_PREHASH_InventoryData);
	for(S32 i = 0; i < num_blocks; ++i)
	{
		titem->unpackMessage(msg, _PREHASH_InventoryData, i);
		if (!(titem->getUUID().isNull()))
		{
			//we don't do anything with null keys
			mAdded.push_back(titem->getUUID());
		}
	}
	if (!mAdded.empty())
	{
		done();
	}
}

LLInventoryTransactionObserver::LLInventoryTransactionObserver(
	const LLTransactionID& transaction_id) :
	mTransactionID(transaction_id)
{
}

void LLInventoryTransactionObserver::changed(U32 mask)
{
	if(mask & LLInventoryObserver::ADD)
	{
		// This could be it - see if we are processing a bulk update
		LLMessageSystem* msg = gMessageSystem;
		if(msg->getMessageName()
		   && (0 == strcmp(msg->getMessageName(), "BulkUpdateInventory")))
		{
			// we have a match for the message - now check the
			// transaction id.
			LLUUID id;
			msg->getUUIDFast(_PREHASH_AgentData, _PREHASH_TransactionID, id);
			if(id == mTransactionID)
			{
				// woo hoo, we found it
				folder_ref_t folders;
				item_ref_t items;
				S32 count;
				count = msg->getNumberOfBlocksFast(_PREHASH_FolderData);
				S32 i;
				for(i = 0; i < count; ++i)
				{
					msg->getUUIDFast(_PREHASH_FolderData, _PREHASH_FolderID, id, i);
					if(id.notNull())
					{
						folders.push_back(id);
					}
				}
				count = msg->getNumberOfBlocksFast(_PREHASH_ItemData);
				for(i = 0; i < count; ++i)
				{
					msg->getUUIDFast(_PREHASH_ItemData, _PREHASH_ItemID, id, i);
					if(id.notNull())
					{
						items.push_back(id);
					}
				}

				// call the derived class the implements this method.
				done(folders, items);
			}
		}
	}
}


///----------------------------------------------------------------------------
/// LLAssetIDMatches 
///----------------------------------------------------------------------------
bool LLAssetIDMatches ::operator()(LLInventoryCategory* cat, LLInventoryItem* item)
{
	return (item && item->getAssetUUID() == mAssetID);
}


///----------------------------------------------------------------------------
/// LLLinkedItemIDMatches 
///----------------------------------------------------------------------------
bool LLLinkedItemIDMatches::operator()(LLInventoryCategory* cat, LLInventoryItem* item)
{
	return (item && 
			(item->getIsLinkType()) &&
			(item->getLinkedUUID() == mBaseItemID)); // A linked item's assetID will be the compared-to item's itemID.
}

///----------------------------------------------------------------------------
/// Local function definitions
///----------------------------------------------------------------------------


/*
BOOL decompress_file(const char* src_filename, const char* dst_filename)
{
	BOOL rv = FALSE;
	gzFile src = NULL;
	U8* buffer = NULL;
	LLFILE* dst = NULL;
	S32 bytes = 0;
	const S32 DECOMPRESS_BUFFER_SIZE = 32000;

	// open the files
	src = gzopen(src_filename, "rb");
	if(!src) goto err_decompress;
	dst = LLFile::fopen(dst_filename, "wb");
	if(!dst) goto err_decompress;

	// decompress.
	buffer = new U8[DECOMPRESS_BUFFER_SIZE + 1];

	do
	{
		bytes = gzread(src, buffer, DECOMPRESS_BUFFER_SIZE);
		if (bytes < 0)
		{
			goto err_decompress;
		}

		fwrite(buffer, bytes, 1, dst);
	} while(gzeof(src) == 0);

	// success
	rv = TRUE;

 err_decompress:
	if(src != NULL) gzclose(src);
	if(buffer != NULL) delete[] buffer;
	if(dst != NULL) fclose(dst);
	return rv;
}
*/<|MERGE_RESOLUTION|>--- conflicted
+++ resolved
@@ -1294,7 +1294,6 @@
 
 void  LLInventoryModel::fetchInventoryResponder::result(const LLSD& content)
 {	
-	LL_DEBUGS("Inventory") << " fetch http got " << ll_pretty_print_sd(content) << LL_ENDL; // OGPX
 	start_new_inventory_observer();
 
 	/*LLUUID agent_id;
@@ -1417,7 +1416,6 @@
 // Note: this is the handler for WebFetchInventoryDescendents and agent/inventory caps
 void  fetchDescendentsResponder::result(const LLSD& content)
 {
-	LL_DEBUGS("Inventory") << " fetch descendents got " << ll_pretty_print_sd(content) << LL_ENDL; // OGPX
 	if (content.has("folders"))	
 	{
 
@@ -1639,11 +1637,7 @@
 						folder_sd["fetch_items"]	= (LLSD::Boolean)TRUE;
 						
 						LL_DEBUGS("Inventory") << " fetching "<<cat->getUUID()<<" with cat owner "<<cat->getOwnerID()<<" and agent" << gAgent.getID() << LL_ENDL;
-						//OGPX if (ALEXANDRIA_LINDEN_ID == cat->getOwnerID())
-						// for OGP it really doesnt make sense to have the decision about whether to fetch
-						// from the library or user cap be determined by a hard coded UUID. 
-						// if it isnt an item that belongs to the agent, then fetch from the library
-						if (gAgent.getID() != cat->getOwnerID()) //if i am not the owner, it must be in the library
+						if (ALEXANDRIA_LINDEN_ID == cat->getOwnerID())
 							body_lib["folders"].append(folder_sd);
 						else
 							body["folders"].append(folder_sd);
@@ -1677,14 +1671,12 @@
 			sBulkFetchCount++;
 			if (body["folders"].size())
 			{
-				LL_DEBUGS("Inventory") << " fetch descendents post to " << url << ": " << ll_pretty_print_sd(body) << LL_ENDL; // OGPX
 				LLHTTPClient::post(url, body, new fetchDescendentsResponder(body),300.0);
 			}
 			if (body_lib["folders"].size())
 			{
 				std::string url_lib;
 				url_lib = gAgent.getRegion()->getCapability("FetchLibDescendents");
-				LL_DEBUGS("Inventory") << " fetch descendents lib post: " << ll_pretty_print_sd(body_lib) << LL_ENDL; // OGPX
 				LLHTTPClient::post(url_lib, body_lib, new fetchDescendentsResponder(body_lib),300.0);
 			}
 			sFetchTimer.reset();
@@ -1785,20 +1777,20 @@
 {
 	if (sBackgroundFetchActive && gAgent.getRegion())
 	{
-		std::string url = gAgent.getRegion()->getCapability("WebFetchInventoryDescendents"); 
-		
-		if (!url.empty()) 
+		// If we'll be using the capability, we'll be sending batches and the background thing isn't as important.
+		std::string url = gAgent.getRegion()->getCapability("FetchInventoryDescendents");   
+		if (false /*gSavedSettings.getBOOL("UseHTTPInventory")*/ && !url.empty()) 
 		{
 			bulkFetch(url);
 			return;
 		}
 		
-		// If there was no HTTP cap to fetch with, then do the UDP fetch
+#if 1
 		//DEPRECATED OLD CODE FOLLOWS.
 		// no more categories to fetch, stop fetch process
 		if (sFetchQueue.empty())
 		{
-			LL_DEBUGS("Inventory") << "Inventory fetch completed" << LL_ENDL;
+			llinfos << "Inventory fetch completed" << llendl;
 			if (sFullFetchStarted)
 			{
 				sAllFoldersFetched = TRUE;
@@ -1814,7 +1806,7 @@
 			// double timeouts on failure
 			sMinTimeBetweenFetches = llmin(sMinTimeBetweenFetches * 2.f, 10.f);
 			sMaxTimeBetweenFetches = llmin(sMaxTimeBetweenFetches * 2.f, 120.f);
-			LL_DEBUGS("Inventory") << "Inventory fetch times grown to (" << sMinTimeBetweenFetches << ", " << sMaxTimeBetweenFetches << ")" << LL_ENDL;
+			llinfos << "Inventory fetch times grown to (" << sMinTimeBetweenFetches << ", " << sMaxTimeBetweenFetches << ")" << llendl;
 			// fetch is no longer considered "timely" although we will wait for full time-out
 			sTimelyFetchPending = FALSE;
 		}
@@ -1909,6 +1901,11 @@
 			// not enough time has elapsed to do a new fetch
 			break;
 		}
+		
+		//
+		// DEPRECATED OLD CODE
+		//--------------------------------------------------------------------------------
+#endif
 	}
 }
 
@@ -2184,38 +2181,12 @@
 	const LLSD& options,
 	const LLUUID& owner_id)
 {
-	LL_INFOS("OGPX") << "importing inventory skeleton for " << owner_id << LL_ENDL;
-	LL_DEBUGS("Inventory") << " skeleton is " << ll_pretty_print_sd(options) << LL_ENDL;
+	lldebugs << "importing inventory skeleton for " << owner_id << llendl;
 
 	typedef std::set<LLPointer<LLViewerInventoryCategory>, InventoryIDPtrLess> cat_set_t;
 	cat_set_t temp_cats;
-
-<<<<<<< HEAD
-	update_map_t child_counts;
-
-	LLUUID id;
-	LLAssetType::EType preferred_type;
 	bool rv = true;
-	for (LLSD::array_const_iterator it = options.beginArray(); it < options.endArray(); ++it)
-	{
-		LLPointer<LLViewerInventoryCategory> cat = new LLViewerInventoryCategory(owner_id);
-		
-		LL_DEBUGS("Inventory") << "cat name, folder, parent, type " << (*it)["name"].asString() << " " << (*it)["folder_id"].asUUID() << " " << (*it)["parent_id"].asUUID() << " " << (*it)["type_default"].asString() << " " << LL_ENDL; // OGPX
-		if ((*it)["name"].asString().empty()) goto clean_cat;
-		cat->rename((*it)["name"].asString().c_str());
-		if ((*it)["folder_id"].asUUID().isNull()) goto clean_cat;
-		id = (*it)["folder_id"].asUUID();
-		// if an id is null, it locks the viewer.
-		if (id.isNull()) goto clean_cat;
-		cat->setUUID(id);
-		// OGPX : slight change in snowglobe non OGP handling of things with null parents vs OGP9 SVN branch
-		// OGPX : so commented this line out for OGPX as well. if((*it)["parent_id"].asUUID().isNull()) goto clean_cat;
-		id = (*it)["parent_id"].asUUID();
-		cat->setParent(id);
-		if ((*it)["type_default"].asString().empty())
-		{
-			preferred_type = LLAssetType::AT_NONE;
-=======
+
 	for(LLSD::array_const_iterator it = options.beginArray(),
 		end = options.endArray(); it != end; ++it)
 	{
@@ -2244,28 +2215,19 @@
             cat->setPreferredType(preferred_type);
 			cat->setVersion(version.asInteger());
             temp_cats.insert(cat);
->>>>>>> 9b0723ec
 		}
 		else
 		{
-			S32 t = (*it)["type_default"].asInteger();
-			preferred_type = (LLAssetType::EType)t;
-		}
-		cat->setPreferredType(preferred_type);
-		if ((*it)["version"].asString().empty()) goto clean_cat;
-		cat->setVersion((*it)["version"].asInteger());
-		temp_cats.insert(cat);
-		continue;
-	clean_cat:
-		llwarns << "Unable to import near " << cat->getName() << llendl;
-		rv = false;
-		//delete cat; // automatic when cat is reasigned or destroyed
-	}
- 
+			llwarns << "Unable to import near " << name.asString() << llendl;
+            rv = false;
+		}
+	}
+
 	S32 cached_category_count = 0;
 	S32 cached_item_count = 0;
-	if (!temp_cats.empty())
-	{
+	if(!temp_cats.empty())
+	{
+		update_map_t child_counts;
 		cat_array_t categories;
 		item_array_t items;
 		cat_set_t invalid_categories; // Used to mark categories that weren't successfully loaded.
@@ -2335,9 +2297,9 @@
 			}
 
 			// go ahead and add the cats returned during the download
-			std::set<LLUUID>::iterator not_cached_id = cached_ids.end();
+			std::set<LLUUID>::const_iterator not_cached_id = cached_ids.end();
 			cached_category_count = cached_ids.size();
-			for (cat_set_t::iterator it = temp_cats.begin(); it != temp_cats.end(); ++it)
+			for(cat_set_t::iterator it = temp_cats.begin(); it != temp_cats.end(); ++it)
 			{
 				if (cached_ids.find((*it)->getUUID()) == not_cached_id)
 				{
@@ -2353,30 +2315,32 @@
 
 			// Add all the items loaded which are parented to a
 			// category with a correctly cached parent
-			count = items.count();
 			S32 bad_link_count = 0;
 			cat_map_t::iterator unparented = mCategoryMap.end();
-			for (int i = 0; i < count; ++i)
-			{
-				cat_map_t::iterator cit = mCategoryMap.find(items[i]->getParentUUID());
+			for(item_array_t::const_iterator item_iter = items.begin();
+				item_iter != items.end();
+				++item_iter)
+			{
+				LLViewerInventoryItem *item = (*item_iter).get();
+				const cat_map_t::iterator cit = mCategoryMap.find(item->getParentUUID());
 				
-				if (cit != unparented)
+				if(cit != unparented)
 				{
-					LLViewerInventoryCategory* cat = cit->second;
-					if (cat->getVersion() != NO_VERSION)
+					const LLViewerInventoryCategory* cat = cit->second.get();
+					if(cat->getVersion() != NO_VERSION)
 					{
 						// This can happen if the linked object's baseobj is removed from the cache but the linked object is still in the cache.
-						if (items[i]->getIsBrokenLink())
+						if (item->getIsBrokenLink())
 						{
 							bad_link_count++;
 							lldebugs << "Attempted to add cached link item without baseobj present ( name: "
-									 << items[i]->getName() << " itemID: " << items[i]->getUUID()
-									 << " assetID: " << items[i]->getAssetUUID()
+									 << item->getName() << " itemID: " << item->getUUID()
+									 << " assetID: " << item->getAssetUUID()
 									 << " ).  Ignoring and invalidating " << cat->getName() << " . " << llendl;
 							invalid_categories.insert(cit->second);
 							continue;
 						}
-						addItem(items[i]);
+						addItem(item);
 						cached_item_count += 1;
 						++child_counts[cat->getUUID()];
 					}
@@ -2415,17 +2379,17 @@
 		// At this point, we need to set the known descendents for each
 		// category which successfully cached so that we do not
 		// needlessly fetch descendents for categories which we have.
-		update_map_t::iterator no_child_counts = child_counts.end();
-		update_map_t::iterator the_count;
-		for (cat_set_t::iterator it = temp_cats.begin(); it != temp_cats.end(); ++it)
-		{
-			LLViewerInventoryCategory* cat = (*it);
-			if (cat->getVersion() != NO_VERSION)
-			{
-				the_count = child_counts.find(cat->getUUID());
-				if (the_count != no_child_counts)
+		update_map_t::const_iterator no_child_counts = child_counts.end();
+		for(cat_set_t::iterator it = temp_cats.begin(); it != temp_cats.end(); ++it)
+		{
+			LLViewerInventoryCategory* cat = (*it).get();
+			if(cat->getVersion() != NO_VERSION)
+			{
+				update_map_t::const_iterator the_count = child_counts.find(cat->getUUID());
+				if(the_count != no_child_counts)
 				{
-					cat->setDescendentCount((*the_count).second.mValue);
+					const S32 num_descendents = (*the_count).second.mValue;
+					cat->setDescendentCount(num_descendents);
 				}
 				else
 				{
@@ -2448,341 +2412,30 @@
 		categories.clear(); // will unref and delete entries
 	}
 
-	LL_DEBUGS("Inventory") << "Successfully loaded " << cached_category_count
+	llinfos << "Successfully loaded " << cached_category_count
 			<< " categories and " << cached_item_count << " items from cache."
-			<< LL_ENDL;
+			<< llendl;
 
 	return rv;
 }
 
+//OGPX crap. Since this function is actually functionally the same as its LLSD variant.. 
+// just convert options_t to LLSD and route to the LLSD version. Yuck.
 bool LLInventoryModel::loadSkeleton(
 	const LLInventoryModel::options_t& options,
 	const LLUUID& owner_id)
 {
-	lldebugs << "importing inventory skeleton for " << owner_id << llendl;
-
-	typedef std::set<LLPointer<LLViewerInventoryCategory>, InventoryIDPtrLess> cat_set_t;
-	cat_set_t temp_cats;
-
-	update_map_t child_counts;
-
-	LLUUID id;
-	LLAssetType::EType preferred_type;
-	bool rv = true;
+	LLSD options_list;
 	for(options_t::const_iterator it = options.begin(); it < options.end(); ++it)
 	{
-		LLPointer<LLViewerInventoryCategory> cat = new LLViewerInventoryCategory(owner_id);
-		response_t::const_iterator no_response = (*it).end();
-		response_t::const_iterator skel;
-		skel = (*it).find("name");
-		if(skel == no_response) goto clean_cat;
-		cat->rename(std::string((*skel).second));
-		skel = (*it).find("folder_id");
-		if(skel == no_response) goto clean_cat;
-		id.set((*skel).second);
-		// if an id is null, it locks the viewer.
-		if(id.isNull()) goto clean_cat;
-		cat->setUUID(id);
-		skel = (*it).find("parent_id");
-		if(skel == no_response) goto clean_cat;
-		id.set((*skel).second);
-		cat->setParent(id);
-		skel = (*it).find("type_default");
-		if(skel == no_response)
-		{
-			preferred_type = LLAssetType::AT_NONE;
-		}
-		else
-		{
-			S32 t = atoi((*skel).second.c_str());
-			preferred_type = (LLAssetType::EType)t;
-		}
-		cat->setPreferredType(preferred_type);
-		skel = (*it).find("version");
-		if(skel == no_response) goto clean_cat;
-		cat->setVersion(atoi((*skel).second.c_str()));
-		temp_cats.insert(cat);
-		continue;
-	clean_cat:
-		llwarns << "Unable to import near " << cat->getName() << llendl;
-		rv = false;
-		//delete cat; // automatic when cat is reasigned or destroyed
-	}
-
-	S32 cached_category_count = 0;
-	S32 cached_item_count = 0;
-	if(!temp_cats.empty())
-	{
-		cat_array_t categories;
-		item_array_t items;
-		cat_set_t invalid_categories; // Used to mark categories that weren't successfully loaded.
-		std::string owner_id_str;
-		owner_id.toString(owner_id_str);
-		std::string path(gDirUtilp->getExpandedFilename(LL_PATH_CACHE, owner_id_str));
-		std::string inventory_filename;
-		inventory_filename = llformat(CACHE_FORMAT_STRING, path.c_str());
-		const S32 NO_VERSION = LLViewerInventoryCategory::VERSION_UNKNOWN;
-		std::string gzip_filename(inventory_filename);
-		gzip_filename.append(".gz");
-		LLFILE* fp = LLFile::fopen(gzip_filename, "rb");
-		bool remove_inventory_file = false;
-		if(fp)
-		{
-			fclose(fp);
-			fp = NULL;
-			if(gunzip_file(gzip_filename, inventory_filename))
-			{
-				// we only want to remove the inventory file if it was
-				// gzipped before we loaded, and we successfully
-				// gunziped it.
-				remove_inventory_file = true;
-			}
-			else
-			{
-				llinfos << "Unable to gunzip " << gzip_filename << llendl;
-			}
-		}
-		bool is_cache_obsolete = false;
-		if (loadFromFile(inventory_filename, categories, items, is_cache_obsolete))
-		{
-			// We were able to find a cache of files. So, use what we
-			// found to generate a set of categories we should add. We
-			// will go through each category loaded and if the version
-			// does not match, invalidate the version.
-			S32 count = categories.count();
-			cat_set_t::iterator not_cached = temp_cats.end();
-			std::set<LLUUID> cached_ids;
-			for(S32 i = 0; i < count; ++i)
-			{
-				LLViewerInventoryCategory* cat = categories[i];
-				cat_set_t::iterator cit = temp_cats.find(cat);
-				if (cit == temp_cats.end())
-				{
-					continue; // cache corruption?? not sure why this happens -SJB
-				}
-				LLViewerInventoryCategory* tcat = *cit;
-				
-				// we can safely ignore anything loaded from file, but
-				// not sent down in the skeleton.
-				if(cit == not_cached)
-				{
-					continue;
-				}
-				if(cat->getVersion() != tcat->getVersion())
-				{
-					// if the cached version does not match the server version,
-					// throw away the version we have so we can fetch the
-					// correct contents the next time the viewer opens the folder.
-					tcat->setVersion(NO_VERSION);
-				}
-				else
-				{
-					cached_ids.insert(tcat->getUUID());
-				}
-			}
-
-			// go ahead and add the cats returned during the download
-			std::set<LLUUID>::iterator not_cached_id = cached_ids.end();
-			cached_category_count = cached_ids.size();
-			for(cat_set_t::iterator it = temp_cats.begin(); it != temp_cats.end(); ++it)
-			{
-				if(cached_ids.find((*it)->getUUID()) == not_cached_id)
-				{
-					// this check is performed so that we do not
-					// mark new folders in the skeleton (and not in cache)
-					// as being cached.
-					LLViewerInventoryCategory *llvic = (*it);
-					llvic->setVersion(NO_VERSION);
-				}
-				addCategory(*it);
-				++child_counts[(*it)->getParentUUID()];
-			}
-
-			// Add all the items loaded which are parented to a
-			// category with a correctly cached parent
-			count = items.count();
-			S32 bad_link_count = 0;
-			cat_map_t::iterator unparented = mCategoryMap.end();
-			for(int i = 0; i < count; ++i)
-			{
-				cat_map_t::iterator cit = mCategoryMap.find(items[i]->getParentUUID());
-				
-				if(cit != unparented)
-				{
-					LLViewerInventoryCategory* cat = cit->second;
-					if(cat->getVersion() != NO_VERSION)
-					{
-						// This can happen if the linked object's baseobj is removed from the cache but the linked object is still in the cache.
-						if (items[i]->getIsBrokenLink())
-						{
-							bad_link_count++;
-							lldebugs << "Attempted to add cached link item without baseobj present ( name: "
-									 << items[i]->getName() << " itemID: " << items[i]->getUUID()
-									 << " assetID: " << items[i]->getAssetUUID()
-									 << " ).  Ignoring and invalidating " << cat->getName() << " . " << llendl;
-							invalid_categories.insert(cit->second);
-							continue;
-						}
-						addItem(items[i]);
-						cached_item_count += 1;
-						++child_counts[cat->getUUID()];
-					}
-				}
-			}
-			if (bad_link_count > 0)
-			{
-				llinfos << "Attempted to add " << bad_link_count
-						<< " cached link items without baseobj present. "
-						<< "The corresponding categories were invalidated." << llendl;
-			}
-		}
-		else
-		{
-			// go ahead and add everything after stripping the version
-			// information.
-			for(cat_set_t::iterator it = temp_cats.begin(); it != temp_cats.end(); ++it)
-			{
-				LLViewerInventoryCategory *llvic = (*it);
-				llvic->setVersion(NO_VERSION);
-				addCategory(*it);
-			}
-		}
-
-		// Invalidate all categories that failed fetching descendents for whatever
-		// reason (e.g. one of the descendents was a broken link).
-		for (cat_set_t::iterator invalid_cat_it = invalid_categories.begin();
-			 invalid_cat_it != invalid_categories.end();
-			 invalid_cat_it++)
-		{
-			LLViewerInventoryCategory* cat = (*invalid_cat_it).get();
-			cat->setVersion(NO_VERSION);
-			llinfos << "Invalidating category name: " << cat->getName() << " UUID: " << cat->getUUID() << " due to invalid descendents cache" << llendl;
-		}
-
-		// At this point, we need to set the known descendents for each
-		// category which successfully cached so that we do not
-		// needlessly fetch descendents for categories which we have.
-		update_map_t::iterator no_child_counts = child_counts.end();
-		update_map_t::iterator the_count;
-		for(cat_set_t::iterator it = temp_cats.begin(); it != temp_cats.end(); ++it)
-		{
-			LLViewerInventoryCategory* cat = (*it);
-			if(cat->getVersion() != NO_VERSION)
-			{
-				the_count = child_counts.find(cat->getUUID());
-				if(the_count != no_child_counts)
-				{
-					cat->setDescendentCount((*the_count).second.mValue);
-				}
-				else
-				{
-					cat->setDescendentCount(0);
-				}
-			}
-		}
-
-		if(remove_inventory_file)
-		{
-			// clean up the gunzipped file.
-			LLFile::remove(inventory_filename);
-		}
-		if (is_cache_obsolete)
-		{
-			// If out of date, remove the gzipped file too.
-			llwarns << "Inv cache out of date, removing" << llendl;
-			LLFile::remove(gzip_filename);
-		}
-		categories.clear(); // will unref and delete entries
-	}
-
-	LL_DEBUGS("Inventory") << "Successfully loaded " << cached_category_count
-			<< " categories and " << cached_item_count << " items from cache."
-			<< LL_ENDL;
-
-	return rv;
-}
-
-bool LLInventoryModel::loadMeat(
-	const LLInventoryModel::options_t& options, const LLUUID& owner_id)
-{
-	llinfos << "importing inventory for " << owner_id << llendl;
-	LLPermissions default_perm;
-	default_perm.init(LLUUID::null, owner_id, LLUUID::null, LLUUID::null);
-	LLPointer<LLViewerInventoryItem> item;
-	LLUUID id;
-	LLAssetType::EType type;
-	LLInventoryType::EType inv_type;
-	bool rv = true;
-	for(options_t::const_iterator it = options.begin(); it < options.end(); ++it)
-	{
-		item = new LLViewerInventoryItem;
-		response_t::const_iterator no_response = (*it).end();
-		response_t::const_iterator meat;
-		meat = (*it).find("name");
-		if(meat == no_response) goto clean_item;
-		item->rename(std::string((*meat).second));
-		meat = (*it).find("item_id");
-		if(meat == no_response) goto clean_item;
-		id.set((*meat).second);
-		item->setUUID(id);
-		meat = (*it).find("parent_id");
-		if(meat == no_response) goto clean_item;
-		id.set((*meat).second);
-		item->setParent(id);
-		meat = (*it).find("type");
-		if(meat == no_response) goto clean_item;
-		type = (LLAssetType::EType)atoi((*meat).second.c_str());
-		item->setType(type);
-		meat = (*it).find("inv_type");
-		if(meat != no_response)
-		{
-			inv_type = (LLInventoryType::EType)atoi((*meat).second.c_str());
-			item->setInventoryType(inv_type);
-		}
-		meat = (*it).find("data_id");
-		if(meat == no_response) goto clean_item;
-		id.set((*meat).second);
-		if(LLAssetType::AT_CALLINGCARD == type)
-		{
-			LLPermissions perm;
-			perm.init(id, owner_id, LLUUID::null, LLUUID::null);
-			item->setPermissions(perm);
-		}
-		else
-		{
-			meat = (*it).find("perm_mask");
-			if(meat != no_response)
-			{
-				PermissionMask perm_mask = atoi((*meat).second.c_str());
-				default_perm.initMasks(
-					perm_mask, perm_mask, perm_mask, perm_mask, perm_mask);
-			}
-			else
-			{
-				default_perm.initMasks(
-					PERM_NONE, PERM_NONE, PERM_NONE, PERM_NONE, PERM_NONE);
-			}
-			item->setPermissions(default_perm);
-			item->setAssetUUID(id);
-		}
-		meat = (*it).find("flags");
-		if(meat != no_response)
-		{
-			item->setFlags(strtoul((*meat).second.c_str(), NULL, 0));
-		}
-		meat = (*it).find("time");
-		if(meat != no_response)
-		{
-			item->setCreationDate(atoi((*meat).second.c_str()));
-		}
-		addItem(item);
-		continue;
-	clean_item:
-		llwarns << "Unable to import near " << item->getName() << llendl;
-		rv = false;
-		//delete item; // automatic when item is reassigned or destroyed
-	}
-	return rv;
+		LLSD entry;
+		for(response_t::const_iterator it2 = it->begin(); it2 != it->end(); ++it2)
+		{
+			entry[it2->first]=it2->second;
+		}
+		options_list.append(entry);
+	}
+	return loadSkeleton(options_list,owner_id);
 }
 
 // This is a brute force method to rebuild the entire parent-child
