--- conflicted
+++ resolved
@@ -1274,15 +1274,9 @@
 			//1, not openning too many file descriptors at the same time;
 			//2, control the traffic of http so udp gets bandwidth.
 			//
-<<<<<<< HEAD
 			static const LLCachedControl<S32> max_http_requests("HTTPMaxRequests", 32);
 			static const LLCachedControl<S32> min_http_requests("HTTPMinRequests", 2);
 			if((mFetcher->getNumHTTPRequests() > max_http_requests) ||
-=======
-			static const LLCachedControl<U32> max_http_requests("HTTPMaxRequests", 32);
-			static const LLCachedControl<U32> min_http_requests("HTTPMinRequests", 2);
-			if(((U32)mFetcher->getNumHTTPRequests() > max_http_requests) ||
->>>>>>> 1e741509
 			   ((mFetcher->getTextureBandwidth() > mFetcher->mMaxBandwidth) &&
 				((U32)mFetcher->getNumHTTPRequests() > min_http_requests)) ||
 			    !sgConnectionThrottle())
