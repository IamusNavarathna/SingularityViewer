--- conflicted
+++ resolved
@@ -143,15 +143,13 @@
 #include "llviewernetwork.h"
 // </edit>
 
-<<<<<<< HEAD
 // [RLVa:KB]
 #include "rlvhandler.h"
 // [/RLVa:KB]
-=======
+
 #if SHY_MOD //Group Title script access
 # include "shcommandhandler.h"
 #endif //shy_mod
->>>>>>> f3578422
 
 #include <boost/tokenizer.hpp>
 
@@ -2879,7 +2877,6 @@
 	if (chatter)
 	{
 		chat.mPosAgent = chatter->getPositionAgent();
-<<<<<<< HEAD
 		
 		// Make swirly things only for talking objects. (not script debug messages, though)
 //		if (chat.mSourceType == CHAT_SOURCE_OBJECT 
@@ -2902,9 +2899,6 @@
 			LLViewerPartSim::getInstance()->addPartSource(psc);
 		}
 
-=======
-				
->>>>>>> f3578422
 		// record last audible utterance
 		if (is_audible
 			&& (is_linden || (!is_muted && !is_busy)))
@@ -3046,11 +3040,7 @@
 
 			if (!is_muted && !is_busy)
 			{
-<<<<<<< HEAD
-				static LLCachedControl<bool> use_chat_bubbles("UseChatBubbles",false);
-=======
 				static const LLCachedControl<bool> use_chat_bubbles("UseChatBubbles",false);
->>>>>>> f3578422
 				visible_in_chat_bubble = use_chat_bubbles;
 				((LLVOAvatar*)chatter)->addChat(chat);
 			}
@@ -3069,7 +3059,6 @@
 				verb = " " + LLTrans::getString("whisper") + " ";
 				break;
 			case CHAT_TYPE_OWNER:
-<<<<<<< HEAD
 // [RLVa:KB] - Checked: 2009-11-25 (RLVa-1.1.0f) | Modified: RLVa-1.1.0f
 				// TODO-RLVa: [2009-11-25] this could really use some rewriting
 				if ( (rlv_handler_t::isEnabled()) && (mesg.length() > 3) && (RLV_CMD_PREFIX == mesg[0]) && (CHAT_TYPE_OWNER == chat.mChatType) )
@@ -3157,12 +3146,10 @@
 				}
 // [/RLVa:KB]
 			case CHAT_TYPE_DEBUG_MSG:
-=======
 #if SHY_MOD //Command handler
 				if(SHCommandHandler::handleCommand(false,mesg,from_id,chatter)) 
 					return;
 #endif //shy_mod
->>>>>>> f3578422
 			case CHAT_TYPE_NORMAL:
 				verb = ": ";
 				break;
