/** 
 *
 * Copyright (c) 2009-2011, Kitty Barnett
 * 
 * The source code in this file is provided to you under the terms of the 
 * GNU General Public License, version 2.0, but WITHOUT ANY WARRANTY;
 * without even the implied warranty of MERCHANTABILITY or FITNESS FOR A 
 * PARTICULAR PURPOSE. Terms of the GPL can be found in doc/GPL-license.txt 
 * in this distribution, or online at http://www.gnu.org/licenses/gpl-2.0.txt
 * 
 * By copying, modifying or distributing this software, you acknowledge that
 * you have read and understood your obligations described above, and agree to 
 * abide by those obligations.
 * 
 */

#ifndef RLV_LOCKS_H
#define RLV_LOCKS_H

#include "rlvdefines.h"
#include "rlvcommon.h"

#ifdef LL_WINDOWS
	#pragma warning (push)
	#pragma warning (disable : 4702) // warning C4702: unreachable code
#endif
#include <boost/variant.hpp>
#ifdef LL_WINDOWS
	#pragma warning (pop)
#endif

// ============================================================================
// RlvAttachPtLookup class declaration
//

#include "llagent.h"
#include "llagentwearables.h"
#include "llviewerjointattachment.h"
#include "llviewerobject.h"
#include "llvoavatarself.h"
#include "lleventtimer.h"

#include "rlvdefines.h"

class RlvAttachPtLookup
{
public:
	static LLViewerJointAttachment* getAttachPoint(S32 idxAttachPt);
	static LLViewerJointAttachment* getAttachPoint(const std::string& strText);
	static LLViewerJointAttachment* getAttachPoint(const LLInventoryItem* pItem);

	static S32 getAttachPointIndex(std::string strText);
	static S32 getAttachPointIndex(const LLViewerObject* pAttachObj);
	static S32 getAttachPointIndex(const LLViewerJointAttachment* pAttachPt);
	static S32 getAttachPointIndex(const LLInventoryCategory* pFolder);
	static S32 getAttachPointIndex(const LLInventoryItem* pItem, bool fFollowLinks = true);

	static bool hasAttachPointName(const LLInventoryItem* pItem) { return (0 != getAttachPointIndex(pItem)); }
private:
	static S32 getAttachPointIndexLegacy(const LLInventoryCategory* pFolder);

public:
	static void initLookupTable();
private:
	static std::map<std::string, S32> m_AttachPtLookupMap;
};

// ============================================================================
// RlvAttachmentLocks class declaration
//

// TODO-RLVa: [RLVa-1.2.1] Once everything is working for SL-2.0 thin out the member functions since a few of them are duplicates/unneeded
class RlvAttachmentLocks
{
public:
	RlvAttachmentLocks() : m_fHasLockedHUD(false) {}

public:
	// Adds an RLV_LOCK_REMOVE lock (held by idRlvObj) for the attachment
	void addAttachmentLock(const LLUUID& idAttachObj, const LLUUID& idRlvObj);
	// Adds an eLock type lock (held by idRlvObj) for the attachment point
	void addAttachmentPointLock(S32 idxAttachPt, const LLUUID& idRlvObj, ERlvLockMask eLock);

	// Returns TRUE if there is at least 1 non-detachable attachment currently attached to the attachment point
	bool hasLockedAttachment(const LLViewerJointAttachment* pAttachPt) const;
	// Returns TRUE if there is at least 1 eLock type locked attachment point (RLV_LOCK_ANY = RLV_LOCK_ADD *or* RLV_LOCK_REMOVE)
	//   - RLV_LOCK_REMOVE: specific attachment locked *or* any attachment point locked (regardless of whether it currently has attachments)
	bool hasLockedAttachmentPoint(ERlvLockMask eLock) const;
	// Returns TRUE if there is at least 1 non-detachable HUD attachment
	bool hasLockedHUD() const { return m_fHasLockedHUD; }

	// Returns TRUE if the attachment is RLV_LOCK_REMOVE locked
	bool isLockedAttachment(const LLViewerObject* pAttachObj) const;
	// Returns TRUE if the attachment point is RLV_LOCK_REMOVE locked by anything other than idRlvObj
	bool isLockedAttachmentExcept(const LLViewerObject* pObj, const LLUUID& idRlvObj) const;
	// Returns TRUE if the attachment point is eLock type locked (RLV_LOCK_ANY = RLV_LOCK_ADD *or* RLV_LOCK_REMOVE)
	bool isLockedAttachmentPoint(S32 idxAttachPt, ERlvLockMask eLock) const;
	bool isLockedAttachmentPoint(const LLViewerJointAttachment* pAttachPt, ERlvLockMask eLock) const;

	// Removes an RLV_LOCK_REMOVE lock (held by idRlvObj) for the attachment
	void removeAttachmentLock(const LLUUID& idAttachObj, const LLUUID& idRlvObj);
	// Removes an eLock type lock (held by idRlvObj) for the attachment point
	void removeAttachmentPointLock(S32 idxAttachPt, const LLUUID& idRlvObj, ERlvLockMask eLock);

	// Refreshes locked HUD attachment state
	void updateLockedHUD();
	// Iterates over all current attachment and attachment point locks and verifies their status (returns TRUE if verification succeeded)
	bool verifyAttachmentLocks();

protected:
	// Returns TRUE if the attachment point is eLock type locked by anything other than idRlvObj
	bool isLockedAttachmentPointExcept(S32 idxAttachPt, ERlvLockMask eLock, const LLUUID& idRlvObj) const;

	/*
	 * canAttach/canDetach trivial helper functions (note that a more approriate name might be userCanAttach/userCanDetach)
	 */
public:
	// Returns TRUE if the inventory item can be attached by the user (and optionally provides the attachment point - which may be NULL)
	ERlvWearMask canAttach(const LLInventoryItem* pItem, LLViewerJointAttachment** ppAttachPtOut = NULL) const;
	// Returns TRUE if the attachment point can be attached to by the user
	ERlvWearMask canAttach(const LLViewerJointAttachment* pAttachPt) const;

	// Returns TRUE if the inventory item can be detached by the user
	bool canDetach(const LLInventoryItem* pItem) const;
	// Returns TRUE if the attachment point has at least one attachment that can be detached by the user
	bool canDetach(const LLViewerJointAttachment* pAttachPt, bool fDetachAll = false) const;

	/*
	 * Member variables
	 */
public:
	typedef std::multimap<LLUUID, LLUUID> rlv_attachobjlock_map_t;
	typedef std::multimap<S32, LLUUID> rlv_attachptlock_map_t;
	// Accessors for RlvFloaterLocks
	const rlv_attachptlock_map_t& getAttachPtLocks(ERlvLockMask eLock) { return (RLV_LOCK_ADD == eLock) ? m_AttachPtAdd : m_AttachPtRem; }
	const rlv_attachobjlock_map_t& getAttachObjLocks() { return m_AttachObjRem; }
private:
	rlv_attachptlock_map_t	m_AttachPtAdd;		// Map of attachment points that can't be attached to (idxAttachPt -> idObj)
	rlv_attachptlock_map_t	m_AttachPtRem;		// Map of attachment points whose attachments can't be detached (idxAttachPt -> idObj)
	rlv_attachobjlock_map_t	m_AttachObjRem;		// Map of attachments that can't be detached (idAttachObj -> idObj)

	bool m_fHasLockedHUD;
};

extern RlvAttachmentLocks gRlvAttachmentLocks;

// ============================================================================
// RlvAttachmentLockWatchdog - Self contained class that automagically takes care of enforcing attachment locks (ie reattach-on-detach)
//

// TODO-RLVa: [RLVa-1.2.1] This class really looks rather cluttered so look into cleaning it up/simplifying it a bit
class RlvAttachmentLockWatchdog : public LLSingleton<RlvAttachmentLockWatchdog>
{
	friend class LLSingleton<RlvAttachmentLockWatchdog>;
protected:
	RlvAttachmentLockWatchdog() : m_pTimer(NULL) {}
	~RlvAttachmentLockWatchdog() { delete m_pTimer; }

	/*
	 * Member functions
	 */
protected:
	// NOTE: detach does *not* respect attachment locks so use with care
	void detach(const LLViewerObject* pAttachObj);
	void detach(S32 idxAttachPt, const LLViewerObject* pAttachObjExcept = NULL);

	void startTimer() { if (!m_pTimer) m_pTimer = new RlvAttachmentLockWatchdogTimer(this); }

	/*
	 * Event handlers
	 */
public:
	void onAttach(const LLViewerObject* pAttachObj, const LLViewerJointAttachment* pAttachPt);
	void onDetach(const LLViewerObject* pAttachObj, const LLViewerJointAttachment* pAttachPt);
	void onSavedAssetIntoInventory(const LLUUID& idItem);
	BOOL onTimer();
	void onWearAttachment(const LLInventoryItem* pItem, ERlvWearMask eWearAction);
	void onWearAttachment(const LLUUID& idItem, ERlvWearMask eWearAction);

	/*
	 * Member variables
	 */
protected:
	typedef std::list<LLUUID> rlv_detach_map_t;
	rlv_detach_map_t m_PendingDetach;

	struct RlvReattachInfo
	{
		RlvReattachInfo(const LLUUID& itemid) : idItem(itemid), fAssetSaved(false), tsAttach(0) 
			{ tsDetach = LLFrameTimer::getElapsedSeconds(); }

		LLUUID idItem;
		bool   fAssetSaved;
		F64    tsDetach;
		F64    tsAttach;
	protected:
		RlvReattachInfo();
	};
	typedef std::multimap<S32, RlvReattachInfo> rlv_attach_map_t;
	rlv_attach_map_t m_PendingAttach;

	struct RlvWearInfo
	{
		RlvWearInfo(const LLUUID& itemid, ERlvWearMask wearaction) : idItem(itemid), eWearAction(wearaction)
			{ tsWear = LLFrameTimer::getElapsedSeconds(); }

		bool isAddLockedAttachPt(S32 idxAttachPt) const;
		void dumpInstance() const;

		LLUUID       idItem;
		ERlvWearMask eWearAction;
		F64          tsWear;
		std::map<S32, uuid_vec_t> attachPts;
	protected:
		RlvWearInfo();
	};
	typedef std::map<LLUUID, RlvWearInfo> rlv_wear_map_t;
	rlv_wear_map_t m_PendingWear;

	class RlvAttachmentLockWatchdogTimer : public LLEventTimer
	{
	public:
		RlvAttachmentLockWatchdogTimer(RlvAttachmentLockWatchdog* pWatchdog) : LLEventTimer(10), m_pWatchdog(pWatchdog) {}
		virtual ~RlvAttachmentLockWatchdogTimer() { m_pWatchdog->m_pTimer = NULL; }
		virtual BOOL tick() { return m_pWatchdog->onTimer(); }
		RlvAttachmentLockWatchdog* m_pWatchdog;
	} *m_pTimer;
};

// ============================================================================
// RlvWearableLocks class declaration - modelled on RlvAttachmentLocks (attach pt = wearable type - attachment = wearable)
//

class RlvWearableLocks
{
public:
	// Adds an eLock type lock (held by idRlvObj) for the wearable type
	void addWearableTypeLock(LLWearableType::EType eType, const LLUUID& idRlvObj, ERlvLockMask eLock);

	// Returns TRUE if there is at least 1 non-removable wearable currently worn on this wearable type
	bool hasLockedWearable(LLWearableType::EType eType) const;
	// Returns TRUE if there is at least 1 eLock type locked wearable type (RLV_LOCK_ANY = RLV_LOCK_ADD *or* RLV_LOCK_REMOVE)
	//   - RLV_LOCK_REMOVE: specific wearable locked *or* any wearable type locked (regardless of whether it currently has wearables)
	bool hasLockedWearableType(ERlvLockMask eLock) const;

	// Removes an eLock type lock (held by idRlvObj) for the wearable type
	void removeWearableTypeLock(LLWearableType::EType eType, const LLUUID& idRlvObj, ERlvLockMask eLock);

	// Returns TRUE if the wearable is RLV_LOCK_REMOVE locked
	bool isLockedWearable(const LLWearable* pWearable) const;
	// Returns TRUE if the wearable is RLV_LOCK_REMOVE locked by anything other than idRlvObj
	bool isLockedWearableExcept(const LLWearable* pWearable, const LLUUID& idRlvObj) const;

	// NOTE: isLockedWearableType doesn't check if a worn wearable is a specific wearable lock so don't let these be called by the outside
protected:
	// Returns TRUE if the wearable type is eLock type locked
	bool isLockedWearableType(LLWearableType::EType eType, ERlvLockMask eLock) const;
	// Returns TRUE if the wearable type is eLock type locked by anything other than idRlvObj
	bool isLockedWearableTypeExcept(LLWearableType::EType eType, ERlvLockMask eLock, const LLUUID& idRlvObj) const;

	/*
	 * canWear/canRemove trivial helper functions (note that a more approriate name might be userCanWear/userCanRemove)
	 */
public:
	// Returns whether the inventory item can be worn by the user
	ERlvWearMask canWear(const LLViewerInventoryItem* pItem) const;
	// Returns whether the wearable type can be worn to by the user
	ERlvWearMask canWear(LLWearableType::EType eType) const;

	// Returns TRUE if the inventory item can be removed by the user
	bool canRemove(const LLInventoryItem* pItem) const;
	// Returns TRUE if the wearable type has at least one wearable that can be removed by the user
	bool canRemove(LLWearableType::EType eType) const;

	/*
	 * Member variables
	 */
public:
	typedef std::multimap<LLWearableType::EType, LLUUID> rlv_wearabletypelock_map_t;
	// Accessors for RlvFloaterLocks
	const rlv_wearabletypelock_map_t& getWearableTypeLocks(ERlvLockMask eLock) { return (RLV_LOCK_ADD == eLock) ? m_WearableTypeAdd : m_WearableTypeRem; }
protected:
	rlv_wearabletypelock_map_t m_WearableTypeAdd;
	rlv_wearabletypelock_map_t m_WearableTypeRem;
};

extern RlvWearableLocks gRlvWearableLocks;

// ============================================================================
// RlvFolderLocks class declaration
//

class RlvFolderLocks : public LLSingleton<RlvFolderLocks>
{
	friend class RlvLockedDescendentsCollector;
public:
	RlvFolderLocks();

	// Specifies the source of a folder lock
	enum ELockSourceType
	{ 
		ST_ATTACHMENT = 0x01, ST_ATTACHMENTPOINT = 0x02, ST_FOLDER = 0x04, ST_ROOTFOLDER = 0x08,
		ST_SHAREDPATH = 0x10, ST_WEARABLETYPE = 0x20, ST_NONE= 0x00, ST_MASK_ANY = 0xFF
	};
	typedef boost::variant<LLUUID, std::string, S32, LLWearableType::EType> lock_source_t;
	typedef std::pair<ELockSourceType, lock_source_t> folderlock_source_t;
	// Specifies options for the folder lock
	enum ELockPermission { PERM_ALLOW = 0x1, PERM_DENY = 0x2, PERM_MASK_ANY = 0x3 };
	enum ELockScope	{ SCOPE_NODE, SCOPE_SUBTREE } ;
protected:
	struct folderlock_descr_t
	{
		LLUUID				idRlvObj;
		ERlvLockMask		eLockType;
		folderlock_source_t	lockSource;
		ELockPermission		eLockPermission;
		ELockScope			eLockScope;

		folderlock_descr_t(const LLUUID& rlvObj, ERlvLockMask lockType, folderlock_source_t source, ELockPermission perm, ELockScope scope);
		bool operator ==(const folderlock_descr_t& rhs) const;
	};

public:
	// Adds an eLock type lock (held by idRlvObj) for the specified folder source (with ePerm and eScope lock options)
	void addFolderLock(const folderlock_source_t& lockSource, ELockPermission ePerm, ELockScope eScope, const LLUUID& idRlvObj, ERlvLockMask eLockType);

	// Returns TRUE if there is at least 1 non-detachable attachment as a result of a RLV_LOCK_REMOVE folder PERM_DENY lock
	bool hasLockedAttachment() const;
	// Returns TRUE if there is at least 1 eLock type PERM_DENY locked folder (RLV_LOCK_ANY = RLV_LOCK_ADD *or* RLV_LOCK_REMOVE)
	bool hasLockedFolder(ERlvLockMask eLockTypeMask) const;
	// Returns TRUE if the folder has a descendent folder lock with the specified charateristics
	bool hasLockedFolderDescendent(const LLUUID& idFolder, int eSourceTypeMask, ELockPermission ePermMask, 
	                               ERlvLockMask eLockTypeMask, bool fCheckSelf) const;
	// Returns TRUE if there is at least 1 non-removable wearable as a result of a RLV_LOCK_REMOVE folder PERM_DENY lock
	bool hasLockedWearable() const;
	// Returns TRUE if the attachment (specified by item UUID) is non-detachable as a result of a RLV_LOCK_REMOVE folder PERM_DENY lock
	bool isLockedAttachment(const LLUUID& idItem) const;
	// Returns TRUE if the folder is locked as a result of a RLV_LOCK_REMOVE folder PERM_DENY lock
	bool isLockedFolder(const LLUUID& idFolder, ERlvLockMask eLock, int eSourceTypeMask = ST_MASK_ANY, folderlock_source_t* plockSource = NULL) const;
	// Returns TRUE if the wearable (specified by item UUID) is non-removable as a result of a RLV_LOCK_REMOVE folder PERM_DENY lock
	bool isLockedWearable(const LLUUID& idItem) const;

	// Removes an eLock type lock (held by idRlvObj) for the specified folder source (with ePerm and eScope lock options)
	void removeFolderLock(const folderlock_source_t& lockSource, ELockPermission ePerm, ELockScope eScope, const LLUUID& idRlvObj, ERlvLockMask eLockType);

protected:
	// Returns TRUE if the folder has an explicit folder lock entry with the specified charateristics
	bool isLockedFolderEntry(const LLUUID& idFolder, int eSourceTypeMask, ELockPermission ePermMask, ERlvLockMask eLockTypeMask) const;

	/*
	 * canXXX helper functions (note that a more approriate name might be userCanXXX)
	 */
public:
	bool canMoveFolder(const LLUUID& idFolder, const LLUUID& idFolderDest) const;
	bool canRemoveFolder(const LLUUID& idFolder) const;
	bool canRenameFolder(const LLUUID& idFolder) const;
	bool canMoveItem(const LLUUID& idItem, const LLUUID& idFolderDest) const;
	bool canRemoveItem(const LLUUID& idItem) const;
	bool canRenameItem(const LLUUID& idItem) const;

	/*
	 * Cached item/folder look-up helper functions
	 */
protected:
	bool getLockedFolders(const folderlock_source_t& lockSource, LLInventoryModel::cat_array_t& lockFolders) const;
	bool getLockedItems(const LLUUID& idFolder, LLInventoryModel::item_array_t& lockItems, bool fFollowLinks) const;
	void onNeedsLookupRefresh();
	void refreshLockedLookups() const;

	/*
	 * Member variables
	 */
protected:
	// Map of folder locks (idRlvObj -> lockDescr)
	typedef std::list<const folderlock_descr_t*> folderlock_list_t;
	folderlock_list_t	m_FolderLocks;			// List of add and remove locked folder descriptions
	S32					m_cntLockAdd;			// Number of RLV_LOCK_ADD locked folders in m_FolderLocks
	S32					m_cntLockRem;			// Number of RLV_LOCK_REMOVE locked folders in m_FolderLocks

	// Cached item look-up variables
	typedef std::multimap<LLUUID, const folderlock_descr_t*> folderlock_map_t;
	mutable bool				m_fLookupDirty;
	mutable bool				m_fLockedRoot;
	mutable uuid_vec_t			m_LockedAttachmentRem;
	mutable folderlock_map_t	m_LockedFolderMap;
	mutable uuid_vec_t			m_LockedWearableRem;
private:
	friend class LLSingleton<RlvFolderLocks>;
};

// ============================================================================
// RlvAttachPtLookup inlined member functions
//

// Checked: 2010-11-30 (RLVa-1.4.0b) | Added: RLVa-1.4.0b
inline LLViewerJointAttachment* RlvAttachPtLookup::getAttachPoint(S32 idxAttachPt)
{
	return (isAgentAvatarValid()) ? get_if_there(gAgentAvatarp->mAttachmentPoints, idxAttachPt, (LLViewerJointAttachment*)NULL) : NULL;
}

// Checked: 2010-03-03 (RLVa-1.1.3a) | Modified: RLVa-0.2.0d
inline LLViewerJointAttachment* RlvAttachPtLookup::getAttachPoint(const std::string& strText)
{
	return (gAgentAvatarp) ? get_if_there(gAgentAvatarp->mAttachmentPoints, getAttachPointIndex(strText), (LLViewerJointAttachment*)NULL) : NULL;
}

// Checked: 2010-03-03 (RLVa-1.1.3a) | Modified: RLVa-1.0.1b
inline LLViewerJointAttachment* RlvAttachPtLookup::getAttachPoint(const LLInventoryItem* pItem)
{
	return (gAgentAvatarp) ? get_if_there(gAgentAvatarp->mAttachmentPoints, getAttachPointIndex(pItem), (LLViewerJointAttachment*)NULL) : NULL;
}

// Checked: 2010-03-03 (RLVa-1.2.0a) | Modified: RLVa-1.2.0a
inline S32 RlvAttachPtLookup::getAttachPointIndex(std::string strText)
{
	LLStringUtil::toLower(strText);
	RLV_ASSERT(m_AttachPtLookupMap.size() > 0);
	std::map<std::string, S32>::const_iterator itAttachPt = m_AttachPtLookupMap.find(strText);
	return (itAttachPt != m_AttachPtLookupMap.end()) ? itAttachPt->second : 0;
}

// Checked: 2010-03-03 (RLVa-1.2.0a) | Modified: RLVa-0.2.0d
inline S32 RlvAttachPtLookup::getAttachPointIndex(const LLViewerObject* pObj)
{
	return (pObj) ? ATTACHMENT_ID_FROM_STATE(pObj->getState()) : 0;
}

// ============================================================================
// RlvAttachmentLocks inlined member functions
//

// Checked: 2011-03-27 (RLVa-1.3.0g) | Modified: RLVa-1.3.0g
inline ERlvWearMask RlvAttachmentLocks::canAttach(const LLInventoryItem* pItem, LLViewerJointAttachment** ppAttachPtOut /*=NULL*/) const
{
	// The specified item can be attached if:
	//   - it doesn't specify an attachment point
	//   - the attachment point it specifies can be attached to
	LLViewerJointAttachment* pAttachPt = RlvAttachPtLookup::getAttachPoint(pItem);
	if (ppAttachPtOut)
		*ppAttachPtOut = pAttachPt;
	return ((pItem) && (!RlvFolderLocks::instance().isLockedFolder(pItem->getParentUUID(), RLV_LOCK_ADD)))
		? ((!pAttachPt) ? RLV_WEAR : canAttach(pAttachPt)) : RLV_WEAR_LOCKED;
}

// Checked: 2010-08-07 (RLVa-1.2.0i) | Modified: RLVa-1.2.0i
inline ERlvWearMask RlvAttachmentLocks::canAttach(const LLViewerJointAttachment* pAttachPt) const
{
	// Non-attachable attachment point  => RLV_WEAR_LOCKED
	// One or more locked attachment(s) => RLV_WEAR_ADD
	// Unlocked attachment(s)           => RLV_WEAR_ADD | RLV_WEAR_REPLACE
	// Empty attachment point           => RLV_WEAR_ADD | RLV_WEAR_REPLACE
	RLV_ASSERT(pAttachPt);	// TODO-RLVa: [RLVa-1.2.1] Maybe it's better to just return something similar like above?
	return 
		(ERlvWearMask)(((pAttachPt) && (!isLockedAttachmentPoint(pAttachPt, RLV_LOCK_ADD))) 
			? ((canDetach(pAttachPt, true)) ? RLV_WEAR_REPLACE : 0) | RLV_WEAR_ADD
			: RLV_WEAR_LOCKED);
}

// Checked: 2010-02-28 (RLVa-1.2.0a) | Added: RLVa-1.0.5a
inline bool RlvAttachmentLocks::canDetach(const LLInventoryItem* pItem) const
{
	const LLViewerObject* pAttachObj = 
		((pItem) && (gAgentAvatarp)) ? gAgentAvatarp->getWornAttachment(pItem->getLinkedUUID()) : NULL;
	return (pAttachObj) && (!isLockedAttachment(pAttachObj));
}

// Checked: 2010-11-30 (RLVa-1.3.0b) | Modified: RLVa-1.3.0b
inline bool RlvAttachmentLocks::hasLockedAttachmentPoint(ERlvLockMask eLock) const
{
	// Remove locks are more common so check those first
	return
		((eLock & RLV_LOCK_REMOVE) && ((!m_AttachPtRem.empty()) || (!m_AttachObjRem.empty()) || (RlvFolderLocks::instance().hasLockedAttachment()))) || 
		((eLock & RLV_LOCK_ADD) && (!m_AttachPtAdd.empty()) );
}

// Checked: 2010-11-30 (RLVa-1.3.0b) | Modified: RLVa-1.3.0b
inline bool RlvAttachmentLocks::isLockedAttachment(const LLViewerObject* pAttachObj) const
{
	// If pObj is valid then it should always specify a root since we store root UUIDs in m_AttachObjRem
	RLV_ASSERT( (!pAttachObj) || (pAttachObj == pAttachObj->getRootEdit()) );

	// Object is locked if:
	//   - it's specifically marked as non-detachable (ie @detach=n)
	//   - it's attached to an attachment point that is RLV_LOCK_REMOVE locked (ie @remattach:<attachpt>=n)
	//   - it's part of a locked folder
	return 
		(pAttachObj) && (pAttachObj->isAttachment()) &&
		( (m_AttachObjRem.find(pAttachObj->getID()) != m_AttachObjRem.end()) || 
		  (isLockedAttachmentPoint(RlvAttachPtLookup::getAttachPointIndex(pAttachObj), RLV_LOCK_REMOVE)) ||
		  (RlvFolderLocks::instance().isLockedAttachment(pAttachObj->getAttachmentItemID())) );
}

// Checked: 2010-02-28 (RLVa-1.2.0a) | Added: RLVa-1.0.5a
inline bool RlvAttachmentLocks::isLockedAttachmentPoint(S32 idxAttachPt, ERlvLockMask eLock) const
{
	return
		( (eLock & RLV_LOCK_REMOVE) && (m_AttachPtRem.find(idxAttachPt) != m_AttachPtRem.end()) ) ||
		( (eLock & RLV_LOCK_ADD) && (m_AttachPtAdd.find(idxAttachPt) != m_AttachPtAdd.end()) );
}

// Checked: 2010-02-28 (RLVa-1.2.0a) | Modified: RLVa-1.2.0a
inline bool RlvAttachmentLocks::isLockedAttachmentPoint(const LLViewerJointAttachment* pAttachPt, ERlvLockMask eLock) const
{
	return (pAttachPt) && (isLockedAttachmentPoint(RlvAttachPtLookup::getAttachPointIndex(pAttachPt), eLock));
}

// ============================================================================
// RlvAttachmentLockWatchdog inlined member functions
//

// Checked: 2010-08-07 (RLVa-1.2.0i) | Added: RLVa-1.2.0i
inline void RlvAttachmentLockWatchdog::onWearAttachment(const LLInventoryItem* pItem, ERlvWearMask eWearAction)
{
	onWearAttachment(pItem->getLinkedUUID(), eWearAction);
}

// ============================================================================
// RlvWearableLocks inlined member functions
//

// Checked: 2010-03-19 (RLVa-1.1.3b) | Added: RLVa-1.2.0a
inline bool RlvWearableLocks::canRemove(const LLInventoryItem* pItem) const
{
	// The specified item can be removed if its wearable can be removed
	RLV_ASSERT( (pItem) && (LLInventoryType::IT_WEARABLE == pItem->getInventoryType()) );
	const LLWearable* pWearable = (pItem) ? gAgentWearables.getWearableFromItemID(pItem->getLinkedUUID()) : NULL;
	return (pWearable) && (!isLockedWearable(pWearable));
}

// Checked: 2011-03-27 (RLVa-1.3.0g) | Modified: RLVa-1.3.0g
inline ERlvWearMask RlvWearableLocks::canWear(const LLViewerInventoryItem* pItem) const
{
	// The specified item can be worn if the wearable type it specifies can be worn on
	RLV_ASSERT( (pItem) && (LLInventoryType::IT_WEARABLE == pItem->getInventoryType()) );
	return ((pItem) && (!RlvFolderLocks::instance().isLockedFolder(pItem->getParentUUID(), RLV_LOCK_ADD))) 
		? canWear(pItem->getWearableType()) : RLV_WEAR_LOCKED;
}

// Checked: 2010-05-14 (RLVa-1.2.0g) | Modified: RLVa-1.2.0g
inline ERlvWearMask RlvWearableLocks::canWear(LLWearableType::EType eType) const
{
	// The specified wearable type can be worn on if:
	//   - the wearable type itself isn't RLV_LOCK_ADD locked => RLV_WEAR_ADD
	//     (and there are less than the maximum amount currently worn)
	//   - it doesn't have any non-removable wearables        => RLV_WEAR_REPLACE | RLV_WEAR_ADD = RLV_WEAR
	// TODO-RLVa: [RLVa-1.2.1] We don't have the ability to lock a specific wearable yet so rewrite this when we do
	return (!isLockedWearableType(eType, RLV_LOCK_ADD))
	  ? ((!hasLockedWearable(eType)) ? RLV_WEAR_REPLACE : RLV_WEAR_LOCKED)
	  : RLV_WEAR_LOCKED;
}

// Checked: 2010-03-18 (RLVa-1.2.0c) | Modified: RLVa-1.2.0a
inline bool RlvWearableLocks::hasLockedWearableType(ERlvLockMask eLock) const
{
	// Remove locks are more common so check those first
	// TODO-RLVa: [RLVa-1.2.1] We don't have the ability to lock a specific wearable yet so rewrite this when we do
	return ( (eLock & RLV_LOCK_REMOVE) && (!m_WearableTypeRem.empty()) ) || ( (eLock & RLV_LOCK_ADD) && (!m_WearableTypeAdd.empty()) );
}

// Checked: 2010-11-30 (RLVa-1.3.0b) | Modified: RLVa-1.2.0a
inline bool RlvWearableLocks::isLockedWearable(const LLWearable* pWearable) const
{
	// Wearable is locked if:
	//   - it's specifically marked as non-removable
	//   - it's worn on a wearable type that is RLV_LOCK_REMOVE locked
	//   - it's part of a locked folder
	// TODO-RLVa: [RLVa-1.2.1] We don't have the ability to lock a specific wearable yet so rewrite this when we do
	RLV_ASSERT(pWearable);
	return 
		(pWearable) &&
<<<<<<< HEAD
		( (isLockedWearableType(pWearable->getType(), RLV_LOCK_REMOVE)) || (RlvFolderLocks::instance().isLockedWearable(pWearable->getItemID())) );
=======
		( (isLockedWearableType(pWearable->getType(), RLV_LOCK_REMOVE)) || (RlvFolderLocks::instance().isLockedWearable(pWearable->getItemID())) );
>>>>>>> 3261332e
}

// Checked: 2010-03-19 (RLVa-1.2.0c) | Added: RLVa-1.2.0a
inline bool RlvWearableLocks::isLockedWearableType(LLWearableType::EType eType, ERlvLockMask eLock) const
{
	return
		( (eLock & RLV_LOCK_REMOVE) && (m_WearableTypeRem.find(eType) != m_WearableTypeRem.end()) ) ||
		( (eLock & RLV_LOCK_ADD) && (m_WearableTypeAdd.find(eType) != m_WearableTypeAdd.end()) );
}

// ============================================================================
// RlvFolderLocks member functions
//

// Checked: 2011-03-27 (RLVa-1.3.0g) | Added: RLVa-1.3.0g
inline RlvFolderLocks::folderlock_descr_t::folderlock_descr_t(const LLUUID& rlvObj, ERlvLockMask lockType, folderlock_source_t source, 
															  ELockPermission perm, ELockScope scope)
	: idRlvObj(rlvObj), eLockType(lockType), lockSource(source), eLockPermission(perm), eLockScope(scope)
{
}

// Checked: 2011-03-27 (RLVa-1.3.0g) | Added: RLVa-1.3.0g
inline bool RlvFolderLocks::folderlock_descr_t::operator ==(const folderlock_descr_t& rhs) const
{
	return (idRlvObj == rhs.idRlvObj) && (eLockType == rhs.eLockType) && (lockSource == rhs.lockSource) && 
		(eLockPermission == rhs.eLockPermission) && (eLockScope == rhs.eLockScope);
}

// Checked: 2011-03-29 (RLVa-1.3.0g) | Added: RLVa-1.3.0g
inline bool RlvFolderLocks::canMoveFolder(const LLUUID& idFolder, const LLUUID& idFolderDest) const
{
	// Block moving the folder to destination if:
	//   - the folder (or one of its descendents) is explicitly locked
	//   - folder and destination are subject to different locks
	//		-> Possible combinations:
	//			* folder   locked + destination unlocked => block move
	//			* folder unlocked + destination   locked => block move
	//			* folder   locked + destination   locked => allow move only if both are subject to the same folder lock
	//			* folder unlocked + destination unlocked => allow move (special case of above since both locks are equal when there is none)
	//		=> so the above becomes (isLockedFolder(A) == isLockedFolder(B)) && (lockA == lockB)
	folderlock_source_t lockSource(ST_NONE, 0), lockSourceDest(ST_NONE, 0);
	return 
		(!hasLockedFolderDescendent(idFolder, ST_MASK_ANY, PERM_MASK_ANY, RLV_LOCK_ANY, true)) &&
		( (isLockedFolder(idFolder, RLV_LOCK_ANY, ST_MASK_ANY, &lockSource) == isLockedFolder(idFolderDest, RLV_LOCK_ANY, ST_MASK_ANY, &lockSourceDest)) && 
		  (lockSource == lockSourceDest) );
}

// Checked: 2011-03-29 (RLVa-1.3.0g) | Added: RLVa-1.3.0g
inline bool RlvFolderLocks::canRemoveFolder(const LLUUID& idFolder) const
{
	// Block removing a folder if:
	//   - the folder (or one of its descendents) is explicitly locked
	//   - the folder itself is locked (but disregard root folder locks)
	return 
		(!hasLockedFolderDescendent(idFolder, ST_MASK_ANY, PERM_MASK_ANY, RLV_LOCK_ANY, true)) && 
		(!isLockedFolder(idFolder, RLV_LOCK_ANY, ST_MASK_ANY & ~ST_ROOTFOLDER));
}

// Checked: 2011-03-29 (RLVa-1.3.0g) | Added: RLVa-1.3.0g
inline bool RlvFolderLocks::canRenameFolder(const LLUUID& idFolder) const
{
<<<<<<< HEAD
	// Block renaming a folder if:
=======
	/* Block renaming a folder if:
>>>>>>> 3261332e
	//   - the folder (or one of its descendents) is explicitly locked by:
	//		-> a "shared path" => renaming the folder would change the shared path and hence invalidate the lock
	//		-> an attachment point \
	//		-> an attachment        |--> renaming the folder to a "dot" (=invisible) folder would invalidate the lock
	//		-> a wearable type     /
<<<<<<< HEAD
=======
	*/
>>>>>>> 3261332e
	return !hasLockedFolderDescendent(idFolder, ST_SHAREDPATH | ST_ATTACHMENT | ST_ATTACHMENTPOINT | ST_WEARABLETYPE, PERM_MASK_ANY, RLV_LOCK_ANY, true);
}

// Checked: 2011-03-30 (RLVa-1.3.0g) | Added: RLVa-1.3.0g
inline bool RlvFolderLocks::canMoveItem(const LLUUID& idItem, const LLUUID& idFolderDest) const
{
	// Block moving the folder to destination if:
	//   - folder and destination are subject to different locks [see canMoveFolder() for more details]
	const LLViewerInventoryItem* pItem = gInventory.getItem(idItem); const LLUUID& idFolder = (pItem) ? pItem->getParentUUID() : LLUUID::null;
	int maskSource = ST_MASK_ANY & ~ST_ROOTFOLDER; folderlock_source_t lockSource(ST_NONE, 0), lockSourceDest(ST_NONE, 0);
	return 
		(idFolder.notNull()) && 
		(isLockedFolder(idFolder, RLV_LOCK_ANY, maskSource, &lockSource) == isLockedFolder(idFolderDest, RLV_LOCK_ANY, maskSource, &lockSourceDest)) && 
		(lockSource == lockSourceDest);
}

// Checked: 2011-03-30 (RLVa-1.3.0g) | Added: RLVa-1.3.0g
inline bool RlvFolderLocks::canRemoveItem(const LLUUID& idItem) const
{
	// Block removing items from locked folders (but disregard root folder locks)
	const LLViewerInventoryItem* pItem = gInventory.getItem(idItem); const LLUUID& idFolder = (pItem) ? pItem->getParentUUID() : LLUUID::null;
	int maskSource = ST_MASK_ANY & ~ST_ROOTFOLDER;
	return (idFolder.notNull()) && (!isLockedFolder(idFolder, RLV_LOCK_ANY, maskSource));
}

// Checked: 2011-03-30 (RLVa-1.3.0g) | Added: RLVa-1.3.0g
inline bool RlvFolderLocks::canRenameItem(const LLUUID& idItem) const
{
	// Items can always be renamed, regardless of folder locks
	return true;
}

// Checked: 2010-11-30 (RLVa-1.3.0g) | Added: RLVa-1.3.0b
inline bool RlvFolderLocks::hasLockedAttachment() const
{
	if (m_fLookupDirty)
		refreshLockedLookups();
	return !m_LockedAttachmentRem.empty();
}

// Checked: 2011-03-27 (RLVa-1.3.0g) | Modified: RLVa-1.3.0g
inline bool RlvFolderLocks::hasLockedFolder(ERlvLockMask eLock) const
{
	// Remove locks are more common so check those first
	return ((eLock & RLV_LOCK_REMOVE) && (m_cntLockRem)) || ((eLock & RLV_LOCK_ADD) && (m_cntLockAdd));
}

// Checked: 2010-11-30 (RLVa-1.3.0g) | Added: RLVa-1.3.0b
inline bool RlvFolderLocks::hasLockedWearable() const
{
	if (m_fLookupDirty)
		refreshLockedLookups();
	return !m_LockedWearableRem.empty();
}

// Checked: 2010-11-30 (RLVa-1.3.0g) | Added: RLVa-1.3.0b
inline bool RlvFolderLocks::isLockedAttachment(const LLUUID& idItem) const
{
	if (m_fLookupDirty)
		refreshLockedLookups();
	return (std::find(m_LockedAttachmentRem.begin(), m_LockedAttachmentRem.end(), idItem) != m_LockedAttachmentRem.end());
}

// Checked: 2010-11-30 (RLVa-1.3.0g) | Added: RLVa-1.3.0b
inline bool RlvFolderLocks::isLockedWearable(const LLUUID& idItem) const
{
	if (m_fLookupDirty)
		refreshLockedLookups();
	return (std::find(m_LockedWearableRem.begin(), m_LockedWearableRem.end(), idItem) != m_LockedWearableRem.end());
}

// ============================================================================

#endif // RLV_LOCKS_H<|MERGE_RESOLUTION|>--- conflicted
+++ resolved
@@ -568,11 +568,7 @@
 	RLV_ASSERT(pWearable);
 	return 
 		(pWearable) &&
-<<<<<<< HEAD
 		( (isLockedWearableType(pWearable->getType(), RLV_LOCK_REMOVE)) || (RlvFolderLocks::instance().isLockedWearable(pWearable->getItemID())) );
-=======
-		( (isLockedWearableType(pWearable->getType(), RLV_LOCK_REMOVE)) || (RlvFolderLocks::instance().isLockedWearable(pWearable->getItemID())) );
->>>>>>> 3261332e
 }
 
 // Checked: 2010-03-19 (RLVa-1.2.0c) | Added: RLVa-1.2.0a
@@ -634,20 +630,13 @@
 // Checked: 2011-03-29 (RLVa-1.3.0g) | Added: RLVa-1.3.0g
 inline bool RlvFolderLocks::canRenameFolder(const LLUUID& idFolder) const
 {
-<<<<<<< HEAD
-	// Block renaming a folder if:
-=======
 	/* Block renaming a folder if:
->>>>>>> 3261332e
 	//   - the folder (or one of its descendents) is explicitly locked by:
 	//		-> a "shared path" => renaming the folder would change the shared path and hence invalidate the lock
 	//		-> an attachment point \
 	//		-> an attachment        |--> renaming the folder to a "dot" (=invisible) folder would invalidate the lock
 	//		-> a wearable type     /
-<<<<<<< HEAD
-=======
 	*/
->>>>>>> 3261332e
 	return !hasLockedFolderDescendent(idFolder, ST_SHAREDPATH | ST_ATTACHMENT | ST_ATTACHMENTPOINT | ST_WEARABLETYPE, PERM_MASK_ANY, RLV_LOCK_ANY, true);
 }
 
