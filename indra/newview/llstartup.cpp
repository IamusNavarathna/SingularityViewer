--- conflicted
+++ resolved
@@ -2644,10 +2644,7 @@
 			LLFloaterBeacons::showInstance(); DIE -HgB
 		}*/
 		
-<<<<<<< HEAD
-=======
-
->>>>>>> 21d09270
+
 		if (!gNoRender)
 		{
 			//Set up cloud rendertypes. Passed argument is unused.
