--- conflicted
+++ resolved
@@ -69,163 +69,8 @@
 
 bool handleCloudSettingsChanged(const LLSD& newvalue);
 
-<<<<<<< HEAD
-//! Publish/Subscribe object to interact with LLControlGroups.
-
-//! An LLCachedControl instance to connect to a LLControlVariable
-//! without have to manually create and bind a listener to a local
-//! object.
-template <class T>
-class LLCachedControl
-{
-    T mCachedValue;
-    LLPointer<LLControlVariable> mControl;
-    boost::signals::connection mConnection;
-	LLControlGroup *mControlGroup;
-
-public:
-	LLCachedControl(const std::string& name, const T& default_value, LLControlGroup *group, const std::string& comment = "Declared In Code") 
-	{Init(name,default_value,comment,*group);} //for gSavedPerAccountSettings, etc
-	LLCachedControl(const std::string& name, const T& default_value, LLControlGroup &group, const std::string& comment = "Declared In Code")
-	{Init(name,default_value,comment,group);}  //for LLUI::sConfigGroup, etc
-	LLCachedControl(const std::string& name,  
-					const T& default_value, 
-					const std::string& comment = "Declared In Code",
-					LLControlGroup &group = gSavedSettings)
-	{Init(name,default_value,comment,group);}  //for default (gSavedSettings)
-private:
-	//Pulled out of ctor due to problems with initializer lists in template classes
-	void Init(	const std::string& name, 
-				const T& default_value, 
-				const std::string& comment,
-				LLControlGroup &group )
-	{
-		mControlGroup = &group;
-		mControl = mControlGroup->getControl(name);
-		if(mControl.isNull())
-		{
-			declareTypedControl(*mControlGroup, name, default_value, comment);
-			mControl = mControlGroup->getControl(name);
-			if(mControl.isNull())
-			{
-				llerrs << "The control could not be created!!!" << llendl;
-			}
-
-			mCachedValue = default_value;
-		}
-		else
-		{
-			mCachedValue = (const T&)mControl->getValue();
-		}
-
-		// Add a listener to the controls signal...
-		// and store the connection...
-		mConnection = mControl->getSignal()->connect(
-			boost::bind(&LLCachedControl<T>::handleValueChange, this, _1)
-			);
-	}
-public:
-	~LLCachedControl()
-	{
-		if(mConnection.connected())
-		{
-			mConnection.disconnect();
-		}
-	}
-
-	LLCachedControl& operator =(const T& newvalue)
-	{
-	   setTypeValue(*mControl, newvalue);
-	   return *this;
-	}
-
-	operator const T&() { return mCachedValue; }
-
-	const LLControlVariable * getControl() {
-		return mControl;
-	}
-
-private:
-	void declareTypedControl(LLControlGroup& group, 
-							 const std::string& name, 
-							 const T& default_value,
-							 const std::string& comment)
-	{
-		LLSD init_value;
-		eControlType type = get_control_type<T>(default_value, init_value);
-		if(type < TYPE_COUNT)
-		{
-			group.declareControl(name, type, init_value, comment, FALSE);
-		}
-	}
-
-	bool handleValueChange(const LLSD& newvalue)
-	{
-		mCachedValue = (const T &)newvalue;
-		return true;
-	}
-
-	void setTypeValue(LLControlVariable& c, const T& v)
-	{
-		// Implicit conversion from T to LLSD...
-		c.set(v);
-	}
-};
-
-//Easiest way without messing with LLCachedControl even more..
-template <class T>
-class LLCachedCOAControl
-{
-	LLCachedControl<T> *mCachedControl;
-	boost::signals::connection mCOAConnection;
-	const std::string mName;
-	const std::string mComment;
-	const T mDefault;
-public:
-	LLCachedCOAControl(const std::string& name, const T& default_value,const std::string& comment = "Declared In Code")
-		: mName(name),mDefault(default_value),mComment(comment)
-	{
-		mCachedControl = new LLCachedControl<T>(mName,mDefault,gCOASavedSettings,mComment);
-
-		static LLCachedControl<bool> settings_per_account("AscentStoreSettingsPerAccount",false);
-		mCOAConnection = settings_per_account.getControl()->getSignal()->connect(
-			boost::bind(&LLCachedCOAControl<T>::handleCOAValueChange, this, _1));	
-	}
-	~LLCachedCOAControl()
-	{
-		if(mCachedControl)
-			delete mCOAConnection;
-		if(mCOAConnection.connected())
-			mCOAConnection.disconnect();
-	}
-	bool handleCOAValueChange(const LLSD& newvalue)
-	{
-		if(mCachedControl)
-			delete mCachedControl;
-		mCachedControl = new LLCachedControl<T>(mName,mDefault,gCOASavedSettings,mComment);
-		return true;
-	}
-	operator const T&() { return *mCachedControl; }
-};
-
-template <> eControlType get_control_type<U32>(const U32& in, LLSD& out);
-template <> eControlType get_control_type<S32>(const S32& in, LLSD& out);
-template <> eControlType get_control_type<F32>(const F32& in, LLSD& out);
-template <> eControlType get_control_type<bool> (const bool& in, LLSD& out); 
-// Yay BOOL, its really an S32.
-//template <> eControlType get_control_type<BOOL> (const BOOL& in, LLSD& out) 
-template <> eControlType get_control_type<std::string>(const std::string& in, LLSD& out);
-template <> eControlType get_control_type<LLVector3>(const LLVector3& in, LLSD& out);
-template <> eControlType get_control_type<LLVector3d>(const LLVector3d& in, LLSD& out); 
-template <> eControlType get_control_type<LLRect>(const LLRect& in, LLSD& out);
-template <> eControlType get_control_type<LLColor4>(const LLColor4& in, LLSD& out);
-template <> eControlType get_control_type<LLColor3>(const LLColor3& in, LLSD& out);
-template <> eControlType get_control_type<LLColor4U>(const LLColor4U& in, LLSD& out); 
-template <> eControlType get_control_type<LLSD>(const LLSD& in, LLSD& out);
-=======
 //NOTE: LLCachedControl moved to llxml/llcontrol.h make it easier to use in other projects.
 
->>>>>>> f3578422
 
 //A template would be a little awkward to use here.. so.. a preprocessor macro. Alas. onCommitControlSetting(gSavedSettings) etc.
 inline void onCommitControlSetting_gSavedSettings(LLUICtrl* ctrl, void* name) {gSavedSettings.setValue((const char*)name,ctrl->getValue());}
