--- conflicted
+++ resolved
@@ -2613,21 +2613,6 @@
 		// here we get the approximate head position and set as sound source for the voice symbol
 		// (the following version uses a tweak of "mHeadOffset" which handle sitting vs. standing)
 		//--------------------------------------------------------------------------------------------
-<<<<<<< HEAD
-	if( !mIsSitting )
-	{
-		LLVector3 tagPos = mRoot.getWorldPosition();
-		tagPos[VZ] -= mPelvisToFoot;
-		tagPos[VZ] += ( mBodySize[VZ] + 0.125f );
-		mVoiceVisualizer->setVoiceSourceWorldPosition( tagPos );
-	}
-	else
-	{
-		LLVector3 headOffset = LLVector3( 0.0f, 0.0f, mHeadOffset.mV[2] );
-		mVoiceVisualizer->setVoiceSourceWorldPosition( mRoot.getWorldPosition() + headOffset );
-	}
-=======
-#if MESH_ENABLED
 		if( !mIsSitting )
 		{
 			LLVector3 tagPos = mRoot.getWorldPosition();
@@ -2636,12 +2621,10 @@
 			mVoiceVisualizer->setVoiceSourceWorldPosition( tagPos );
 		}
 		else
-#endif //MESH_ENABLED
 		{
 			LLVector3 headOffset = LLVector3( 0.0f, 0.0f, mHeadOffset.mV[2] );
 			mVoiceVisualizer->setVoiceSourceWorldPosition( mRoot.getWorldPosition() + headOffset );
 		}
->>>>>>> 6381e4d9
 	}//if ( voiceEnabled )
 }
 
@@ -3535,25 +3518,8 @@
 				avatar_name_color.setAlpha(alpha);
 				mNameText->setColor(avatar_name_color);
 				
-<<<<<<< HEAD
-				LLQuaternion root_rot = mRoot.getWorldRotation();
 				//mNameText->setUsePixelSize(TRUE);
-				LLVector3 pixel_right_vec;
-				LLVector3 pixel_up_vec;
-				LLViewerCamera::getInstance()->getPixelVectors(root_pos_last, pixel_up_vec, pixel_right_vec);
-				LLVector3 camera_to_av = root_pos_last - LLViewerCamera::getInstance()->getOrigin();
-				camera_to_av.normalize();
-				LLVector3 local_camera_at = camera_to_av * ~root_rot;
-				LLVector3 local_camera_up = camera_to_av % LLViewerCamera::getInstance()->getLeftAxis();
-				local_camera_up.normalize();
-				local_camera_up = local_camera_up * ~root_rot;
-			
-				local_camera_up.scaleVec(mBodySize * 0.5f);
-				local_camera_at.scaleVec(mBodySize * 0.5f);
-=======
-				mNameText->setUsePixelSize(TRUE);
 				LLVector3 name_position = idleUpdateNameTagPosition(root_pos_last);
->>>>>>> 6381e4d9
 
 				mNameText->setPositionAgent(name_position);
 				
