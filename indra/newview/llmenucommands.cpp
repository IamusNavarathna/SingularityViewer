/** 
 * @file llmenucommands.cpp
 * @brief Implementations of menu commands.
 *
 * $LicenseInfo:firstyear=2003&license=viewergpl$
 * 
 * Copyright (c) 2003-2009, Linden Research, Inc.
 * 
 * Second Life Viewer Source Code
 * The source code in this file ("Source Code") is provided by Linden Lab
 * to you under the terms of the GNU General Public License, version 2.0
 * ("GPL"), unless you have obtained a separate licensing agreement
 * ("Other License"), formally executed by you and Linden Lab.  Terms of
 * the GPL can be found in doc/GPL-license.txt in this distribution, or
 * online at http://secondlifegrid.net/programs/open_source/licensing/gplv2
 * 
 * There are special exceptions to the terms and conditions of the GPL as
 * it is applied to this Source Code. View the full text of the exception
 * in the file doc/FLOSS-exception.txt in this software distribution, or
 * online at
 * http://secondlifegrid.net/programs/open_source/licensing/flossexception
 * 
 * By copying, modifying or distributing this software, you acknowledge
 * that you have read and understood your obligations described above,
 * and agree to abide by those obligations.
 * 
 * ALL LINDEN LAB SOURCE CODE IS PROVIDED "AS IS." LINDEN LAB MAKES NO
 * WARRANTIES, EXPRESS, IMPLIED OR OTHERWISE, REGARDING ITS ACCURACY,
 * COMPLETENESS OR PERFORMANCE.
 * $/LicenseInfo$
 */

#include "llviewerprecompiledheaders.h"

#include "llmenucommands.h"

#include "imageids.h"
#include "llfontgl.h"
#include "llrect.h"
#include "llerror.h"
#include "llstring.h"
#include "message.h"

#include "llagent.h"
#include "llcallingcard.h"
#include "llchatbar.h"
#include "llviewercontrol.h"
#include "llfirstuse.h"
#include "llfloaterchat.h"
#include "llfloaterdirectory.h"
#include "llfloatermap.h"
#include "llfloaterworldmap.h"
#include "llgivemoney.h"
#include "llinventoryview.h"
#include "llnotify.h"
#include "llstatusbar.h"
#include "llimview.h"
#include "lltextbox.h"
#include "llui.h"
#include "llviewergesture.h"			// for triggering gestures
#include "llviewermessage.h"
#include "llviewerparceloverlay.h"
#include "llviewerregion.h"
#include "llviewerstats.h"
#include "lluictrlfactory.h"
#include "llviewerwindow.h"
#include "llworld.h"
#include "llworldmap.h"
#include "llfocusmgr.h"

void handle_track_avatar(const LLUUID& agent_id, const std::string& name)
{	
	LLAvatarTracker::instance().track(agent_id, name);

	LLFloaterDirectory::hide(NULL);
	LLFloaterWorldMap::show(NULL, TRUE);
}

void handle_pay_by_id(const LLUUID& agent_id)
{
	const BOOL is_group = FALSE;
	LLFloaterPay::payDirectly(&give_money, agent_id, is_group);
}

void handle_mouselook(void*)
{
	gAgent.changeCameraToMouselook();
}


void handle_map(void*)
{
	LLFloaterWorldMap::toggle(NULL);
}

void handle_mini_map(void*)
{
	LLFloaterMap::toggleInstance();
}


void handle_find(void*)
{
	LLFloaterDirectory::toggleFind(NULL);
}


void handle_events(void*)
{
	LLFloaterDirectory::toggleEvents(NULL);
}


void handle_inventory(void*)
{
	// We're using the inventory, possibly for the
	// first time.
	LLFirstUse::useInventory();

	LLInventoryView::toggleVisibility(NULL);
}


void handle_chat(void*)
{
	// give focus to chatbar if it's open but not focused
<<<<<<< HEAD
	static LLCachedControl<bool> chat_visible("ChatVisible",true);
=======
	static const LLCachedControl<bool> chat_visible("ChatVisible",true);
>>>>>>> f3578422
	if (chat_visible && gFocusMgr.childHasKeyboardFocus(gChatBar))
	{
		LLChatBar::stopChat();
	}
	else
	{
		LLChatBar::startChat(NULL);
	}
}

void handle_slash_key(void*)
{
	// LLChatBar::startChat("/");
	//
	// Don't do this, it results in a double-slash in the input field.
	// Another "/" will be automatically typed for us, because the WM_KEYDOWN event
	// that generated the menu accelerator call (and hence puts focus in
	// the chat edtior) will be followed by a "/" WM_CHAR character message,
	// which will type the slash.  Yes, it's weird.  It only matters for
	// menu accelerators that put input focus into a field.   And Mac works
	// the same way.  JC

	LLChatBar::startChat(NULL);
}<|MERGE_RESOLUTION|>--- conflicted
+++ resolved
@@ -124,11 +124,7 @@
 void handle_chat(void*)
 {
 	// give focus to chatbar if it's open but not focused
-<<<<<<< HEAD
-	static LLCachedControl<bool> chat_visible("ChatVisible",true);
-=======
 	static const LLCachedControl<bool> chat_visible("ChatVisible",true);
->>>>>>> f3578422
 	if (chat_visible && gFocusMgr.childHasKeyboardFocus(gChatBar))
 	{
 		LLChatBar::stopChat();
