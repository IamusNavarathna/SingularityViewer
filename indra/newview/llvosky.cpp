/** 
 * @file llvosky.cpp
 * @brief LLVOSky class implementation
 *
 * $LicenseInfo:firstyear=2001&license=viewergpl$
 * 
 * Copyright (c) 2001-2009, Linden Research, Inc.
 * 
 * Second Life Viewer Source Code
 * The source code in this file ("Source Code") is provided by Linden Lab
 * to you under the terms of the GNU General Public License, version 2.0
 * ("GPL"), unless you have obtained a separate licensing agreement
 * ("Other License"), formally executed by you and Linden Lab.  Terms of
 * the GPL can be found in doc/GPL-license.txt in this distribution, or
 * online at http://secondlifegrid.net/programs/open_source/licensing/gplv2
 * 
 * There are special exceptions to the terms and conditions of the GPL as
 * it is applied to this Source Code. View the full text of the exception
 * in the file doc/FLOSS-exception.txt in this software distribution, or
 * online at
 * http://secondlifegrid.net/programs/open_source/licensing/flossexception
 * 
 * By copying, modifying or distributing this software, you acknowledge
 * that you have read and understood your obligations described above,
 * and agree to abide by those obligations.
 * 
 * ALL LINDEN LAB SOURCE CODE IS PROVIDED "AS IS." LINDEN LAB MAKES NO
 * WARRANTIES, EXPRESS, IMPLIED OR OTHERWISE, REGARDING ITS ACCURACY,
 * COMPLETENESS OR PERFORMANCE.
 * $/LicenseInfo$
 */

#include "llviewerprecompiledheaders.h"

#include "llvosky.h"

#include "imageids.h"
#include "llfeaturemanager.h"
#include "llviewercontrol.h"
#include "llframetimer.h"
#include "timing.h"

#include "llagent.h"
#include "lldrawable.h"
#include "llface.h"
#include "llcubemap.h"
#include "lldrawpoolsky.h"
#include "lldrawpoolwater.h"
#include "llglheaders.h"
#include "llsky.h"
#include "llviewercamera.h"
#include "llviewerimagelist.h"
#include "llviewerobjectlist.h"
#include "llviewerregion.h"
#include "llworld.h"
#include "pipeline.h"
#include "lldrawpoolwlsky.h"
#include "llwlparammanager.h"
#include "llwaterparammanager.h"

#undef min
#undef max

static const S32 NUM_TILES_X = 8;
static const S32 NUM_TILES_Y = 4;
static const S32 NUM_TILES = NUM_TILES_X * NUM_TILES_Y;

// Heavenly body constants
static const F32 SUN_DISK_RADIUS	= 0.5f;
static const F32 MOON_DISK_RADIUS	= SUN_DISK_RADIUS * 0.9f;
static const F32 SUN_INTENSITY = 1e5;
static const F32 SUN_DISK_INTENSITY = 24.f;


// Texture coordinates:
static const LLVector2 TEX00 = LLVector2(0.f, 0.f);
static const LLVector2 TEX01 = LLVector2(0.f, 1.f);
static const LLVector2 TEX10 = LLVector2(1.f, 0.f);
static const LLVector2 TEX11 = LLVector2(1.f, 1.f);

// Exported globals
LLUUID gSunTextureID = IMG_SUN;
LLUUID gMoonTextureID = IMG_MOON;

//static 
LLColor3 LLHaze::sAirScaSeaLevel;

class LLFastLn
{
public:
	LLFastLn() 
	{
		mTable[0] = 0;
		for( S32 i = 1; i < 257; i++ )
		{
			mTable[i] = log((F32)i);
		}
	}

	F32 ln( F32 x )
	{
		const F32 OO_255 = 0.003921568627450980392156862745098f;
		const F32 LN_255 = 5.5412635451584261462455391880218f;

		if( x < OO_255 )
		{
			return log(x);
		}
		else
		if( x < 1 )
		{
			x *= 255.f;
			S32 index = llfloor(x);
			F32 t = x - index;
			F32 low = mTable[index];
			F32 high = mTable[index + 1];
			return low + t * (high - low) - LN_255;
		}
		else
		if( x <= 255 )
		{
			S32 index = llfloor(x);
			F32 t = x - index;
			F32 low = mTable[index];
			F32 high = mTable[index + 1];
			return low + t * (high - low);
		}
		else
		{
			return log( x );
		}
	}

	F32 pow( F32 x, F32 y )
	{
		return (F32)LL_FAST_EXP(y * ln(x));
	}


private:
	F32 mTable[257]; // index 0 is unused
};

static LLFastLn gFastLn;


// Functions used a lot.

inline F32 LLHaze::calcPhase(const F32 cos_theta) const
{
	const F32 g2 = mG * mG;
	const F32 den = 1 + g2 - 2 * mG * cos_theta;
	return (1 - g2) * gFastLn.pow(den, -1.5);
}

inline void color_pow(LLColor3 &col, const F32 e)
{
	col.mV[0] = gFastLn.pow(col.mV[0], e);
	col.mV[1] = gFastLn.pow(col.mV[1], e);
	col.mV[2] = gFastLn.pow(col.mV[2], e);
}

inline LLColor3 color_norm(const LLColor3 &col)
{
	const F32 m = color_max(col);
	if (m > 1.f)
	{
		return 1.f/m * col;
	}
	else return col;
}

inline void color_gamma_correct(LLColor3 &col)
{
	const F32 gamma_inv = 1.f/1.2f;
	if (col.mV[0] != 0.f)
	{
		col.mV[0] = gFastLn.pow(col.mV[0], gamma_inv);
	}
	if (col.mV[1] != 0.f)
	{
		col.mV[1] = gFastLn.pow(col.mV[1], gamma_inv);
	}
	if (col.mV[2] != 0.f)
	{
		col.mV[2] = gFastLn.pow(col.mV[2], gamma_inv);
	}
}



/***************************************
		SkyTex
***************************************/

S32 LLSkyTex::sComponents = 4;
S32 LLSkyTex::sResolution = 64;
F32 LLSkyTex::sInterpVal = 0.f;
S32 LLSkyTex::sCurrent = 0;


LLSkyTex::LLSkyTex() :
	mSkyData(NULL),
	mSkyDirs(NULL)
{
}

void LLSkyTex::init()
{
	mSkyData = new LLColor4[sResolution * sResolution];
	mSkyDirs = new LLVector3[sResolution * sResolution];

	for (S32 i = 0; i < 2; ++i)
	{
		mImageGL[i] = new LLImageGL(FALSE);
		mImageGL[i]->setAddressMode(LLTexUnit::TAM_CLAMP);
		mImageRaw[i] = new LLImageRaw(sResolution, sResolution, sComponents);
		
		initEmpty(i);
	}
}

void LLSkyTex::cleanupGL()
{
	mImageGL[0] = NULL;
	mImageGL[1] = NULL;
}

void LLSkyTex::restoreGL()
{
	for (S32 i = 0; i < 2; i++)
	{
		mImageGL[i] = new LLImageGL(FALSE);
		mImageGL[i]->setAddressMode(LLTexUnit::TAM_CLAMP);
	}
}

LLSkyTex::~LLSkyTex()
{
	delete[] mSkyData;
	mSkyData = NULL;

	delete[] mSkyDirs;
	mSkyDirs = NULL;
}


void LLSkyTex::initEmpty(const S32 tex)
{
	U8* data = mImageRaw[tex]->getData();
	for (S32 i = 0; i < sResolution; ++i)
	{
		for (S32 j = 0; j < sResolution; ++j)
		{
			const S32 basic_offset = (i * sResolution + j);
			S32 offset = basic_offset * sComponents;
			data[offset] = 0;
			data[offset+1] = 0;
			data[offset+2] = 0;
			data[offset+3] = 255;

			mSkyData[basic_offset].setToBlack();
		}
	}

	createGLImage(tex);
}

void LLSkyTex::create(const F32 brightness)
{
	/// Brightness ignored for now.
	U8* data = mImageRaw[sCurrent]->getData();
	for (S32 i = 0; i < sResolution; ++i)
	{
		for (S32 j = 0; j < sResolution; ++j)
		{
			const S32 basic_offset = (i * sResolution + j);
			S32 offset = basic_offset * sComponents;
			U32* pix = (U32*)(data + offset);
			LLColor4U temp = LLColor4U(mSkyData[basic_offset]);
			*pix = temp.mAll;
		}
	}
	createGLImage(sCurrent);
}




void LLSkyTex::createGLImage(S32 which)
{	
	mImageGL[which]->createGLTexture(0, mImageRaw[which], 0, TRUE, LLViewerImageBoostLevel::OTHER);
	mImageGL[which]->setAddressMode(LLTexUnit::TAM_CLAMP);
}

void LLSkyTex::bindTexture(BOOL curr)
{
	gGL.getTexUnit(0)->bind(mImageGL[getWhich(curr)]);
}

/***************************************
		Sky
***************************************/

F32	LLHeavenBody::sInterpVal = 0;

S32 LLVOSky::sResolution = LLSkyTex::getResolution();
S32 LLVOSky::sTileResX = sResolution/NUM_TILES_X;
S32 LLVOSky::sTileResY = sResolution/NUM_TILES_Y;

LLVOSky::LLVOSky(const LLUUID &id, const LLPCode pcode, LLViewerRegion *regionp)
:	LLStaticViewerObject(id, pcode, regionp, TRUE),
	mSun(SUN_DISK_RADIUS), mMoon(MOON_DISK_RADIUS),
	mBrightnessScale(1.f),
	mBrightnessScaleNew(0.f),
	mBrightnessScaleGuess(1.f),
	mWeatherChange(FALSE),
	mCloudDensity(0.2f),
	mWind(0.f),
	mForceUpdate(FALSE),
	mWorldScale(1.f),
	mBumpSunDir(0.f, 0.f, 1.f)
{
	bool error = false;
	
	/// WL PARAMS
	dome_radius = 1.f;
	dome_offset_ratio = 0.f;
	sunlight_color = LLColor3();
	ambient = LLColor3();
	gamma = 1.f;
	lightnorm = LLVector4();
	blue_density = LLColor3();
	blue_horizon = LLColor3();
	haze_density = 0.f;
	haze_horizon = LLColor3();
	density_multiplier = 0.f;
	max_y = 0.f;
	glow = LLColor3();
	cloud_shadow = 0.f;
	cloud_color = LLColor3();
	cloud_scale = 0.f;
	cloud_pos_density1 = LLColor3();
	cloud_pos_density2 = LLColor3();


	mInitialized = FALSE;
	mbCanSelect = FALSE;
	mUpdateTimer.reset();

	for (S32 i = 0; i < 6; i++)
	{
		mSkyTex[i].init();
		mShinyTex[i].init();
	}
	for (S32 i=0; i<FACE_COUNT; i++)
	{
		mFace[i] = NULL;
	}
	
	mCameraPosAgent = gAgent.getCameraPositionAgent();
	mAtmHeight = ATM_HEIGHT;
	mEarthCenter = LLVector3(mCameraPosAgent.mV[0], mCameraPosAgent.mV[1], -EARTH_RADIUS);

	mSunDefaultPosition = LLVector3(LLWLParamManager::instance()->mCurParams.getVector("lightnorm", error));
	if (gSavedSettings.getBOOL("SkyOverrideSimSunPosition"))
	{
		initSunDirection(mSunDefaultPosition, LLVector3(0, 0, 0));
	}
	mAmbientScale = gSavedSettings.getF32("SkyAmbientScale");
	mNightColorShift = gSavedSettings.getColor3("SkyNightColorShift");
	mFogColor.mV[VRED] = mFogColor.mV[VGREEN] = mFogColor.mV[VBLUE] = 0.5f;
	mFogColor.mV[VALPHA] = 0.0f;
	mFogRatio = 1.2f;

	mSun.setIntensity(SUN_INTENSITY);
	mMoon.setIntensity(0.1f * SUN_INTENSITY);

	mSunTexturep = gImageList.getImage(gSunTextureID, TRUE, TRUE);
	mSunTexturep->setAddressMode(LLTexUnit::TAM_CLAMP);
	mMoonTexturep = gImageList.getImage(gMoonTextureID, TRUE, TRUE);
	mMoonTexturep->setAddressMode(LLTexUnit::TAM_CLAMP);
	mBloomTexturep = gImageList.getImage(IMG_BLOOM1);
	mBloomTexturep->setNoDelete() ;
	mBloomTexturep->setAddressMode(LLTexUnit::TAM_CLAMP);

	mHeavenlyBodyUpdated = FALSE ;
}


LLVOSky::~LLVOSky()
{
	// Don't delete images - it'll get deleted by gImageList on shutdown
	// This needs to be done for each texture

	mCubeMap = NULL;
}

void LLVOSky::initClass()
{
	LLHaze::initClass();
}


void LLVOSky::init()
{
   	const F32 haze_int = color_intens(mHaze.calcSigSca(0));
	mHazeConcentration = haze_int /
		(color_intens(LLHaze::calcAirSca(0)) + haze_int);

	calcAtmospherics();

	// Initialize the cached normalized direction vectors
	for (S32 side = 0; side < 6; ++side)
	{
		for (S32 tile = 0; tile < NUM_TILES; ++tile)
		{
			initSkyTextureDirs(side, tile);
			createSkyTexture(side, tile);
		}
	}

	for (S32 i = 0; i < 6; ++i)
	{
		mSkyTex[i].create(1.0f);
		mShinyTex[i].create(1.0f);
	}

	initCubeMap();
	mInitialized = true;

	mHeavenlyBodyUpdated = FALSE ;
}

void LLVOSky::initCubeMap() 
{
	std::vector<LLPointer<LLImageRaw> > images;
	for (S32 side = 0; side < 6; side++)
	{
		images.push_back(mShinyTex[side].getImageRaw());
	}
	if (mCubeMap)
	{
		mCubeMap->init(images);
	}
	else if (gSavedSettings.getBOOL("RenderWater") && gGLManager.mHasCubeMap && LLCubeMap::sUseCubeMaps)
	{
		mCubeMap = new LLCubeMap();
		mCubeMap->init(images);
	}
	gGL.getTexUnit(0)->disable();
}


void LLVOSky::cleanupGL()
{
	S32 i;
	for (i = 0; i < 6; i++)
	{
		mSkyTex[i].cleanupGL();
	}
	if (getCubeMap())
	{
		getCubeMap()->destroyGL();
	}
}

void LLVOSky::restoreGL()
{
	S32 i;
	for (i = 0; i < 6; i++)
	{
		mSkyTex[i].restoreGL();
	}
	mSunTexturep = gImageList.getImage(gSunTextureID, TRUE, TRUE);
	mSunTexturep->setAddressMode(LLTexUnit::TAM_CLAMP);
	mMoonTexturep = gImageList.getImage(gMoonTextureID, TRUE, TRUE);
	mMoonTexturep->setAddressMode(LLTexUnit::TAM_CLAMP);
	mBloomTexturep = gImageList.getImage(IMG_BLOOM1);
	mBloomTexturep->setNoDelete() ;
	mBloomTexturep->setAddressMode(LLTexUnit::TAM_CLAMP);

	calcAtmospherics();	

	if (gSavedSettings.getBOOL("RenderWater") && gGLManager.mHasCubeMap
	    && LLCubeMap::sUseCubeMaps)
	{
		LLCubeMap* cube_map = getCubeMap();

		std::vector<LLPointer<LLImageRaw> > images;
		for (S32 side = 0; side < 6; side++)
		{
			images.push_back(mShinyTex[side].getImageRaw());
		}

		if(cube_map)
		{
			cube_map->init(images);
			mForceUpdate = TRUE;
		}
	}

	if (mDrawable)
	{
		gPipeline.markRebuild(mDrawable, LLDrawable::REBUILD_VOLUME, TRUE);
	}

}

void LLVOSky::initSkyTextureDirs(const S32 side, const S32 tile)
{
	S32 tile_x = tile % NUM_TILES_X;
	S32 tile_y = tile / NUM_TILES_X;

	S32 tile_x_pos = tile_x * sTileResX;
	S32 tile_y_pos = tile_y * sTileResY;

	F32 coeff[3] = {0, 0, 0};
	const S32 curr_coef = side >> 1; // 0/1 = Z axis, 2/3 = Y, 4/5 = X
	const S32 side_dir = (((side & 1) << 1) - 1);  // even = -1, odd = 1
	const S32 x_coef = (curr_coef + 1) % 3;
	const S32 y_coef = (x_coef + 1) % 3;

	coeff[curr_coef] = (F32)side_dir;

	F32 inv_res = 1.f/sResolution;
	S32 x, y;
	for (y = tile_y_pos; y < (tile_y_pos + sTileResY); ++y)
	{
		for (x = tile_x_pos; x < (tile_x_pos + sTileResX); ++x)
		{
			coeff[x_coef] = F32((x<<1) + 1) * inv_res - 1.f;
			coeff[y_coef] = F32((y<<1) + 1) * inv_res - 1.f;
			LLVector3 dir(coeff[0], coeff[1], coeff[2]);
			dir.normalize();
			mSkyTex[side].setDir(dir, x, y);
			mShinyTex[side].setDir(dir, x, y);
		}
	}
}

void LLVOSky::createSkyTexture(const S32 side, const S32 tile)
{
	S32 tile_x = tile % NUM_TILES_X;
	S32 tile_y = tile / NUM_TILES_X;

	S32 tile_x_pos = tile_x * sTileResX;
	S32 tile_y_pos = tile_y * sTileResY;

	S32 x, y;
	for (y = tile_y_pos; y < (tile_y_pos + sTileResY); ++y)
	{
		for (x = tile_x_pos; x < (tile_x_pos + sTileResX); ++x)
		{
			mSkyTex[side].setPixel(calcSkyColorInDir(mSkyTex[side].getDir(x, y)), x, y);
			mShinyTex[side].setPixel(calcSkyColorInDir(mSkyTex[side].getDir(x, y), true), x, y);
		}
	}
}

static inline LLColor3 componentDiv(LLColor3 const &left, LLColor3 const & right)
{
	return LLColor3(left.mV[0]/right.mV[0],
					 left.mV[1]/right.mV[1],
					 left.mV[2]/right.mV[2]);
}


static inline LLColor3 componentMult(LLColor3 const &left, LLColor3 const & right)
{
	return LLColor3(left.mV[0]*right.mV[0],
					 left.mV[1]*right.mV[1],
					 left.mV[2]*right.mV[2]);
}


static inline LLColor3 componentExp(LLColor3 const &v)
{
	return LLColor3(exp(v.mV[0]),
					 exp(v.mV[1]),
					 exp(v.mV[2]));
}

static inline LLColor3 componentPow(LLColor3 const &v, F32 exponent)
{
	return LLColor3(pow(v.mV[0], exponent),
					pow(v.mV[1], exponent),
					pow(v.mV[2], exponent));
}

static inline LLColor3 componentSaturate(LLColor3 const &v)
{
	return LLColor3(std::max(std::min(v.mV[0], 1.f), 0.f),
					 std::max(std::min(v.mV[1], 1.f), 0.f),
					 std::max(std::min(v.mV[2], 1.f), 0.f));
}


static inline LLColor3 componentSqrt(LLColor3 const &v)
{
	return LLColor3(sqrt(v.mV[0]),
					 sqrt(v.mV[1]),
					 sqrt(v.mV[2]));
}

static inline void componentMultBy(LLColor3 & left, LLColor3 const & right)
{
	left.mV[0] *= right.mV[0];
	left.mV[1] *= right.mV[1];
	left.mV[2] *= right.mV[2];
}

static inline LLColor3 colorMix(LLColor3 const & left, LLColor3 const & right, F32 amount)
{
	return (left + ((right - left) * amount));
}

static inline F32 texture2D(LLPointer<LLImageRaw> const & tex, LLVector2 const & uv)
{
	U16 w = tex->getWidth();
	U16 h = tex->getHeight();

	U16 r = U16(uv[0] * w) % w;
	U16 c = U16(uv[1] * h) % h;

	U8 const * imageBuffer = tex->getData();

	U8 sample = imageBuffer[r * w + c];

	return sample / 255.f;
}

static inline LLColor3 smear(F32 val)
{
	return LLColor3(val, val, val);
}

void LLVOSky::initAtmospherics(void)
{	
	bool error;
	
	// uniform parameters for convenience
	dome_radius = LLWLParamManager::instance()->getDomeRadius();
	dome_offset_ratio = LLWLParamManager::instance()->getDomeOffset();
	sunlight_color = LLColor3(LLWLParamManager::instance()->mCurParams.getVector("sunlight_color", error));
	ambient = LLColor3(LLWLParamManager::instance()->mCurParams.getVector("ambient", error));
	//lightnorm = LLWLParamManager::instance()->mCurParams.getVector("lightnorm", error);
	gamma = LLWLParamManager::instance()->mCurParams.getVector("gamma", error)[0];
	blue_density = LLColor3(LLWLParamManager::instance()->mCurParams.getVector("blue_density", error));
	blue_horizon = LLColor3(LLWLParamManager::instance()->mCurParams.getVector("blue_horizon", error));
	haze_density = LLWLParamManager::instance()->mCurParams.getVector("haze_density", error)[0];
	haze_horizon = LLColor3(LLWLParamManager::instance()->mCurParams.getVector("haze_horizon", error));
	density_multiplier = LLWLParamManager::instance()->mCurParams.getVector("density_multiplier", error)[0];
	max_y = LLWLParamManager::instance()->mCurParams.getVector("max_y", error)[0];
	glow = LLColor3(LLWLParamManager::instance()->mCurParams.getVector("glow", error));
	cloud_shadow = LLWLParamManager::instance()->mCurParams.getVector("cloud_shadow", error)[0];
	cloud_color = LLColor3(LLWLParamManager::instance()->mCurParams.getVector("cloud_color", error));
	cloud_scale = LLWLParamManager::instance()->mCurParams.getVector("cloud_scale", error)[0];
	cloud_pos_density1 = LLColor3(LLWLParamManager::instance()->mCurParams.getVector("cloud_pos_density1", error));
	cloud_pos_density2 = LLColor3(LLWLParamManager::instance()->mCurParams.getVector("cloud_pos_density2", error));

	// light norm is different.  We need the sun's direction, not the light direction
	// which could be from the moon.  And we need to clamp it
	// just like for the gpu
	LLVector3 sunDir = gSky.getSunDirection();

	// CFR_TO_OGL
	lightnorm = LLVector4(sunDir.mV[1], sunDir.mV[2], sunDir.mV[0], 0);
	unclamped_lightnorm = lightnorm;
	if(lightnorm.mV[1] < -0.1f)
	{
		lightnorm.mV[1] = -0.1f;
	}
	
}

LLColor4 LLVOSky::calcSkyColorInDir(const LLVector3 &dir, bool isShiny)
{
	F32 saturation = 0.3f;
	if (dir.mV[VZ] < -0.02f)
	{
		LLColor4 col = LLColor4(llmax(mFogColor[0],0.2f), llmax(mFogColor[1],0.2f), llmax(mFogColor[2],0.22f),0.f);
		if (isShiny)
		{
			LLColor3 desat_fog = LLColor3(mFogColor);
			F32 brightness = desat_fog.brightness();
			// So that shiny somewhat shows up at night.
			if (brightness < 0.15f)
			{
				brightness = 0.15f;
				desat_fog = smear(0.15f);
			}
			LLColor3 greyscale = smear(brightness);
			desat_fog = desat_fog * saturation + greyscale * (1.0f - saturation);
			if (!gPipeline.canUseWindLightShaders())
			{
				col = LLColor4(desat_fog, 0.f);
			}
			else 
			{
				col = LLColor4(desat_fog * 0.5f, 0.f);
			}
		}
		float x = 1.0f-fabsf(-0.1f-dir.mV[VZ]);
		x *= x;
		col.mV[0] *= x*x;
		col.mV[1] *= powf(x, 2.5f);
		col.mV[2] *= x*x*x;
		return col;
	}

	// undo OGL_TO_CFR_ROTATION and negate vertical direction.
	LLVector3 Pn = LLVector3(-dir[1] , -dir[2], -dir[0]);

	LLColor3 vary_HazeColor(0,0,0);
	LLColor3 vary_CloudColorSun(0,0,0);
	LLColor3 vary_CloudColorAmbient(0,0,0);
	F32 vary_CloudDensity(0);
	LLVector2 vary_HorizontalProjection[2];
	vary_HorizontalProjection[0] = LLVector2(0,0);
	vary_HorizontalProjection[1] = LLVector2(0,0);

	calcSkyColorWLVert(Pn, vary_HazeColor, vary_CloudColorSun, vary_CloudColorAmbient,
						vary_CloudDensity, vary_HorizontalProjection);
	
	LLColor3 sky_color =  calcSkyColorWLFrag(Pn, vary_HazeColor, vary_CloudColorSun, vary_CloudColorAmbient, 
								vary_CloudDensity, vary_HorizontalProjection);
	if (isShiny)
	{
		F32 brightness = sky_color.brightness();
		LLColor3 greyscale = smear(brightness);
		sky_color = sky_color * saturation + greyscale * (1.0f - saturation);
		sky_color *= (0.5f + 0.5f * brightness);
	}
	return LLColor4(sky_color, 0.0f);
}

// turn on floating point precision
// in vs2003 for this function.  Otherwise
// sky is aliased looking 7:10 - 8:50
#if LL_MSVC && __MSVC_VER__ < 8
#pragma optimize("p", on)
#endif

void LLVOSky::calcSkyColorWLVert(LLVector3 & Pn, LLColor3 & vary_HazeColor, LLColor3 & vary_CloudColorSun, 
							LLColor3 & vary_CloudColorAmbient, F32 & vary_CloudDensity, 
							LLVector2 vary_HorizontalProjection[2])
{
	// project the direction ray onto the sky dome.
	F32 phi = acos(Pn[1]);
	F32 sinA = sin(F_PI - phi);
	F32 Plen = dome_radius * sin(F_PI + phi + asin(dome_offset_ratio * sinA)) / sinA;

	Pn *= Plen;

	vary_HorizontalProjection[0] = LLVector2(Pn[0], Pn[2]);
	vary_HorizontalProjection[0] /= - 2.f * Plen;

	// Set altitude
	if (Pn[1] > 0.f)
	{
		Pn *= (max_y / Pn[1]);
	}
	else
	{
		Pn *= (-32000.f / Pn[1]);
	}

	Plen = Pn.length();
	Pn /= Plen;

	// Initialize temp variables
	LLColor3 sunlight = sunlight_color;

	// Sunlight attenuation effect (hue and brightness) due to atmosphere
	// this is used later for sunlight modulation at various altitudes
	LLColor3 light_atten =
		(blue_density * 1.0 + smear(haze_density * 0.25f)) * (density_multiplier * max_y);

	// Calculate relative weights
	LLColor3 temp2(0.f, 0.f, 0.f);
	LLColor3 temp1 = blue_density + smear(haze_density);
	LLColor3 blue_weight = componentDiv(blue_density, temp1);
	LLColor3 haze_weight = componentDiv(smear(haze_density), temp1);

	// Compute sunlight from P & lightnorm (for long rays like sky)
	temp2.mV[1] = llmax(F_APPROXIMATELY_ZERO, llmax(0.f, Pn[1]) * 1.0f + lightnorm[1] );

	temp2.mV[1] = 1.f / temp2.mV[1];
	componentMultBy(sunlight, componentExp((light_atten * -1.f) * temp2.mV[1]));

	// Distance
	temp2.mV[2] = Plen * density_multiplier;

	// Transparency (-> temp1)
	temp1 = componentExp((temp1 * -1.f) * temp2.mV[2]);


	// Compute haze glow
	temp2.mV[0] = Pn * LLVector3(lightnorm);

	temp2.mV[0] = 1.f - temp2.mV[0];
		// temp2.x is 0 at the sun and increases away from sun
	temp2.mV[0] = llmax(temp2.mV[0], .001f);	
		// Set a minimum "angle" (smaller glow.y allows tighter, brighter hotspot)
	temp2.mV[0] *= glow.mV[0];
		// Higher glow.x gives dimmer glow (because next step is 1 / "angle")
	temp2.mV[0] = pow(temp2.mV[0], glow.mV[2]);
		// glow.z should be negative, so we're doing a sort of (1 / "angle") function

	// Add "minimum anti-solar illumination"
	temp2.mV[0] += .25f;


	// Haze color above cloud
	vary_HazeColor = (blue_horizon * blue_weight * (sunlight + ambient)
				+ componentMult(haze_horizon.mV[0] * haze_weight, sunlight * temp2.mV[0] + ambient)
			 );	

	// Increase ambient when there are more clouds
	LLColor3 tmpAmbient = ambient + (LLColor3::white - ambient) * cloud_shadow * 0.5f;

	// Dim sunlight by cloud shadow percentage
	sunlight *= (1.f - cloud_shadow);

	// Haze color below cloud
	LLColor3 additiveColorBelowCloud = (blue_horizon * blue_weight * (sunlight + tmpAmbient)
				+ componentMult(haze_horizon.mV[0] * haze_weight, sunlight * temp2.mV[0] + tmpAmbient)
			 );	

	// Final atmosphere additive
	componentMultBy(vary_HazeColor, LLColor3::white - temp1);

	sunlight = sunlight_color;
	temp2.mV[1] = llmax(0.f, lightnorm[1] * 2.f);
	temp2.mV[1] = 1.f / temp2.mV[1];
	componentMultBy(sunlight, componentExp((light_atten * -1.f) * temp2.mV[1]));

	// Attenuate cloud color by atmosphere
	temp1 = componentSqrt(temp1);	//less atmos opacity (more transparency) below clouds

	// At horizon, blend high altitude sky color towards the darker color below the clouds
	vary_HazeColor +=
		componentMult(additiveColorBelowCloud - vary_HazeColor, LLColor3::white - componentSqrt(temp1));
		
	if (Pn[1] < 0.f)
	{
		// Eric's original: 
		// LLColor3 dark_brown(0.143f, 0.129f, 0.114f);
		LLColor3 dark_brown(0.082f, 0.076f, 0.066f);
		LLColor3 brown(0.430f, 0.386f, 0.322f);
		LLColor3 sky_lighting = sunlight + ambient;
		F32 haze_brightness = vary_HazeColor.brightness();

		if (Pn[1] < -0.05f)
		{
			vary_HazeColor = colorMix(dark_brown, brown, -Pn[1] * 0.9f) * sky_lighting * haze_brightness;
		}
		
		if (Pn[1] > -0.1f)
		{
			vary_HazeColor = colorMix(LLColor3::white * haze_brightness, vary_HazeColor, fabs((Pn[1] + 0.05f) * -20.f));
		}
	}
}

#if LL_MSVC && __MSVC_VER__ < 8
#pragma optimize("p", off)
#endif

LLColor3 LLVOSky::calcSkyColorWLFrag(LLVector3 & Pn, LLColor3 & vary_HazeColor, LLColor3 & vary_CloudColorSun, 
							LLColor3 & vary_CloudColorAmbient, F32 & vary_CloudDensity, 
							LLVector2 vary_HorizontalProjection[2])
{
	LLColor3 res;

	LLColor3 color0 = vary_HazeColor;
	
	if (!gPipeline.canUseWindLightShaders())
	{
		LLColor3 color1 = color0 * 2.0f;
		color1 = smear(1.f) - componentSaturate(color1);
		componentPow(color1, gamma);
		res = smear(1.f) - color1;
	} 
	else 
	{
		res = color0;
	}

#	ifndef LL_RELEASE_FOR_DOWNLOAD

	LLColor3 color2 = 2.f * color0;

	LLColor3 color3 = LLColor3(1.f, 1.f, 1.f) - componentSaturate(color2);
	componentPow(color3, gamma);
	color3 = LLColor3(1.f, 1.f, 1.f) - color3;

	static enum {
		OUT_DEFAULT		= 0,
		OUT_SKY_BLUE	= 1,
		OUT_RED			= 2,
		OUT_PN			= 3,
		OUT_HAZE		= 4,
	} debugOut = OUT_DEFAULT;

	switch(debugOut) 
	{
		case OUT_DEFAULT:
			break;
		case OUT_SKY_BLUE:
			res = LLColor3(0.4f, 0.4f, 0.9f);
			break;
		case OUT_RED:
			res = LLColor3(1.f, 0.f, 0.f);
			break;
		case OUT_PN:
			res = LLColor3(Pn[0], Pn[1], Pn[2]);
			break;
		case OUT_HAZE:
			res = vary_HazeColor;
			break;
	}
#	endif // LL_RELEASE_FOR_DOWNLOAD
	return res;
}

LLColor3 LLVOSky::createDiffuseFromWL(LLColor3 diffuse, LLColor3 ambient, LLColor3 sundiffuse, LLColor3 sunambient)
{
	return componentMult(diffuse, sundiffuse) * 4.0f +
			componentMult(ambient, sundiffuse) * 2.0f + sunambient;
}

LLColor3 LLVOSky::createAmbientFromWL(LLColor3 ambient, LLColor3 sundiffuse, LLColor3 sunambient)
{
	return (componentMult(ambient, sundiffuse) + sunambient) * 0.8f;
}


void LLVOSky::calcAtmospherics(void)
{
	initAtmospherics();

	LLColor3 vary_HazeColor;
	LLColor3 vary_SunlightColor;
	LLColor3 vary_AmbientColor;
	{
		// Initialize temp variables
		LLColor3 sunlight = sunlight_color;

		// Sunlight attenuation effect (hue and brightness) due to atmosphere
		// this is used later for sunlight modulation at various altitudes
		LLColor3 light_atten =
			(blue_density * 1.0 + smear(haze_density * 0.25f)) * (density_multiplier * max_y);

		// Calculate relative weights
		LLColor3 temp2(0.f, 0.f, 0.f);
		LLColor3 temp1 = blue_density + smear(haze_density);
		LLColor3 blue_weight = componentDiv(blue_density, temp1);
		LLColor3 haze_weight = componentDiv(smear(haze_density), temp1);

		// Compute sunlight from P & lightnorm (for long rays like sky)
		/// USE only lightnorm.
		// temp2[1] = llmax(0.f, llmax(0.f, Pn[1]) * 1.0f + lightnorm[1] );
		
		// and vary_sunlight will work properly with moon light
		F32 lighty = unclamped_lightnorm[1];
		if(lighty < NIGHTTIME_ELEVATION_COS)
		{
			lighty = -lighty;
		}

		temp2.mV[1] = llmax(0.f, lighty);
		temp2.mV[1] = 1.f / temp2.mV[1];
		componentMultBy(sunlight, componentExp((light_atten * -1.f) * temp2.mV[1]));

		// Distance
		temp2.mV[2] = density_multiplier;

		// Transparency (-> temp1)
		temp1 = componentExp((temp1 * -1.f) * temp2.mV[2]);

		// vary_AtmosAttenuation = temp1; 

		//increase ambient when there are more clouds
		LLColor3 tmpAmbient = ambient + (smear(1.f) - ambient) * cloud_shadow * 0.5f;

		//haze color
		vary_HazeColor =
			(blue_horizon * blue_weight * (sunlight*(1.f - cloud_shadow) + tmpAmbient)	
			+ componentMult(haze_horizon.mV[0] * haze_weight, sunlight*(1.f - cloud_shadow) * temp2.mV[0] + tmpAmbient)
				 );	

		//brightness of surface both sunlight and ambient
		vary_SunlightColor = componentMult(sunlight, temp1) * 1.f;
		vary_SunlightColor.clamp();
		vary_SunlightColor = smear(1.0f) - vary_SunlightColor;
		vary_SunlightColor = componentPow(vary_SunlightColor, gamma);
		vary_SunlightColor = smear(1.0f) - vary_SunlightColor;
		vary_AmbientColor = componentMult(tmpAmbient, temp1) * 0.5;
		vary_AmbientColor.clamp();
		vary_AmbientColor = smear(1.0f) - vary_AmbientColor;
		vary_AmbientColor = componentPow(vary_AmbientColor, gamma);
		vary_AmbientColor = smear(1.0f) - vary_AmbientColor;

		componentMultBy(vary_HazeColor, LLColor3(1.f, 1.f, 1.f) - temp1);

	}

	mSun.setColor(vary_SunlightColor);
	mMoon.setColor(LLColor3(1.0f, 1.0f, 1.0f));

	mSun.renewDirection();
	mSun.renewColor();
	mMoon.renewDirection();
	mMoon.renewColor();

	float dp = getToSunLast() * LLVector3(0,0,1.f);
	if (dp < 0)
	{
		dp = 0;
	}

	// Since WL scales everything by 2, there should always be at least a 2:1 brightness ratio
	// between sunlight and point lights in windlight to normalize point lights.
<<<<<<< HEAD
	static LLCachedControl<F32> render_sun_dynamic_range("RenderSunDynamicRange", 1);
=======
	static const LLCachedControl<F32> render_sun_dynamic_range("RenderSunDynamicRange", 1);
>>>>>>> f3578422
	F32 sun_dynamic_range = llmax((float)render_sun_dynamic_range, 0.0001f);
	LLWLParamManager::instance()->mSceneLightStrength = 2.0f * (1.0f + sun_dynamic_range * dp);

	mSunDiffuse = vary_SunlightColor;
	mSunAmbient = vary_AmbientColor;
	mMoonDiffuse = vary_SunlightColor;
	mMoonAmbient = vary_AmbientColor;

	mTotalAmbient = vary_AmbientColor;
	mTotalAmbient.setAlpha(1);
	
	mFadeColor = mTotalAmbient + (mSunDiffuse + mMoonDiffuse) * 0.5f;
	mFadeColor.setAlpha(0);
}

BOOL LLVOSky::idleUpdate(LLAgent &agent, LLWorld &world, const F64 &time)
{
	return TRUE;
}

BOOL LLVOSky::updateSky()
{
	if (mDead || !(gPipeline.hasRenderType(LLPipeline::RENDER_TYPE_SKY)))
	{
		return TRUE;
	}
	
	if (mDead)
	{
		// It's dead.  Don't update it.
		return TRUE;
	}
	if (gGLManager.mIsDisabled)
	{
		return TRUE;
	}

	static S32 next_frame = 0;
	const S32 total_no_tiles = 6 * NUM_TILES;
	const S32 cycle_frame_no = total_no_tiles + 1;

	if (mUpdateTimer.getElapsedTimeF32() > 0.001f)
	{
		mUpdateTimer.reset();
		const S32 frame = next_frame;

		++next_frame;
		next_frame = next_frame % cycle_frame_no;

		sInterpVal = (!mInitialized) ? 1 : (F32)next_frame / cycle_frame_no;
		// sInterpVal = (F32)next_frame / cycle_frame_no;
		LLSkyTex::setInterpVal( sInterpVal );
		LLHeavenBody::setInterpVal( sInterpVal );
		calcAtmospherics();

		if (mForceUpdate || total_no_tiles == frame)
		{
			LLSkyTex::stepCurrent();
			
			const static F32 LIGHT_DIRECTION_THRESHOLD = (F32) cos(DEG_TO_RAD * 1.f);
			const static F32 COLOR_CHANGE_THRESHOLD = 0.01f;

			LLVector3 direction = mSun.getDirection();
			direction.normalize();
			const F32 dot_lighting = direction * mLastLightingDirection;

			LLColor3 delta_color;
			delta_color.setVec(mLastTotalAmbient.mV[0] - mTotalAmbient.mV[0],
							   mLastTotalAmbient.mV[1] - mTotalAmbient.mV[1],
							   mLastTotalAmbient.mV[2] - mTotalAmbient.mV[2]);

			if ( mForceUpdate 
				 || (((dot_lighting < LIGHT_DIRECTION_THRESHOLD)
				 || (delta_color.length() > COLOR_CHANGE_THRESHOLD)
				 || !mInitialized)
				&& !direction.isExactlyZero()))
			{
				mLastLightingDirection = direction;
				mLastTotalAmbient = mTotalAmbient;
				mInitialized = TRUE;

				if (mCubeMap)
				{
                    if (mForceUpdate)
					{
						updateFog(LLViewerCamera::getInstance()->getFar());
						for (int side = 0; side < 6; side++) 
						{
							for (int tile = 0; tile < NUM_TILES; tile++) 
							{
								createSkyTexture(side, tile);
							}
						}

						calcAtmospherics();

						for (int side = 0; side < 6; side++) 
						{
							LLImageRaw* raw1 = mSkyTex[side].getImageRaw(TRUE);
							LLImageRaw* raw2 = mSkyTex[side].getImageRaw(FALSE);
							raw2->copy(raw1);
							mSkyTex[side].createGLImage(mSkyTex[side].getWhich(FALSE));

							raw1 = mShinyTex[side].getImageRaw(TRUE);
							raw2 = mShinyTex[side].getImageRaw(FALSE);
							raw2->copy(raw1);
							mShinyTex[side].createGLImage(mShinyTex[side].getWhich(FALSE));
						}
						next_frame = 0;	
					}
				}
			}

			/// *TODO really, sky texture and env map should be shared on a single texture
			/// I'll let Brad take this at some point

			// update the sky texture
			for (S32 i = 0; i < 6; ++i)
			{
				mSkyTex[i].create(1.0f);
				mShinyTex[i].create(1.0f);
			}
			
			// update the environment map
			if (mCubeMap)
			{
				std::vector<LLPointer<LLImageRaw> > images;
				images.reserve(6);
				for (S32 side = 0; side < 6; side++)
				{
					images.push_back(mShinyTex[side].getImageRaw(TRUE));
				}
				mCubeMap->init(images);
				gGL.getTexUnit(0)->disable();
			}

			gPipeline.markRebuild(gSky.mVOGroundp->mDrawable, LLDrawable::REBUILD_ALL, TRUE);
			// *TODO: decide whether we need to update the stars vertex buffer in LLVOWLSky -Brad.
			//gPipeline.markRebuild(gSky.mVOWLSkyp->mDrawable, LLDrawable::REBUILD_ALL, TRUE);

			mForceUpdate = FALSE;
		}
		else
		{
			const S32 side = frame / NUM_TILES;
			const S32 tile = frame % NUM_TILES;
			createSkyTexture(side, tile);
		}
	}

	if (mDrawable.notNull() && mDrawable->getFace(0) && mDrawable->getFace(0)->mVertexBuffer.isNull())
	{
		gPipeline.markRebuild(mDrawable, LLDrawable::REBUILD_VOLUME, TRUE);
	}
	return TRUE;
}

void LLVOSky::updateTextures()
{
	if (mSunTexturep)
	{
		mSunTexturep->addTextureStats( (F32)MAX_IMAGE_AREA );
		mMoonTexturep->addTextureStats( (F32)MAX_IMAGE_AREA );
		mBloomTexturep->addTextureStats( (F32)MAX_IMAGE_AREA );
	}
}

LLDrawable *LLVOSky::createDrawable(LLPipeline *pipeline)
{
	pipeline->allocDrawable(this);
	mDrawable->setLit(FALSE);

	LLDrawPoolSky *poolp = (LLDrawPoolSky*) gPipeline.getPool(LLDrawPool::POOL_SKY);
	poolp->setSkyTex(mSkyTex);
	mDrawable->setRenderType(LLPipeline::RENDER_TYPE_SKY);
	
	for (S32 i = 0; i < 6; ++i)
	{
		mFace[FACE_SIDE0 + i] = mDrawable->addFace(poolp, NULL);
	}

	mFace[FACE_SUN] = mDrawable->addFace(poolp, mSunTexturep);
	mFace[FACE_MOON] = mDrawable->addFace(poolp, mMoonTexturep);
	mFace[FACE_BLOOM] = mDrawable->addFace(poolp, mBloomTexturep);

	return mDrawable;
}

//by bao
//fake vertex buffer updating
//to guarantee at least updating one VBO buffer every frame
//to walk around the bug caused by ATI card --> DEV-3855
//
void LLVOSky::createDummyVertexBuffer()
{
	if(!mFace[FACE_DUMMY])
	{
		LLDrawPoolSky *poolp = (LLDrawPoolSky*) gPipeline.getPool(LLDrawPool::POOL_SKY);
		mFace[FACE_DUMMY] = mDrawable->addFace(poolp, NULL);
	}

	if(mFace[FACE_DUMMY]->mVertexBuffer.isNull())
	{
		mFace[FACE_DUMMY]->mVertexBuffer = new LLVertexBuffer(LLDrawPoolSky::VERTEX_DATA_MASK, GL_DYNAMIC_DRAW_ARB);
		mFace[FACE_DUMMY]->mVertexBuffer->allocateBuffer(1, 1, TRUE);
	}
}

void LLVOSky::updateDummyVertexBuffer()
{	
	if(!LLVertexBuffer::sEnableVBOs)
		return ;

	if(mHeavenlyBodyUpdated)
	{
		mHeavenlyBodyUpdated = FALSE ;
		return ;
	}

	LLFastTimer t(LLFastTimer::FTM_RENDER_FAKE_VBO_UPDATE) ;

	if(!mFace[FACE_DUMMY] || mFace[FACE_DUMMY]->mVertexBuffer.isNull())
		createDummyVertexBuffer() ;

	LLStrider<LLVector3> vertices ;
	mFace[FACE_DUMMY]->mVertexBuffer->getVertexStrider(vertices,  0);
	*vertices = mCameraPosAgent ;
	mFace[FACE_DUMMY]->mVertexBuffer->setBuffer(0) ;
}
//----------------------------------
//end of fake vertex buffer updating
//----------------------------------

BOOL LLVOSky::updateGeometry(LLDrawable *drawable)
{
	LLFastTimer ftm(LLFastTimer::FTM_GEO_SKY);
	if (mFace[FACE_REFLECTION] == NULL)
	{
		LLDrawPoolWater *poolp = (LLDrawPoolWater*) gPipeline.getPool(LLDrawPool::POOL_WATER);
		if (gPipeline.getPool(LLDrawPool::POOL_WATER)->getVertexShaderLevel() != 0)
		{
			mFace[FACE_REFLECTION] = drawable->addFace(poolp, NULL);
		}
	}

	mCameraPosAgent = drawable->getPositionAgent();
	mEarthCenter.mV[0] = mCameraPosAgent.mV[0];
	mEarthCenter.mV[1] = mCameraPosAgent.mV[1];

	LLVector3 v_agent[8];
	for (S32 i = 0; i < 8; ++i)
	{
		F32 x_sgn = (i&1) ? 1.f : -1.f;
		F32 y_sgn = (i&2) ? 1.f : -1.f;
		F32 z_sgn = (i&4) ? 1.f : -1.f;
		v_agent[i] = HORIZON_DIST * SKY_BOX_MULT * LLVector3(x_sgn, y_sgn, z_sgn);
	}

	LLStrider<LLVector3> verticesp;
	LLStrider<LLVector3> normalsp;
	LLStrider<LLVector2> texCoordsp;
	LLStrider<U16> indicesp;
	U16 index_offset;
	LLFace *face;	

	for (S32 side = 0; side < 6; ++side)
	{
		face = mFace[FACE_SIDE0 + side]; 

		if (face->mVertexBuffer.isNull())
		{
			face->setSize(4, 6);
			face->setGeomIndex(0);
			face->setIndicesIndex(0);
			face->mVertexBuffer = new LLVertexBuffer(LLDrawPoolSky::VERTEX_DATA_MASK, GL_STREAM_DRAW_ARB);
			face->mVertexBuffer->allocateBuffer(4, 6, TRUE);
			
			index_offset = face->getGeometry(verticesp,normalsp,texCoordsp, indicesp);
			
			S32 vtx = 0;
			S32 curr_bit = side >> 1; // 0/1 = Z axis, 2/3 = Y, 4/5 = X
			S32 side_dir = side & 1;  // even - 0, odd - 1
			S32 i_bit = (curr_bit + 2) % 3;
			S32 j_bit = (i_bit + 2) % 3;

			LLVector3 axis;
			axis.mV[curr_bit] = 1;
			face->mCenterAgent = (F32)((side_dir << 1) - 1) * axis * HORIZON_DIST;

			vtx = side_dir << curr_bit;
			*(verticesp++)  = v_agent[vtx];
			*(verticesp++)  = v_agent[vtx | 1 << j_bit];
			*(verticesp++)  = v_agent[vtx | 1 << i_bit];
			*(verticesp++)  = v_agent[vtx | 1 << i_bit | 1 << j_bit];

			*(texCoordsp++) = TEX00;
			*(texCoordsp++) = TEX01;
			*(texCoordsp++) = TEX10;
			*(texCoordsp++) = TEX11;

			// Triangles for each side
			*indicesp++ = index_offset + 0;
			*indicesp++ = index_offset + 1;
			*indicesp++ = index_offset + 3;

			*indicesp++ = index_offset + 0;
			*indicesp++ = index_offset + 3;
			*indicesp++ = index_offset + 2;

			face->mVertexBuffer->setBuffer(0);
		}
	}

	const LLVector3 &look_at = LLViewerCamera::getInstance()->getAtAxis();
	LLVector3 right = look_at % LLVector3::z_axis;
	LLVector3 up = right % look_at;
	right.normalize();
	up.normalize();

	const static F32 elevation_factor = 0.0f/sResolution;
	const F32 cos_max_angle = cosHorizon(elevation_factor);
	mSun.setDraw(updateHeavenlyBodyGeometry(drawable, FACE_SUN, TRUE, mSun, cos_max_angle, up, right));
	mMoon.setDraw(updateHeavenlyBodyGeometry(drawable, FACE_MOON, FALSE, mMoon, cos_max_angle, up, right));

	const F32 water_height = gAgent.getRegion()->getWaterHeight() + 0.01f;
		// LLWorld::getInstance()->getWaterHeight() + 0.01f;
	const F32 camera_height = mCameraPosAgent.mV[2];
	const F32 height_above_water = camera_height - water_height;

	BOOL sun_flag = FALSE;

	if (mSun.isVisible())
	{
		if (mMoon.isVisible())
		{
			sun_flag = look_at * mSun.getDirection() > 0;
		}
		else
		{
			sun_flag = TRUE;
		}
	}
	
	if (height_above_water > 0)
	{
		BOOL render_ref = gPipeline.getPool(LLDrawPool::POOL_WATER)->getVertexShaderLevel() == 0;

		if (sun_flag)
		{
			setDrawRefl(0);
			if (render_ref)
			{
				updateReflectionGeometry(drawable, height_above_water, mSun);
			}
		}
		else
		{
			setDrawRefl(1);
			if (render_ref)
			{
				updateReflectionGeometry(drawable, height_above_water, mMoon);
			}
		}
	}
	else
	{
		setDrawRefl(-1);
	}

	LLPipeline::sCompiles++;
	return TRUE;
}

BOOL LLVOSky::updateHeavenlyBodyGeometry(LLDrawable *drawable, const S32 f, const BOOL is_sun,
										 LLHeavenBody& hb, const F32 cos_max_angle,
										 const LLVector3 &up, const LLVector3 &right)
{
	mHeavenlyBodyUpdated = TRUE ;

	LLStrider<LLVector3> verticesp;
	LLStrider<LLVector3> normalsp;
	LLStrider<LLVector2> texCoordsp;
	LLStrider<U16> indicesp;
	S32 index_offset;
	LLFace *facep;

	LLVector3 to_dir = hb.getDirection();

	if (!is_sun)
	{
		to_dir.mV[2] = llmax(to_dir.mV[2]+0.1f, 0.1f);
	}
	LLVector3 draw_pos = to_dir * HEAVENLY_BODY_DIST;


	LLVector3 hb_right = to_dir % LLVector3::z_axis;
	LLVector3 hb_up = hb_right % to_dir;
	hb_right.normalize();
	hb_up.normalize();

	//const static F32 cos_max_turn = sqrt(3.f) / 2; // 30 degrees
	//const F32 cos_turn_right = 1. / (llmax(cos_max_turn, hb_right * right));
	//const F32 cos_turn_up = 1. / llmax(cos_max_turn, hb_up * up);

	const F32 enlargm_factor = ( 1 - to_dir.mV[2] );
	F32 horiz_enlargement = 1 + enlargm_factor * 0.3f;
	F32 vert_enlargement = 1 + enlargm_factor * 0.2f;

	// Parameters for the water reflection
	hb.setU(HEAVENLY_BODY_FACTOR * horiz_enlargement * hb.getDiskRadius() * hb_right);
	hb.setV(HEAVENLY_BODY_FACTOR * vert_enlargement * hb.getDiskRadius() * hb_up);
	// End of parameters for the water reflection

	const LLVector3 scaled_right = HEAVENLY_BODY_DIST * hb.getU();
	const LLVector3 scaled_up = HEAVENLY_BODY_DIST * hb.getV();

	//const LLVector3 scaled_right = horiz_enlargement * HEAVENLY_BODY_SCALE * hb.getDiskRadius() * hb_right;//right;
	//const LLVector3 scaled_up = vert_enlargement * HEAVENLY_BODY_SCALE * hb.getDiskRadius() * hb_up;//up;
	LLVector3 v_clipped[4];

	hb.corner(0) = draw_pos - scaled_right + scaled_up;
	hb.corner(1) = draw_pos - scaled_right - scaled_up;
	hb.corner(2) = draw_pos + scaled_right + scaled_up;
	hb.corner(3) = draw_pos + scaled_right - scaled_up;


	F32 t_left, t_right;
	if (!clip_quad_to_horizon(t_left, t_right, v_clipped, hb.corners(), cos_max_angle))
	{
		hb.setVisible(FALSE);
		return FALSE;
	}
	hb.setVisible(TRUE);

	facep = mFace[f]; 

	if (facep->mVertexBuffer.isNull())
	{
		facep->setSize(4, 6);		
		facep->mVertexBuffer = new LLVertexBuffer(LLDrawPoolSky::VERTEX_DATA_MASK, GL_STREAM_DRAW_ARB);
		facep->mVertexBuffer->allocateBuffer(facep->getGeomCount(), facep->getIndicesCount(), TRUE);
		facep->setGeomIndex(0);
		facep->setIndicesIndex(0);
	}

	index_offset = facep->getGeometry(verticesp,normalsp,texCoordsp, indicesp);

	if (-1 == index_offset)
	{
		return TRUE;
	}

	for (S32 vtx = 0; vtx < 4; ++vtx)
	{
		hb.corner(vtx) = v_clipped[vtx];
		*(verticesp++)  = hb.corner(vtx) + mCameraPosAgent;
	}

	*(texCoordsp++) = TEX01;
	*(texCoordsp++) = TEX00;
	*(texCoordsp++) = TEX11;
	*(texCoordsp++) = TEX10;

	*indicesp++ = index_offset + 0;
	*indicesp++ = index_offset + 2;
	*indicesp++ = index_offset + 1;

	*indicesp++ = index_offset + 1;
	*indicesp++ = index_offset + 2;
	*indicesp++ = index_offset + 3;

	facep->mVertexBuffer->setBuffer(0);

	if (is_sun)
	{
		if ((t_left > 0) && (t_right > 0))
		{
			F32 t = (t_left + t_right) * 0.5f;
			mSun.setHorizonVisibility(0.5f * (1 + cos(t * F_PI)));
		}
		else
		{
			mSun.setHorizonVisibility();
		}
		updateSunHaloGeometry(drawable);
	}

	return TRUE;
}




// Clips quads with top and bottom sides parallel to horizon.

BOOL clip_quad_to_horizon(F32& t_left, F32& t_right, LLVector3 v_clipped[4],
						  const LLVector3 v_corner[4], const F32 cos_max_angle)
{
	t_left = clip_side_to_horizon(v_corner[1], v_corner[0], cos_max_angle);
	t_right = clip_side_to_horizon(v_corner[3], v_corner[2], cos_max_angle);

	if ((t_left >= 1) || (t_right >= 1))
	{
		return FALSE;
	}

	//const BOOL left_clip = (t_left > 0);
	//const BOOL right_clip = (t_right > 0);

	//if (!left_clip && !right_clip)
	{
		for (S32 vtx = 0; vtx < 4; ++vtx)
		{
			v_clipped[vtx]  = v_corner[vtx];
		}
	}
/*	else
	{
		v_clipped[0] = v_corner[0];
		v_clipped[1] = left_clip ? ((1 - t_left) * v_corner[1] + t_left * v_corner[0])
									: v_corner[1];
		v_clipped[2] = v_corner[2];
		v_clipped[3] = right_clip ? ((1 - t_right) * v_corner[3] + t_right * v_corner[2])
									: v_corner[3];
	}*/

	return TRUE;
}


F32 clip_side_to_horizon(const LLVector3& V0, const LLVector3& V1, const F32 cos_max_angle)
{
	const LLVector3 V = V1 - V0;
	const F32 k2 = 1.f/(cos_max_angle * cos_max_angle) - 1;
	const F32 A = V.mV[0] * V.mV[0] + V.mV[1] * V.mV[1] - k2 * V.mV[2] * V.mV[2];
	const F32 B = V0.mV[0] * V.mV[0] + V0.mV[1] * V.mV[1] - k2 * V0.mV[2] * V.mV[2];
	const F32 C = V0.mV[0] * V0.mV[0] + V0.mV[1] * V0.mV[1] - k2 * V0.mV[2] * V0.mV[2];

	if (fabs(A) < 1e-7)
	{
		return -0.1f;	// v0 is cone origin and v1 is on the surface of the cone.
	}

	const F32 det = sqrt(B*B - A*C);
	const F32 t1 = (-B - det) / A;
	const F32 t2 = (-B + det) / A;
	const F32 z1 = V0.mV[2] + t1 * V.mV[2];
	const F32 z2 = V0.mV[2] + t2 * V.mV[2];
	if (z1 * cos_max_angle < 0)
	{
		return t2;
	}
	else if (z2 * cos_max_angle < 0)
	{
		return t1;
	}
	else if ((t1 < 0) || (t1 > 1))
	{
		return t2;
	}
	else
	{
		return t1;
	}
}


void LLVOSky::updateSunHaloGeometry(LLDrawable *drawable )
{
#if 0
	const LLVector3* v_corner = mSun.corners();

	LLStrider<LLVector3> verticesp;
	LLStrider<LLVector3> normalsp;
	LLStrider<LLVector2> texCoordsp;
	LLStrider<U16> indicesp;
	S32 index_offset;
	LLFace *face;

	const LLVector3 right = 2 * (v_corner[2] - v_corner[0]);
	LLVector3 up = 2 * (v_corner[2] - v_corner[3]);
	up.normalize();
	F32 size = right.length();
	up = size * up;
	const LLVector3 draw_pos = 0.25 * (v_corner[0] + v_corner[1] + v_corner[2] + v_corner[3]);
	
	LLVector3 v_glow_corner[4];

	v_glow_corner[0] = draw_pos - right + up;
	v_glow_corner[1] = draw_pos - right - up;
	v_glow_corner[2] = draw_pos + right + up;
	v_glow_corner[3] = draw_pos + right - up;

	face = mFace[FACE_BLOOM]; 

	if (face->mVertexBuffer.isNull())
	{
		face->setSize(4, 6);
		face->setGeomIndex(0);
		face->setIndicesIndex(0);
		face->mVertexBuffer = new LLVertexBuffer(LLDrawPoolWater::VERTEX_DATA_MASK, GL_STREAM_DRAW_ARB);
		face->mVertexBuffer->allocateBuffer(4, 6, TRUE);
	}

	index_offset = face->getGeometry(verticesp,normalsp,texCoordsp, indicesp);
	if (-1 == index_offset)
	{
		return;
	}

	for (S32 vtx = 0; vtx < 4; ++vtx)
	{
		*(verticesp++)  = v_glow_corner[vtx] + mCameraPosAgent;
	}

	*(texCoordsp++) = TEX01;
	*(texCoordsp++) = TEX00;
	*(texCoordsp++) = TEX11;
	*(texCoordsp++) = TEX10;

	*indicesp++ = index_offset + 0;
	*indicesp++ = index_offset + 2;
	*indicesp++ = index_offset + 1;

	*indicesp++ = index_offset + 1;
	*indicesp++ = index_offset + 2;
	*indicesp++ = index_offset + 3;
#endif
}


F32 dtReflection(const LLVector3& p, F32 cos_dir_from_top, F32 sin_dir_from_top, F32 diff_angl_dir)
{
	LLVector3 P = p;
	P.normalize();

	const F32 cos_dir_angle = -P.mV[VZ];
	const F32 sin_dir_angle = sqrt(1 - cos_dir_angle * cos_dir_angle);

	F32 cos_diff_angles = cos_dir_angle * cos_dir_from_top
									+ sin_dir_angle * sin_dir_from_top;

	F32 diff_angles;
	if (cos_diff_angles > (1 - 1e-7))
		diff_angles = 0;
	else
		diff_angles = acos(cos_diff_angles);

	const F32 rel_diff_angles = diff_angles / diff_angl_dir;
	const F32 dt = 1 - rel_diff_angles;

	return (dt < 0) ? 0 : dt;
}


F32 dtClip(const LLVector3& v0, const LLVector3& v1, F32 far_clip2)
{
	F32 dt_clip;
	const LLVector3 otrezok = v1 - v0;
	const F32 A = otrezok.lengthSquared();
	const F32 B = v0 * otrezok;
	const F32 C = v0.lengthSquared() - far_clip2;
	const F32 det = sqrt(B*B - A*C);
	dt_clip = (-B - det) / A;
	if ((dt_clip < 0) || (dt_clip > 1))
		dt_clip = (-B + det) / A;
	return dt_clip;
}


void LLVOSky::updateReflectionGeometry(LLDrawable *drawable, F32 H,
										 const LLHeavenBody& HB)
{
	const LLVector3 &look_at = LLViewerCamera::getInstance()->getAtAxis();
	// const F32 water_height = gAgent.getRegion()->getWaterHeight() + 0.001f;
	// LLWorld::getInstance()->getWaterHeight() + 0.001f;

	LLVector3 to_dir = HB.getDirection();
	LLVector3 hb_pos = to_dir * (HORIZON_DIST - 10);
	LLVector3 to_dir_proj = to_dir;
	to_dir_proj.mV[VZ] = 0;
	to_dir_proj.normalize();

	LLVector3 Right = to_dir % LLVector3::z_axis;
	LLVector3 Up = Right % to_dir;
	Right.normalize();
	Up.normalize();

	// finding angle between  look direction and sprite.
	LLVector3 look_at_right = look_at % LLVector3::z_axis;
	look_at_right.normalize();

	const static F32 cos_horizon_angle = cosHorizon(0.0f/sResolution);
	//const static F32 horizon_angle = acos(cos_horizon_angle);

	const F32 enlargm_factor = ( 1 - to_dir.mV[2] );
	F32 horiz_enlargement = 1 + enlargm_factor * 0.3f;
	F32 vert_enlargement = 1 + enlargm_factor * 0.2f;

	F32 vert_size = vert_enlargement * HEAVENLY_BODY_SCALE * HB.getDiskRadius();
	Right *= /*cos_lookAt_toDir */ horiz_enlargement * HEAVENLY_BODY_SCALE * HB.getDiskRadius();
	Up *= vert_size;

	LLVector3 v_corner[2];
	LLVector3 stretch_corner[2];

	LLVector3 top_hb = v_corner[0] = stretch_corner[0] = hb_pos - Right + Up;
	v_corner[1] = stretch_corner[1] = hb_pos - Right - Up;

	F32 dt_hor, dt;
	dt_hor = clip_side_to_horizon(v_corner[1], v_corner[0], cos_horizon_angle);

	LLVector2 TEX0t = TEX00;
	LLVector2 TEX1t = TEX10;
	LLVector3 lower_corner = v_corner[1];

	if ((dt_hor > 0) && (dt_hor < 1))
	{
		TEX0t = LLVector2(0, dt_hor);
		TEX1t = LLVector2(1, dt_hor);
		lower_corner = (1 - dt_hor) * v_corner[1] + dt_hor * v_corner[0];
	}
	else
		dt_hor = llmax(0.0f, llmin(1.0f, dt_hor));

	top_hb.normalize();
	const F32 cos_angle_of_view = fabs(top_hb.mV[VZ]);
	const F32 extension = llmin (5.0f, 1.0f / cos_angle_of_view);

	const S32 cols = 1;
	const S32 raws = lltrunc(16 * extension);
	S32 quads = cols * raws;

	stretch_corner[0] = lower_corner + extension * (stretch_corner[0] - lower_corner);
	stretch_corner[1] = lower_corner + extension * (stretch_corner[1] - lower_corner);

	dt = dt_hor;


	F32 cos_dir_from_top[2];

	LLVector3 dir = stretch_corner[0];
	dir.normalize();
	cos_dir_from_top[0] = dir.mV[VZ];

	dir = stretch_corner[1];
	dir.normalize();
	cos_dir_from_top[1] = dir.mV[VZ];

	const F32 sin_dir_from_top = sqrt(1 - cos_dir_from_top[0] * cos_dir_from_top[0]);
	const F32 sin_dir_from_top2 = sqrt(1 - cos_dir_from_top[1] * cos_dir_from_top[1]);
	const F32 cos_diff_dir = cos_dir_from_top[0] * cos_dir_from_top[1]
							+ sin_dir_from_top * sin_dir_from_top2;
	const F32 diff_angl_dir = acos(cos_diff_dir);

	v_corner[0] = stretch_corner[0];
	v_corner[1] = lower_corner;


	LLVector2 TEX0tt = TEX01;
	LLVector2 TEX1tt = TEX11;

	LLVector3 v_refl_corner[4];
	LLVector3 v_sprite_corner[4];

	S32 vtx;
	for (vtx = 0; vtx < 2; ++vtx)
	{
		LLVector3 light_proj = v_corner[vtx];
		light_proj.normalize();

		const F32 z = light_proj.mV[VZ];
		const F32 sin_angle = sqrt(1 - z * z);
		light_proj *= 1.f / sin_angle;
		light_proj.mV[VZ] = 0;
		const F32 to_refl_point = H * sin_angle / fabs(z);

		v_refl_corner[vtx] = to_refl_point * light_proj;
	}


	for (vtx = 2; vtx < 4; ++vtx)
	{
		const LLVector3 to_dir_vec = (to_dir_proj * v_refl_corner[vtx-2]) * to_dir_proj;
		v_refl_corner[vtx] = v_refl_corner[vtx-2] + 2 * (to_dir_vec - v_refl_corner[vtx-2]);
	}

	for (vtx = 0; vtx < 4; ++vtx)
		v_refl_corner[vtx].mV[VZ] -= H;

	S32 side = 0;
	LLVector3 refl_corn_norm[2];
	refl_corn_norm[0] = v_refl_corner[1];
	refl_corn_norm[0].normalize();
	refl_corn_norm[1] = v_refl_corner[3];
	refl_corn_norm[1].normalize();

	F32 cos_refl_look_at[2];
	cos_refl_look_at[0] = refl_corn_norm[0] * look_at;
	cos_refl_look_at[1] = refl_corn_norm[1] * look_at;

	if (cos_refl_look_at[1] > cos_refl_look_at[0])
	{
		side = 2;
	}

	//const F32 far_clip = (LLViewerCamera::getInstance()->getFar() - 0.01) / far_clip_factor;
	const F32 far_clip = 512;
	const F32 far_clip2 = far_clip*far_clip;

	F32 dt_clip;
	F32 vtx_near2, vtx_far2;

	if ((vtx_far2 = v_refl_corner[side].lengthSquared()) > far_clip2)
	{
		// whole thing is sprite: reflection is beyond far clip plane.
		dt_clip = 1.1f;
		quads = 1;
	}
	else if ((vtx_near2 = v_refl_corner[side+1].lengthSquared()) > far_clip2)
	{
		// part is reflection, the rest is sprite.
		dt_clip = dtClip(v_refl_corner[side + 1], v_refl_corner[side], far_clip2);
		const LLVector3 P = (1 - dt_clip) * v_refl_corner[side + 1] + dt_clip * v_refl_corner[side];

		F32 dt_tex = dtReflection(P, cos_dir_from_top[0], sin_dir_from_top, diff_angl_dir);

		dt = dt_tex;
		TEX0tt = LLVector2(0, dt);
		TEX1tt = LLVector2(1, dt);
		quads++;
	}
	else
	{
		// whole thing is correct reflection.
		dt_clip = -0.1f;
	}

	LLFace *face = mFace[FACE_REFLECTION]; 

	if (face->mVertexBuffer.isNull() || quads*4 != face->getGeomCount())
	{
		face->setSize(quads * 4, quads * 6);
		face->mVertexBuffer = new LLVertexBuffer(LLDrawPoolWater::VERTEX_DATA_MASK, GL_STREAM_DRAW_ARB);
		face->mVertexBuffer->allocateBuffer(face->getGeomCount(), face->getIndicesCount(), TRUE);
		face->setIndicesIndex(0);
		face->setGeomIndex(0);
	}
	
	LLStrider<LLVector3> verticesp;
	LLStrider<LLVector3> normalsp;
	LLStrider<LLVector2> texCoordsp;
	LLStrider<U16> indicesp;
	S32 index_offset;
	
	index_offset = face->getGeometry(verticesp,normalsp,texCoordsp, indicesp);
	if (-1 == index_offset)
	{
		return;
	}

	LLColor3 hb_col3 = HB.getInterpColor();
	hb_col3.clamp();
	const LLColor4 hb_col = LLColor4(hb_col3);

	const F32 min_attenuation = 0.4f;
	const F32 max_attenuation = 0.7f;
	const F32 attenuation = min_attenuation
		+ cos_angle_of_view * (max_attenuation - min_attenuation);

	LLColor4 hb_refl_col = (1-attenuation) * hb_col + attenuation * mFogColor;
	face->setFaceColor(hb_refl_col);
	
	LLVector3 v_far[2];
	v_far[0] = v_refl_corner[1];
	v_far[1] = v_refl_corner[3];

	if(dt_clip > 0)
	{
		if (dt_clip >= 1)
		{
			for (S32 vtx = 0; vtx < 4; ++vtx)
			{
				F32 ratio = far_clip / v_refl_corner[vtx].length();
				*(verticesp++) = v_refl_corner[vtx] = ratio * v_refl_corner[vtx] + mCameraPosAgent;
			}
			const LLVector3 draw_pos = 0.25 *
				(v_refl_corner[0] + v_refl_corner[1] + v_refl_corner[2] + v_refl_corner[3]);
			face->mCenterAgent = draw_pos;
		}
		else
		{
			F32 ratio = far_clip / v_refl_corner[1].length();
			v_sprite_corner[1] = v_refl_corner[1] * ratio;

			ratio = far_clip / v_refl_corner[3].length();
			v_sprite_corner[3] = v_refl_corner[3] * ratio;

			v_refl_corner[1] = (1 - dt_clip) * v_refl_corner[1] + dt_clip * v_refl_corner[0];
			v_refl_corner[3] = (1 - dt_clip) * v_refl_corner[3] + dt_clip * v_refl_corner[2];
			v_sprite_corner[0] = v_refl_corner[1];
			v_sprite_corner[2] = v_refl_corner[3];

			for (S32 vtx = 0; vtx < 4; ++vtx)
			{
				*(verticesp++) = v_sprite_corner[vtx] + mCameraPosAgent;
			}

			const LLVector3 draw_pos = 0.25 *
				(v_refl_corner[0] + v_sprite_corner[1] + v_refl_corner[2] + v_sprite_corner[3]);
			face->mCenterAgent = draw_pos;
		}

		*(texCoordsp++) = TEX0tt;
		*(texCoordsp++) = TEX0t;
		*(texCoordsp++) = TEX1tt;
		*(texCoordsp++) = TEX1t;

		*indicesp++ = index_offset + 0;
		*indicesp++ = index_offset + 2;
		*indicesp++ = index_offset + 1;

		*indicesp++ = index_offset + 1;
		*indicesp++ = index_offset + 2;
		*indicesp++ = index_offset + 3;

		index_offset += 4;
	}

	if (dt_clip < 1)
	{
		if (dt_clip <= 0)
		{
			const LLVector3 draw_pos = 0.25 *
				(v_refl_corner[0] + v_refl_corner[1] + v_refl_corner[2] + v_refl_corner[3]);
			face->mCenterAgent = draw_pos;
		}

		const F32 raws_inv = 1.f/raws;
		const F32 cols_inv = 1.f/cols;
		LLVector3 left	= v_refl_corner[0] - v_refl_corner[1];
		LLVector3 right = v_refl_corner[2] - v_refl_corner[3];
		left *= raws_inv;
		right *= raws_inv;

		F32 dt_raw = dt;

		for (S32 raw = 0; raw < raws; ++raw)
		{
			F32 dt_v0 = raw * raws_inv;
			F32 dt_v1 = (raw + 1) * raws_inv;
			const LLVector3 BL = v_refl_corner[1] + (F32)raw * left;
			const LLVector3 BR = v_refl_corner[3] + (F32)raw * right;
			const LLVector3 EL = BL + left;
			const LLVector3 ER = BR + right;
			dt_v0 = dt_raw;
			dt_raw = dt_v1 = dtReflection(EL, cos_dir_from_top[0], sin_dir_from_top, diff_angl_dir);
			for (S32 col = 0; col < cols; ++col)
			{
				F32 dt_h0 = col * cols_inv;
				*(verticesp++) = (1 - dt_h0) * EL + dt_h0 * ER + mCameraPosAgent;
				*(verticesp++) = (1 - dt_h0) * BL + dt_h0 * BR + mCameraPosAgent;
				F32 dt_h1 = (col + 1) * cols_inv;
				*(verticesp++) = (1 - dt_h1) * EL + dt_h1 * ER + mCameraPosAgent;
				*(verticesp++) = (1 - dt_h1) * BL + dt_h1 * BR + mCameraPosAgent;

				*(texCoordsp++) = LLVector2(dt_h0, dt_v1);
				*(texCoordsp++) = LLVector2(dt_h0, dt_v0);
				*(texCoordsp++) = LLVector2(dt_h1, dt_v1);
				*(texCoordsp++) = LLVector2(dt_h1, dt_v0);

				*indicesp++ = index_offset + 0;
				*indicesp++ = index_offset + 2;
				*indicesp++ = index_offset + 1;

				*indicesp++ = index_offset + 1;
				*indicesp++ = index_offset + 2;
				*indicesp++ = index_offset + 3;

				index_offset += 4;
			}
		}
	}

	face->mVertexBuffer->setBuffer(0);
}




void LLVOSky::updateFog(const F32 distance)
{
	if (!gPipeline.hasRenderDebugFeatureMask(LLPipeline::RENDER_DEBUG_FEATURE_FOG))
	{
		glFogf(GL_FOG_DENSITY, 0);
		glFogfv(GL_FOG_COLOR, (F32 *) &LLColor4::white.mV);
		glFogf(GL_FOG_END, 1000000.f);
		return;
	}

	const BOOL hide_clip_plane = TRUE;
	LLColor4 target_fog(0.f, 0.2f, 0.5f, 0.f);

	const F32 water_height = gAgent.getRegion() ? gAgent.getRegion()->getWaterHeight() : 0.f;
	// LLWorld::getInstance()->getWaterHeight();
	F32 camera_height = gAgent.getCameraPositionAgent().mV[2];

	F32 near_clip_height = LLViewerCamera::getInstance()->getAtAxis().mV[VZ] * LLViewerCamera::getInstance()->getNear();
	camera_height += near_clip_height;

	F32 fog_distance = 0.f;
	LLColor3 res_color[3];

	LLColor3 sky_fog_color = LLColor3::white;
	LLColor3 render_fog_color = LLColor3::white;

	LLVector3 tosun = getToSunLast();
	const F32 tosun_z = tosun.mV[VZ];
	tosun.mV[VZ] = 0.f;
	tosun.normalize();
	LLVector3 perp_tosun;
	perp_tosun.mV[VX] = -tosun.mV[VY];
	perp_tosun.mV[VY] = tosun.mV[VX];
	LLVector3 tosun_45 = tosun + perp_tosun;
	tosun_45.normalize();

	F32 delta = 0.06f;
	tosun.mV[VZ] = delta;
	perp_tosun.mV[VZ] = delta;
	tosun_45.mV[VZ] = delta;
	tosun.normalize();
	perp_tosun.normalize();
	tosun_45.normalize();

	// Sky colors, just slightly above the horizon in the direction of the sun, perpendicular to the sun, and at a 45 degree angle to the sun.
	initAtmospherics();
	res_color[0] = calcSkyColorInDir(tosun);
	res_color[1] = calcSkyColorInDir(perp_tosun);
	res_color[2] = calcSkyColorInDir(tosun_45);

	sky_fog_color = color_norm(res_color[0] + res_color[1] + res_color[2]);

	F32 full_off = -0.25f;
	F32 full_on = 0.00f;
	F32 on = (tosun_z - full_off) / (full_on - full_off);
	on = llclamp(on, 0.01f, 1.f);
	sky_fog_color *= 0.5f * on;


	// We need to clamp these to non-zero, in order for the gamma correction to work. 0^y = ???
	S32 i;
	for (i = 0; i < 3; i++)
	{
		sky_fog_color.mV[i] = llmax(0.0001f, sky_fog_color.mV[i]);
	}

	color_gamma_correct(sky_fog_color);

	render_fog_color = sky_fog_color;

	F32 fog_density = 0.f;
	fog_distance = mFogRatio * distance;
	
	if (camera_height > water_height)
	{
		LLColor4 fog(render_fog_color);
		glFogfv(GL_FOG_COLOR, fog.mV);
		mGLFogCol = fog;

		if (hide_clip_plane)
		{
			// For now, set the density to extend to the cull distance.
			const F32 f_log = 2.14596602628934723963618357029f; // sqrt(fabs(log(0.01f)))
			fog_density = f_log/fog_distance;
			glFogi(GL_FOG_MODE, GL_EXP2);
		}
		else
		{
			const F32 f_log = 4.6051701859880913680359829093687f; // fabs(log(0.01f))
			fog_density = (f_log)/fog_distance;
			glFogi(GL_FOG_MODE, GL_EXP);
		}
	}
	else
	{
		F32 depth = water_height - camera_height;
		
		// get the water param manager variables
		float water_fog_density = LLWaterParamManager::instance()->getFogDensity();
		LLColor4 water_fog_color = LLDrawPoolWater::sWaterFogColor.mV;
		
		// adjust the color based on depth.  We're doing linear approximations
		float depth_scale = gSavedSettings.getF32("WaterGLFogDepthScale");
		float depth_modifier = 1.0f - llmin(llmax(depth / depth_scale, 0.01f), 
			gSavedSettings.getF32("WaterGLFogDepthFloor"));

		LLColor4 fogCol = water_fog_color * depth_modifier;
		fogCol.setAlpha(1);

		// set the gl fog color
		glFogfv(GL_FOG_COLOR, (F32 *) &fogCol.mV);
		mGLFogCol = fogCol;

		// set the density based on what the shaders use
		fog_density = water_fog_density * gSavedSettings.getF32("WaterGLFogDensityScale");
		glFogi(GL_FOG_MODE, GL_EXP2);
	}

	mFogColor = sky_fog_color;
	mFogColor.setAlpha(1);
	LLGLSFog gls_fog;

	glFogf(GL_FOG_END, fog_distance*2.2f);

	glFogf(GL_FOG_DENSITY, fog_density);

	glHint(GL_FOG_HINT, GL_NICEST);
	stop_glerror();
}

// static
void LLHaze::initClass()
{
	sAirScaSeaLevel = LLHaze::calcAirScaSeaLevel();
}



// Functions used a lot.


F32 color_norm_pow(LLColor3& col, F32 e, BOOL postmultiply)
{
	F32 mv = color_max(col);
	if (0 == mv)
	{
		return 0;
	}

	col *= 1.f / mv;
	color_pow(col, e);
	if (postmultiply)
	{
		col *= mv;
	}
	return mv;
}

// Returns angle (RADIANs) between the horizontal projection of "v" and the x_axis.
// Range of output is 0.0f to 2pi //359.99999...f
// Returns 0.0f when "v" = +/- z_axis.
F32 azimuth(const LLVector3 &v)
{
	F32 azimuth = 0.0f;
	if (v.mV[VX] == 0.0f)
	{
		if (v.mV[VY] > 0.0f)
		{
			azimuth = F_PI * 0.5f;
		}
		else if (v.mV[VY] < 0.0f)
		{
			azimuth = F_PI * 1.5f;// 270.f;
		}
	}
	else
	{
		azimuth = (F32) atan(v.mV[VY] / v.mV[VX]);
		if (v.mV[VX] < 0.0f)
		{
			azimuth += F_PI;
		}
		else if (v.mV[VY] < 0.0f)
		{
			azimuth += F_PI * 2;
		}
	}	
	return azimuth;
}

void LLVOSky::initSunDirection(const LLVector3 &sun_dir, const LLVector3 &sun_ang_velocity)
{
	LLVector3 sun_direction = (sun_dir.length() == 0) ? LLVector3::x_axis : sun_dir;
	sun_direction.normalize();
	mSun.setDirection(sun_direction);
	mSun.renewDirection();
	mSun.setAngularVelocity(sun_ang_velocity);
	mMoon.setDirection(-mSun.getDirection());
	mMoon.renewDirection();
	mLastLightingDirection = mSun.getDirection();

	calcAtmospherics();

	if ( !mInitialized )
	{
		init();
		LLSkyTex::stepCurrent();
	}		
}

void LLVOSky::setSunDirection(const LLVector3 &sun_dir, const LLVector3 &sun_ang_velocity)
{
	LLVector3 sun_direction = (sun_dir.length() == 0) ? LLVector3::x_axis : sun_dir;
	sun_direction.normalize();

	// Push the sun "South" as it approaches directly overhead so that we can always see bump mapping
	// on the upward facing faces of cubes.
	LLVector3 newDir = sun_direction;

	// Same as dot product with the up direction + clamp.
	F32 sunDot = llmax(0.f, newDir.mV[2]);
	sunDot *= sunDot;	

	// Create normalized vector that has the sunDir pushed south about an hour and change.
	LLVector3 adjustedDir = (newDir + LLVector3(0.f, -0.70711f, 0.70711f)) * 0.5f;

	// Blend between normal sun dir and adjusted sun dir based on how close we are
	// to having the sun overhead.
	mBumpSunDir = adjustedDir * sunDot + newDir * (1.0f - sunDot);
	mBumpSunDir.normalize();

	F32 dp = mLastLightingDirection * sun_direction;
	mSun.setDirection(sun_direction);
	mSun.setAngularVelocity(sun_ang_velocity);
	mMoon.setDirection(-sun_direction);
	calcAtmospherics();
	if (dp < 0.995f) { //the sun jumped a great deal, update immediately
		mForceUpdate = TRUE;
	}
}<|MERGE_RESOLUTION|>--- conflicted
+++ resolved
@@ -1023,11 +1023,7 @@
 
 	// Since WL scales everything by 2, there should always be at least a 2:1 brightness ratio
 	// between sunlight and point lights in windlight to normalize point lights.
-<<<<<<< HEAD
-	static LLCachedControl<F32> render_sun_dynamic_range("RenderSunDynamicRange", 1);
-=======
 	static const LLCachedControl<F32> render_sun_dynamic_range("RenderSunDynamicRange", 1);
->>>>>>> f3578422
 	F32 sun_dynamic_range = llmax((float)render_sun_dynamic_range, 0.0001f);
 	LLWLParamManager::instance()->mSceneLightStrength = 2.0f * (1.0f + sun_dynamic_range * dp);
 
