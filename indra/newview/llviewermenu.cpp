/** 
 * @file llviewermenu.cpp
 * @brief Builds menus out of items.
 *
 * $LicenseInfo:firstyear=2002&license=viewergpl$
 * 
 * Copyright (c) 2002-2009, Linden Research, Inc.
 * 
 * Second Life Viewer Source Code
 * The source code in this file ("Source Code") is provided by Linden Lab
 * to you under the terms of the GNU General Public License, version 2.0
 * ("GPL"), unless you have obtained a separate licensing agreement
 * ("Other License"), formally executed by you and Linden Lab.  Terms of
 * the GPL can be found in doc/GPL-license.txt in this distribution, or
 * online at http://secondlifegrid.net/programs/open_source/licensing/gplv2
 * 
 * There are special exceptions to the terms and conditions of the GPL as
 * it is applied to this Source Code. View the full text of the exception
 * in the file doc/FLOSS-exception.txt in this software distribution, or
 * online at
 * http://secondlifegrid.net/programs/open_source/licensing/flossexception
 * 
 * By copying, modifying or distributing this software, you acknowledge
 * that you have read and understood your obligations described above,
 * and agree to abide by those obligations.
 * 
 * ALL LINDEN LAB SOURCE CODE IS PROVIDED "AS IS." LINDEN LAB MAKES NO
 * WARRANTIES, EXPRESS, IMPLIED OR OTHERWISE, REGARDING ITS ACCURACY,
 * COMPLETENESS OR PERFORMANCE.
 * $/LicenseInfo$
 */

#include "llviewerprecompiledheaders.h"

#include "llviewermenu.h" 

// system library includes
#include <iostream>
#include <fstream>
#include <sstream>

// linden library includes
#include "llaudioengine.h"
#include "indra_constants.h"
#include "llassetstorage.h"

#include "llnotifications.h"
#include "llnotificationsutil.h"
#include "llchat.h"
#include "llfeaturemanager.h"
#include "llfocusmgr.h"
#include "llfontgl.h"
#include "llinstantmessage.h"
#include "llpermissionsflags.h"
#include "llrect.h"
#include "llsecondlifeurls.h"
#include "lltransactiontypes.h"
#include "llui.h"
#include "llview.h"
#include "llxfermanager.h"
#include "message.h"
#include "raytrace.h"
#include "llsdserialize.h"
#include "llsdutil.h"
// <edit>
#include "lllocalinventory.h"
#include "llfloaterexploreanimations.h"
#include "llfloaterexploresounds.h"
#include "llfloaterblacklist.h"
// </edit>
#include "lltimer.h"
#include "llvfile.h"
#include "llvolumemgr.h"
#include "statemachine/aifilepicker.h"

// newview includes
#include "llagent.h"
#include "llagentcamera.h"
#include "llappearancemgr.h"
#include "llagentwearables.h"
#include "jcfloaterareasearch.h"

#include "llagentpilot.h"
#include "llbox.h"
#include "llcallingcard.h"
#include "llclipboard.h"
#include "llcompilequeue.h"
#include "llconsole.h"
#include "llcontrol.h"
#include "llviewercontrol.h"
#include "lldebugview.h"
#include "lldir.h"
#include "lldrawable.h"
#include "lldrawpoolalpha.h"
#include "lldrawpooltree.h"
#include "llface.h"
#include "llfirstuse.h"
#include "llfloater.h"

#include "llfloaterabout.h"
#include "llfloaterbuycurrency.h"
#include "llfloateractivespeakers.h"
#include "llfloateranimpreview.h"
#include "llfloateravatarinfo.h"
#include "llfloateravatarlist.h"
#include "llfloateravatartextures.h"
#include "llfloaterbeacons.h"
#include "llfloaterbuildoptions.h"
#include "llfloaterbump.h"
#include "llfloaterbuy.h"
#include "llfloaterbuycontents.h"
#include "llfloaterbuycurrency.h"
#include "llfloaterbuyland.h"
#include "llfloatercamera.h"
#include "llfloaterchat.h"
#include "llfloatercustomize.h"
#include "llfloaterdaycycle.h"
#include "llfloaterdirectory.h"
#include "llfloatereditui.h"
#include "llfloaterchatterbox.h"
#include "llfloaterfriends.h"
#include "llfloaterfonttest.h"
#include "llfloatergesture.h"
#include "llfloatergodtools.h"
#include "llfloatergroupinfo.h"
#include "llfloatergroupinvite.h"
#include "llfloatergroups.h"

#include "llfloaterhtmlcurrency.h"
#include "llfloatermediabrowser.h"			// gViewerHtmlHelp
#include "llfloaterhtmlsimple.h"
#include "llfloaterhud.h"
#include "llfloaterinspect.h"
#include "llfloaterinventory.h"
#include "llfloaterlagmeter.h"
#include "llfloaterland.h"
#include "llfloaterlandholdings.h"
#include "llfloatermap.h"

#include "llfloatermute.h"
#include "llfloateropenobject.h"
#include "llfloaterpermissionsmgr.h"
#include "llfloaterperms.h"
#include "llfloaterpostprocess.h"
#include "llfloaterpreference.h"
#include "llfloaterregioninfo.h"
#include "llfloaterreporter.h"
#include "llfloaterscriptdebug.h"
#include "llfloatersettingsdebug.h"

#include "llfloaterenvsettings.h"
#include "llfloaterstats.h"
#include "llfloaterteleport.h"
#include "llfloaterteleporthistory.h"
#include "llfloatertest.h"
#include "llfloatertools.h"
#include "llfloaterwater.h"
#include "llfloaterwindlight.h"
#include "llfloaterworldmap.h"
#include "llfloatermemleak.h"
#include "llframestats.h"
#include "llframestatview.h"
#include "llfasttimerview.h"
#include "llmemoryview.h"
#include "llgivemoney.h"
#include "llgroupmgr.h"
#include "llhoverview.h"
#include "llhudeffecttrail.h"
#include "llhudmanager.h"
#include "llimage.h"
#include "llimagebmp.h"
#include "llimagej2c.h"
#include "llimagetga.h"
#include "llinventorydefines.h"
#include "llinventoryfunctions.h"
#include "llinventorypanel.h"
#include "llinventorybridge.h"
#include "llkeyboard.h"
#include "llpanellogin.h"
#include "llmenucommands.h"
#include "llmenugl.h"
#include "llmimetypes.h"
#include "llmorphview.h"
#include "llmoveview.h"
#include "llmutelist.h"
#include "llnotify.h"
#include "llpanelobject.h"

#include "llparcel.h"

#include "llpolymesh.h"
#include "llprimitive.h"
#include "llresmgr.h"
#include "llselectmgr.h"
#include "llsky.h"
#include "llstatusbar.h"
#include "llstatview.h"
#include "llstring.h"
#include "llsurfacepatch.h"
#include "llimview.h"
#include "lltextureview.h"
#include "lltool.h"
#include "lltoolbar.h"
#include "lltoolcomp.h"
#include "lltoolfocus.h"
#include "lltoolgrab.h"
#include "lltoolmgr.h"
#include "lltoolpie.h"
#include "lltoolplacer.h"
#include "lltoolselectland.h"
#include "lluictrlfactory.h"
#include "lluploaddialog.h"
#include "lluserauth.h"
#include "lluuid.h"
#include "llvelocitybar.h"
#include "llviewercamera.h"
#include "llviewergenericmessage.h"
#include "llviewergesture.h"
#include "llviewertexturelist.h"	// gTextureList
#include "llviewerinventory.h"
#include "llviewermenufile.h"	// init_menu_file()
#include "llviewermessage.h"
#include "llviewernetwork.h"
#include "llviewerobjectlist.h"
#include "llviewerparcelmgr.h"
#include "llviewerparceloverlay.h"
#include "llviewerregion.h"
#include "llviewerstats.h"
#include "llviewerwindow.h"
#include "llvoavatar.h"
#include "llvolume.h"
#include "llweb.h"
#include "llworld.h"
#include "llworldmap.h"
#include "object_flags.h"
#include "pipeline.h"
#include "llappviewer.h"
#include "roles_constants.h"
#include "llviewerjoystick.h"
#include "llwlanimator.h"
#include "llwlparammanager.h"
#include "llwaterparammanager.h"
#include "llfloaternotificationsconsole.h"

#include "lltexlayer.h"

// <edit>
#include "dofloaterhex.h"
#include "hgfloatertexteditor.h"
#include "llfloatervfs.h"
#include "llfloatervfsexplorer.h"
#include "shfloatermediaticker.h"
// </edit>

#include "scriptcounter.h"
#include "llfloaterdisplayname.h"
#include "llavatarnamecache.h"
#include "floaterao.h"
#include "slfloatermediafilter.h"
#include "llviewerobjectbackup.h"
#include "llagentui.h"

#include "hippogridmanager.h"

using namespace LLOldEvents;
using namespace LLVOAvatarDefines;
void init_client_menu(LLMenuGL* menu);
void init_server_menu(LLMenuGL* menu);

void init_debug_world_menu(LLMenuGL* menu);
void init_debug_rendering_menu(LLMenuGL* menu);
void init_debug_ui_menu(LLMenuGL* menu);
void init_debug_xui_menu(LLMenuGL* menu);
void init_debug_avatar_menu(LLMenuGL* menu);
// [RLVa:KB]
#include "rlvhandler.h"
#include "rlvfloaterbehaviour.h"
void init_debug_rlva_menu(LLMenuGL* menu);
// [/RLVa:KB]

BOOL enable_land_build(void*);
BOOL enable_object_build(void*);

LLVOAvatar* find_avatar_from_object( LLViewerObject* object );
LLVOAvatar* find_avatar_from_object( const LLUUID& object_id );

void handle_test_load_url(void*);

//
// Evil hackish imported globals
//
//extern BOOL	gHideSelectedObjects;
//extern BOOL gAllowSelectAvatar;
extern BOOL gDebugClicks;
extern BOOL gDebugWindowProc;
extern BOOL gDebugTextEditorTips;
extern BOOL gDebugAvatarRotation;
extern BOOL gShowOverlayTitle;
extern BOOL gOcclusionCull;
//
// Globals
//

LLMenuBarGL		*gMenuBarView = NULL;
LLViewerMenuHolderGL	*gMenuHolder = NULL;
LLMenuGL		*gPopupMenuView = NULL;
LLMenuBarGL		*gLoginMenuBarView = NULL;

// Pie menus
LLPieMenu	*gPieSelf	= NULL;
LLPieMenu	*gPieAvatar = NULL;
LLPieMenu	*gPieObject = NULL;
LLPieMenu	*gPieAttachment = NULL;
LLPieMenu	*gPieLand	= NULL;

// local constants
const std::string CLIENT_MENU_NAME("Advanced");
const std::string SERVER_MENU_NAME("Admin");

const std::string SAVE_INTO_INVENTORY("Save Object Back to My Inventory");
const std::string SAVE_INTO_TASK_INVENTORY("Save Object Back to Object Contents");

LLMenuGL* gAttachSubMenu = NULL;
LLMenuGL* gDetachSubMenu = NULL;
LLMenuGL* gTakeOffClothes = NULL;
LLPieMenu* gPieRate = NULL;
LLPieMenu* gAttachScreenPieMenu = NULL;
LLPieMenu* gAttachPieMenu = NULL;
LLPieMenu* gAttachBodyPartPieMenus[8];
LLPieMenu* gDetachPieMenu = NULL;
LLPieMenu* gDetachScreenPieMenu = NULL;
LLPieMenu* gDetachBodyPartPieMenus[8];

LLMenuItemCallGL* gFakeAway = NULL;
LLMenuItemCallGL* gAFKMenu = NULL;
LLMenuItemCallGL* gBusyMenu = NULL;

typedef LLMemberListener<LLView> view_listener_t;

//
// Local prototypes
//
void handle_leave_group(void *);

// File Menu
void handle_compress_image(void*);
BOOL enable_save_as(void *);


// Edit menu
void handle_dump_group_info(void *);
void handle_dump_capabilities_info(void *);
void handle_dump_focus(void*);

// Advanced->Consoles menu
void handle_show_notifications_console(void*);
void handle_region_dump_settings(void*);
void handle_region_dump_temp_asset_data(void*);
void handle_region_clear_temp_asset_data(void*);



// Object pie menu
BOOL sitting_on_selection();

void near_sit_object();
void label_sit_or_stand(std::string& label, void*);
// buy and take alias into the same UI positions, so these
// declarations handle this mess.
BOOL is_selection_buy_not_take();
S32 selection_price();
BOOL enable_take();
void handle_take();
bool confirm_take(const LLSD& notification, const LLSD& response);
BOOL enable_buy(void*); 
void handle_buy(void *);
void handle_buy_object(LLSaleInfo sale_info);
void handle_buy_contents(LLSaleInfo sale_info);
void label_touch(std::string& label, void*);

// Land pie menu
void near_sit_down_point(BOOL success, void *);

// Avatar pie menu
void handle_follow(void *userdata);
void handle_talk_to(void *userdata);

// Debug menu
void show_permissions_control(void*);
void toggle_build_options(void* user_data);
void reload_ui(void*);
void handle_agent_stop_moving(void*);
void print_packets_lost(void*);
void drop_packet(void*);
void velocity_interpolate( void* data );
void toggle_wind_audio(void);
void toggle_water_audio(void);
void handle_rebake_textures(void*);
BOOL check_admin_override(void*);
void handle_admin_override_toggle(void*);
#ifdef TOGGLE_HACKED_GODLIKE_VIEWER
void handle_toggle_hacked_godmode(void*);
BOOL check_toggle_hacked_godmode(void*);
#endif

void toggle_glow(void *);
BOOL check_glow(void *);

void toggle_vertex_shaders(void *);
BOOL check_vertex_shaders(void *);

void toggle_cull_small(void *);

void toggle_show_xui_names(void *);
BOOL check_show_xui_names(void *);

// Debug UI
void handle_web_search_demo(void*);
void handle_web_browser_test(void*);
void handle_buy_currency_test(void*);
void handle_save_to_xml(void*);
void handle_load_from_xml(void*);

void handle_god_mode(void*);

// God menu
void handle_leave_god_mode(void*);

// <edit>
void handle_fake_away_status(void*);
void handle_area_search(void*);

// <dogmode> for pose stand
LLUUID current_pose = LLUUID::null;
bool on_pose_stand;

void set_current_pose(std::string anim)
{
	if (!on_pose_stand)
	{
		on_pose_stand = true;
		gSavedSettings.setF32("AscentAvatarZModifier", gSavedSettings.getF32("AscentAvatarZModifier") + 7.5);
	}

	gAgent.sendAnimationRequest(current_pose, ANIM_REQUEST_STOP);
	current_pose.set(anim);
	gAgent.sendAnimationRequest(current_pose, ANIM_REQUEST_START);
}
void handle_pose_stand(void*)
{
	set_current_pose("038fcec9-5ebd-8a8e-0e2e-6e71a0a1ac53");
}
void handle_pose_stand_stop(void*)
{
	if (on_pose_stand)
	{
		gSavedSettings.setF32("AscentAvatarZModifier", gSavedSettings.getF32("AscentAvatarZModifier") - 7.5);
		on_pose_stand = false;
		gAgent.sendAnimationRequest(current_pose, ANIM_REQUEST_STOP);
		current_pose = LLUUID::null;
	}
}
void cleanup_pose_stand(void)
{
	handle_pose_stand_stop(NULL);
}

void handle_toggle_pose(void* userdata) {
	if(current_pose.isNull())
		handle_pose_stand(userdata);
	else
		handle_pose_stand_stop(userdata);
}

BOOL handle_check_pose(void* userdata) {
	return current_pose.notNull();
}


void handle_force_ground_sit(void*);
void handle_phantom_avatar(void*);
void handle_hide_typing_notification(void*);
void handle_close_all_notifications(void*);
void handle_reopen_with_hex_editor(void*);
//void handle_open_message_log(void*);
void handle_edit_ao(void*);
void handle_local_assets(void*);
void handle_vfs_explorer(void*);
void handle_sounds_explorer(void*);
void handle_blacklist(void*);
// </edit>

BOOL is_inventory_visible( void* user_data );
void handle_reset_view();

void disabled_duplicate(void*);
void handle_duplicate_in_place(void*);
void handle_repeat_duplicate(void*);

void handle_export(void*);
// void handle_deed_object_to_group(void*);
// BOOL enable_deed_object_to_group(void*);
void handle_object_owner_self(void*);
void handle_object_owner_permissive(void*);
void handle_object_lock(void*);
void handle_object_asset_ids(void*);
void force_take_copy(void*);
#ifdef _CORY_TESTING
void force_export_copy(void*);
void force_import_geometry(void*);
#endif

void handle_force_parcel_owner_to_me(void*);
void handle_force_parcel_to_content(void*);
void handle_claim_public_land(void*);

void handle_god_request_havok(void *);
void handle_god_request_avatar_geometry(void *);	// Hack for easy testing of new avatar geometry
void reload_personal_settings_overrides(void *);
void reload_vertex_shader(void *);
void slow_mo_animations(void *);
void handle_disconnect_viewer(void *);

void force_error_breakpoint(void *);
void force_error_llerror(void *);
void force_error_bad_memory_access(void *);
void force_error_infinite_loop(void *);
void force_error_software_exception(void *);
void force_error_driver_crash(void *);

void handle_stopall(void*);
//void handle_hinge(void*);
//void handle_ptop(void*);
//void handle_lptop(void*);
//void handle_wheel(void*);
//void handle_dehinge(void*);
BOOL enable_dehinge(void*);
void handle_force_delete(void*);
void print_object_info(void*);
void print_agent_nvpairs(void*);
void toggle_debug_menus(void*);
void export_info_callback(LLAssetInfo *info, void **user_data, S32 result);
void export_data_callback(LLVFS *vfs, const LLUUID& uuid, LLAssetType::EType type, void **user_data, S32 result);
void upload_done_callback(const LLUUID& uuid, void* user_data, S32 result, LLExtStat ext_status);
BOOL menu_check_build_tool( void* user_data );
void handle_reload_settings(void*);
void focus_here(void*);
void dump_select_mgr(void*);
void dump_volume_mgr(void*);
void dump_inventory(void*);
void edit_ui(void*);
void toggle_visibility(void*);
BOOL get_visibility(void*);

// Avatar Pie menu
void request_friendship(const LLUUID& agent_id);

// Tools menu
void handle_force_unlock(void*);
void handle_selected_texture_info(void*);
void handle_dump_image_list(void*);

void handle_crash(void*);
void handle_dump_followcam(void*);
void handle_viewer_enable_message_log(void*);
void handle_viewer_disable_message_log(void*);
void handle_send_postcard(void*);
void handle_gestures_old(void*);
void handle_focus(void *);
BOOL enable_buy_land(void*);
void handle_move(void*);
void handle_show_inventory(void*);
void handle_activate(void*);
BOOL enable_activate(void*);

// Help menu
void handle_buy_currency(void*);

void handle_test_male(void *);
void handle_test_female(void *);
void handle_toggle_pg(void*);
void handle_dump_attachments(void *);
void handle_show_overlay_title(void*);
void handle_dump_avatar_local_textures(void*);
void handle_meshes_and_morphs(void*);
void handle_mesh_save_llm(void* data);
void handle_mesh_save_current_obj(void*);
void handle_mesh_save_obj(void*);
void handle_mesh_load_obj(void*);
void handle_morph_save_obj(void*);
void handle_morph_load_obj(void*);
void handle_debug_avatar_textures(void*);
void handle_dump_region_object_cache(void*);

BOOL menu_ui_enabled(void *user_data);
BOOL menu_check_control( void* user_data);
void menu_toggle_variable( void* user_data );
BOOL menu_check_variable( void* user_data);
BOOL enable_land_selected( void* );
BOOL enable_more_than_one_selected(void* );
BOOL enable_selection_you_own_all(void*);
BOOL enable_selection_you_own_one(void*);
BOOL enable_save_into_inventory(void*);
BOOL enable_save_into_task_inventory(void*);
BOOL enable_not_thirdperson(void*);
// BOOL enable_export_selected(void *);
BOOL enable_have_card(void*);
BOOL enable_detach(void*);
BOOL enable_region_owner(void*);
void menu_toggle_attached_lights(void* user_data);
void menu_toggle_attached_particles(void* user_data);

class LLMenuParcelObserver : public LLParcelObserver
{
public:
	LLMenuParcelObserver();
	~LLMenuParcelObserver();
	virtual void changed();
};

static LLMenuParcelObserver* gMenuParcelObserver = NULL;

LLMenuParcelObserver::LLMenuParcelObserver()
{
	LLViewerParcelMgr::getInstance()->addObserver(this);
}

LLMenuParcelObserver::~LLMenuParcelObserver()
{
	LLViewerParcelMgr::getInstance()->removeObserver(this);
}

void LLMenuParcelObserver::changed()
{
	gMenuHolder->childSetEnabled("Land Buy Pass", LLPanelLandGeneral::enableBuyPass(NULL));
	
	BOOL buyable = enable_buy_land(NULL);
	gMenuHolder->childSetEnabled("Land Buy", buyable);
	gMenuHolder->childSetEnabled("Buy Land...", buyable);
}


//-----------------------------------------------------------------------------
// Menu Construction
//-----------------------------------------------------------------------------

// code required to calculate anything about the menus
void pre_init_menus()
{
	// static information
	LLMenuGL::setDefaultBackgroundColor( gColors.getColor( "MenuDefaultBgColor" ) ); 
	LLMenuItemGL::sEnabledColor			= gColors.getColor( "MenuItemEnabledColor" );
	LLMenuItemGL::sDisabledColor		= gColors.getColor( "MenuItemDisabledColor" );
	LLMenuItemGL::sHighlightBackground	= gColors.getColor( "MenuItemHighlightBgColor" );
	LLMenuItemGL::sHighlightForeground	= gColors.getColor( "MenuItemHighlightFgColor" );
}

void initialize_menus();

//-----------------------------------------------------------------------------
// Initialize main menus
//
// HOW TO NAME MENUS:
//
// First Letter Of Each Word Is Capitalized, Even At Or And
//
// Items that lead to dialog boxes end in "..."
//
// Break up groups of more than 6 items with separators
//-----------------------------------------------------------------------------

void set_underclothes_menu_options()
{
	if (gMenuHolder && gAgent.isTeen())
	{
		gMenuHolder->getChild<LLView>("Self Underpants", TRUE)->setVisible(FALSE);
		gMenuHolder->getChild<LLView>("Self Undershirt", TRUE)->setVisible(FALSE);
	}
	if (gMenuBarView && gAgent.isTeen())
	{
		gMenuBarView->getChild<LLView>("Menu Underpants", TRUE)->setVisible(FALSE);
		gMenuBarView->getChild<LLView>("Menu Undershirt", TRUE)->setVisible(FALSE);
	}
}

void init_menus()
{
	S32 top = gViewerWindow->getRootView()->getRect().getHeight();
	S32 width = gViewerWindow->getRootView()->getRect().getWidth();

	//
	// Main menu bar
	//
	gMenuHolder = new LLViewerMenuHolderGL();
	gMenuHolder->setRect(LLRect(0, top, width, 0));
	gMenuHolder->setFollowsAll();

	LLMenuGL::sMenuContainer = gMenuHolder;

	// Initialize actions
	initialize_menus();

	///
	/// Popup menu
	///
	/// The popup menu is now populated by the show_context_menu()
	/// method.
	
	gPopupMenuView = new LLMenuGL( "Popup" );
	gPopupMenuView->setVisible( FALSE );
	gMenuHolder->addChild( gPopupMenuView );

	///
	/// Pie menus
	///
	gPieSelf = LLUICtrlFactory::getInstance()->buildPieMenu("menu_pie_self.xml", gMenuHolder);

	// TomY TODO: what shall we do about these?
	gDetachScreenPieMenu = gMenuHolder->getChild<LLPieMenu>("Object Detach HUD", true);
	gDetachPieMenu = gMenuHolder->getChild<LLPieMenu>("Object Detach", true);

	gPieAvatar = LLUICtrlFactory::getInstance()->buildPieMenu("menu_pie_avatar.xml", gMenuHolder);

	gPieObject = LLUICtrlFactory::getInstance()->buildPieMenu("menu_pie_object.xml", gMenuHolder);

	gAttachScreenPieMenu = gMenuHolder->getChild<LLPieMenu>("Object Attach HUD");
	gAttachPieMenu = gMenuHolder->getChild<LLPieMenu>("Object Attach");
	gPieRate = gMenuHolder->getChild<LLPieMenu>("Rate Menu");

	gPieAttachment = LLUICtrlFactory::getInstance()->buildPieMenu("menu_pie_attachment.xml", gMenuHolder);

	gPieLand = LLUICtrlFactory::getInstance()->buildPieMenu("menu_pie_land.xml", gMenuHolder);

	///
	/// set up the colors
	///
	LLColor4 color;

	LLColor4 pie_color = gColors.getColor("PieMenuBgColor");
	gPieSelf->setBackgroundColor( pie_color );
	gPieAvatar->setBackgroundColor( pie_color );
	gPieObject->setBackgroundColor( pie_color );
	gPieAttachment->setBackgroundColor( pie_color );
	gPieLand->setBackgroundColor( pie_color );

	color = gColors.getColor( "MenuPopupBgColor" );
	gPopupMenuView->setBackgroundColor( color );

	// If we are not in production, use a different color to make it apparent.
	if (LLViewerLogin::getInstance()->isInProductionGrid())
	{
		color = gColors.getColor( "MenuBarBgColor" );
	}
	else
	{
		color = gColors.getColor( "MenuNonProductionBgColor" );
	}
	gMenuBarView = (LLMenuBarGL*)LLUICtrlFactory::getInstance()->buildMenu("menu_viewer.xml", gMenuHolder);
	gMenuBarView->setRect(LLRect(0, top, 0, top - MENU_BAR_HEIGHT));
	gMenuBarView->setBackgroundColor( color );

    // gMenuBarView->setItemVisible("Tools", FALSE);
	gMenuBarView->needsArrange();
	
	gMenuHolder->addChild(gMenuBarView);
	
	// menu holder appears on top of menu bar so you can see the menu title
	// flash when an item is triggered (the flash occurs in the holder)
	gViewerWindow->getRootView()->addChild(gMenuHolder);
   
    gViewerWindow->setMenuBackgroundColor(false, 
        LLViewerLogin::getInstance()->isInProductionGrid());

	// Assume L$10 for now, the server will tell us the real cost at login
	const std::string upload_cost("10");
	std::string fee = gHippoGridManager->getConnectedGrid()->getCurrencySymbol() + "10";
	gMenuHolder->childSetLabelArg("Upload Image", "[UPLOADFEE]", fee);
	gMenuHolder->childSetLabelArg("Upload Sound", "[UPLOADFEE]", fee);
	gMenuHolder->childSetLabelArg("Upload Animation", "[UPLOADFEE]", fee);
	gMenuHolder->childSetLabelArg("Bulk Upload", "[UPLOADFEE]", fee);
	gMenuHolder->childSetLabelArg("ImportUpload", "[UPLOADFEE]", fee);
	gMenuHolder->childSetLabelArg("Buy and Sell L$...", "[CURRENCY]",
		gHippoGridManager->getConnectedGrid()->getCurrencySymbol());
	gMenuHolder->childSetLabelArg("Reload Balance", "[CURRENCY]",
		gHippoGridManager->getConnectedGrid()->getCurrencySymbol());

	gAFKMenu = gMenuBarView->getChild<LLMenuItemCallGL>("Set Away", TRUE);
	gBusyMenu = gMenuBarView->getChild<LLMenuItemCallGL>("Set Busy", TRUE);
	gAttachSubMenu = gMenuBarView->getChildMenuByName("Attach Object", TRUE);
	gDetachSubMenu = gMenuBarView->getChildMenuByName("Detach Object", TRUE);

	// TomY TODO convert these two
	LLMenuGL*menu;

	menu = new LLMenuGL("Singularity");
	menu->setCanTearOff(TRUE);
	menu->addChild(new LLMenuItemCallGL(	"Close All Dialogs", 
										&handle_close_all_notifications, NULL, NULL, 'D', MASK_CONTROL | MASK_ALT | MASK_SHIFT));
	menu->addSeparator();
	menu->addChild(new LLMenuItemCallGL(  "Fake Away Status", &handle_fake_away_status, NULL));
	menu->addChild(new LLMenuItemCallGL(  "Force Ground Sit", &handle_force_ground_sit, NULL));
	menu->addChild(new LLMenuItemCallGL(  "Phantom Avatar", &handle_phantom_avatar, NULL, NULL, 'P', MASK_CONTROL | MASK_ALT));
	menu->addSeparator();
	menu->addChild(new LLMenuItemCallGL( "Animation Override...",
									&handle_edit_ao, NULL));
	menu->addChild(new LLMenuItemCheckGL( "Nimble",
										&menu_toggle_control,
										NULL,
										&menu_check_control,
										(void*)"Nimble"));
	menu->addChild(new LLMenuItemCheckGL( "ReSit",
										&menu_toggle_control,
										NULL,
										&menu_check_control,
										(void*)"ReSit"));
<<<<<<< HEAD
	menu->appendSeparator();
	menu->append(new LLMenuItemCallGL(	"Object Area Search", &handle_area_search, NULL));
	//menu->append(new LLMenuItemCallGL(  "Message Log", &handle_open_message_log, NULL));	
=======
	menu->addSeparator();
	menu->addChild(new LLMenuItemCallGL(	"Object Area Search", &handle_area_search, NULL));
	menu->addChild(new LLMenuItemCallGL(  "Message Log", &handle_open_message_log, NULL));	
>>>>>>> 3d6511f4

	menu->addChild(new LLMenuItemCallGL(	"Sound Explorer",
											&handle_sounds_explorer, NULL));
	menu->addChild(new LLMenuItemCallGL(	"Asset Blacklist",
											&handle_blacklist, NULL));
	menu->addChild(new LLMenuItemCheckGL(  "Streaming Audio Display", 
											&handle_ticker_toggle, &handle_ticker_enabled, &handle_ticker_check, NULL ));
	
	
	
	// <dogmode>
	// Add in the pose stand -------------------------------------------
	/*LLMenuGL* sub = new LLMenuGL("Pose Stand...");
	menu->addChild(sub);

	sub->addChild(new LLMenuItemCallGL(  "Legs Together Arms Out", &handle_pose_stand_ltao, NULL));
	sub->addChild(new LLMenuItemCallGL(  "Legs Together Arms Half", &handle_pose_stand_ltah, NULL));
	sub->addChild(new LLMenuItemCallGL(  "Legs Together Arms Down", &handle_pose_stand_ltad, NULL));
	sub->addChild(new LLMenuItemCallGL(  "Legs Out Arms Up", &handle_pose_stand_loau, NULL));
	sub->addChild(new LLMenuItemCallGL(  "Legs Out Arms Out", &handle_pose_stand_loao, NULL));
	sub->addChild(new LLMenuItemCallGL(  "Legs Half Arms Out", &handle_pose_stand_lhao, NULL));
	sub->addChild(new LLMenuItemCallGL(  "Stop Pose Stand", &handle_pose_stand_stop, NULL));
	// </dogmode> ------------------------------------------------------*/
	
	menu->addChild(new LLMenuItemCheckGL("Pose Stand",&handle_toggle_pose, NULL, &handle_check_pose, NULL));

	//these should always be last in a sub menu
	menu->createJumpKeys();
	gMenuBarView->addChild( menu );

	menu = new LLMenuGL(CLIENT_MENU_NAME);
	menu->setCanTearOff(TRUE);
	init_client_menu(menu);
	gMenuBarView->addChild( menu );

	menu = new LLMenuGL(SERVER_MENU_NAME);
	menu->setCanTearOff(TRUE);
	init_server_menu(menu);
	gMenuBarView->addChild( menu );

	gMenuBarView->createJumpKeys();

	// Let land based option enable when parcel changes
	gMenuParcelObserver = new LLMenuParcelObserver();

	//
	// Debug menu visiblity
	//
	show_debug_menus();

	gLoginMenuBarView = (LLMenuBarGL*)LLUICtrlFactory::getInstance()->buildMenu("menu_login.xml", gMenuHolder);
	LLRect menuBarRect = gLoginMenuBarView->getRect();
	
	menu = new LLMenuGL(CLIENT_MENU_NAME);
	menu->setCanTearOff(FALSE);
	menu->addChild(new LLMenuItemCallGL("Debug Settings...", LLFloaterSettingsDebug::show, NULL, NULL));
	gLoginMenuBarView->addChild(menu);
	menu->updateParent(LLMenuGL::sMenuContainer);

	gLoginMenuBarView->setRect(LLRect(menuBarRect.mLeft, menuBarRect.mTop,
									  gViewerWindow->getRootView()->getRect().getWidth() - menuBarRect.mLeft,
									  menuBarRect.mBottom));
	
	gLoginMenuBarView->setBackgroundColor( color );

	gMenuHolder->addChild(gLoginMenuBarView);
	
}



void init_client_menu(LLMenuGL* menu)
{
	LLMenuGL* sub_menu = NULL;

	//menu->addChild(new LLMenuItemCallGL("Permissions Control", &show_permissions_control));
	// this is now in the view menu so we don't need it here!

	{
		// *TODO: Translate
		LLMenuGL* sub = new LLMenuGL("Consoles");
		sub->setCanTearOff(TRUE);
		menu->addChild(sub);
		sub->addChild(new LLMenuItemCheckGL("Frame Console", 
										&toggle_visibility,
										NULL,
										&get_visibility,
										(void*)gDebugView->mFrameStatView,
										'2', MASK_CONTROL|MASK_SHIFT ) );
		sub->addChild(new LLMenuItemCheckGL("Texture Console", 
										&toggle_visibility,
										NULL,
										&get_visibility,
										(void*)gTextureView,
									   	'3', MASK_CONTROL|MASK_SHIFT ) );
		LLView* debugview = gDebugView->mDebugConsolep;
		sub->addChild(new LLMenuItemCheckGL("Debug Console", 
										&toggle_visibility,
										NULL,
										&get_visibility,
										debugview,
									   	'4', MASK_CONTROL|MASK_SHIFT ) );

		if(gAuditTexture)
		{
			sub->addChild(new LLMenuItemCheckGL("Texture Size Console", 
										&toggle_visibility,
										NULL,
										&get_visibility,
										(void*)gTextureSizeView,
									   	'5', MASK_CONTROL|MASK_SHIFT ) );
			sub->addChild(new LLMenuItemCheckGL("Texture Category Console", 
										&toggle_visibility,
										NULL,
										&get_visibility,
										(void*)gTextureCategoryView,
									   	'6', MASK_CONTROL|MASK_SHIFT ) );
		}

		sub->addChild(new LLMenuItemCheckGL("Fast Timers", 
										&toggle_visibility,
										NULL,
										&get_visibility,
										(void*)gDebugView->mFastTimerView,
										  '9', MASK_CONTROL|MASK_SHIFT ) );
//#if MEM_TRACK_MEM
		sub->addChild(new LLMenuItemCheckGL("Memory", 
										&toggle_visibility,
										NULL,
										&get_visibility,
										(void*)gDebugView->mMemoryView,
										  '0', MASK_CONTROL|MASK_SHIFT ) );
//#endif
		
		sub->addSeparator();
		
		// Debugging view for unified notifications
		sub->addChild(new LLMenuItemCallGL("Notifications Console...",
						 &handle_show_notifications_console, NULL, NULL, '5', MASK_CONTROL|MASK_SHIFT ));
		

		sub->addSeparator();

		sub->addChild(new LLMenuItemCallGL("Region Info to Debug Console", 
			&handle_region_dump_settings, NULL));
		sub->addChild(new LLMenuItemCallGL("Group Info to Debug Console",
			&handle_dump_group_info, NULL, NULL));
		sub->addChild(new LLMenuItemCallGL("Capabilities Info to Debug Console",
			&handle_dump_capabilities_info, NULL, NULL));
		sub->createJumpKeys();
	}
	
	// neither of these works particularly well at the moment
	/*menu->addChild(new LLMenuItemCallGL(  "Reload UI XML",	&reload_ui,	
	  				NULL, NULL) );*/
	/*menu->addChild(new LLMenuItemCallGL("Reload settings/colors", 
					&handle_reload_settings, NULL, NULL));*/
	menu->addChild(new LLMenuItemCallGL("Reload personal setting overrides", 
		&reload_personal_settings_overrides, NULL, NULL, KEY_F2, MASK_CONTROL|MASK_SHIFT));

	sub_menu = new LLMenuGL("HUD Info");
	{
		sub_menu->setCanTearOff(TRUE);
		sub_menu->addChild(new LLMenuItemCheckGL("Velocity", 
												&toggle_visibility,
												NULL,
												&get_visibility,
												(void*)gVelocityBar));

		sub_menu->addChild(new LLMenuItemToggleGL("Camera",	&gDisplayCameraPos ) );
		sub_menu->addChild(new LLMenuItemToggleGL("Wind", 	&gDisplayWindInfo) );
		sub_menu->addChild(new LLMenuItemToggleGL("FOV",  	&gDisplayFOV ) );
		sub_menu->createJumpKeys();
	}
	menu->addChild(sub_menu);

	menu->addSeparator();

	menu->addChild(new LLMenuItemCheckGL( "High-res Snapshot",
										&menu_toggle_control,
										NULL,
										&menu_check_control,
										(void*)"HighResSnapshot"));
	
	menu->addChild(new LLMenuItemCheckGL( "Quiet Snapshots to Disk",
										&menu_toggle_control,
										NULL,
										&menu_check_control,
										(void*)"QuietSnapshotsToDisk"));

	menu->addChild(new LLMenuItemCheckGL("Show Mouselook Crosshairs",
									   &menu_toggle_control,
									   NULL,
									   &menu_check_control,
									   (void*)"ShowCrosshairs"));

	menu->addChild(new LLMenuItemCheckGL("Debug Permissions",
									   &menu_toggle_control,
									   NULL,
									   &menu_check_control,
									   (void*)"DebugPermissions"));
	


// <dogmode> 
#ifdef TOGGLE_HACKED_GODLIKE_VIEWER
	if (!LLViewerLogin::getInstance()->isInProductionGrid())
	{
		menu->addChild(new LLMenuItemCheckGL("Hacked Godmode",
										   &handle_toggle_hacked_godmode,
										   NULL,
										   &check_toggle_hacked_godmode,
										   (void*)"HackedGodmode"));
	}
#endif
// </dogmode>
	menu->addChild(new LLMenuItemCallGL("Clear Group Cache", 
									  LLGroupMgr::debugClearAllGroups));

	menu->addChild(new LLMenuItemCheckGL("Use Web Map Tiles", menu_toggle_control, NULL, menu_check_control, (void*)"UseWebMapTiles"));

	menu->addSeparator();

	sub_menu = new LLMenuGL("Rendering");
	sub_menu->setCanTearOff(TRUE);
	init_debug_rendering_menu(sub_menu);
	menu->addChild(sub_menu);

	sub_menu = new LLMenuGL("World");
	sub_menu->setCanTearOff(TRUE);
	init_debug_world_menu(sub_menu);
	menu->addChild(sub_menu);

// [RLVa:KB] - Checked: 2009-07-08 (RLVa-1.0.0e) | Modified: RLVa-0.2.1b | OK
	#ifdef RLV_ADVANCED_MENU
		if (rlv_handler_t::isEnabled())
		{
			sub_menu = new LLMenuGL("RLVa");
			sub_menu->setCanTearOff(TRUE);
			init_debug_rlva_menu(sub_menu);
			menu->addChild(sub_menu);
			sub_menu->setVisible(rlv_handler_t::isEnabled());
			sub_menu->setEnabled(rlv_handler_t::isEnabled());
		}
	#endif // RLV_ADVANCED_MENU
// [/RLVa:KB]

	sub_menu = new LLMenuGL("UI");
	sub_menu->setCanTearOff(TRUE);
	init_debug_ui_menu(sub_menu);
	menu->addChild(sub_menu);

	sub_menu = new LLMenuGL("XUI");
	sub_menu->setCanTearOff(TRUE);
	init_debug_xui_menu(sub_menu);
	menu->addChild(sub_menu);

	sub_menu = new LLMenuGL("Character");
	sub_menu->setCanTearOff(TRUE);
	init_debug_avatar_menu(sub_menu);
	menu->addChild(sub_menu);

{
		LLMenuGL* sub = NULL;
		sub = new LLMenuGL("Network");
		sub->setCanTearOff(TRUE);

		sub->addChild(new LLMenuItemCallGL("Enable Message Log",  
			&handle_viewer_enable_message_log,  NULL));
		sub->addChild(new LLMenuItemCallGL("Disable Message Log", 
			&handle_viewer_disable_message_log, NULL));

		sub->addSeparator();

		sub->addChild(new LLMenuItemCheckGL("Velocity Interpolate Objects", 
										  &velocity_interpolate,
										  NULL, 
										  &menu_check_control,
										  (void*)"VelocityInterpolate"));
		sub->addChild(new LLMenuItemCheckGL("Ping Interpolate Object Positions", 
										  &menu_toggle_control,
										  NULL, 
										  &menu_check_control,
										  (void*)"PingInterpolate"));

		sub->addSeparator();

		sub->addChild(new LLMenuItemCallGL("Drop a Packet", 
			&drop_packet, NULL, NULL, 
			'L', MASK_ALT | MASK_CONTROL));

		menu->addChild( sub );
		sub->createJumpKeys();
	}
	{
		LLMenuGL* sub = NULL;
		sub = new LLMenuGL("Recorder");
		sub->setCanTearOff(TRUE);

		sub->addChild(new LLMenuItemCheckGL("Full Session Logging", &menu_toggle_control, NULL, &menu_check_control, (void*)"StatsSessionTrackFrameStats"));

		sub->addChild(new LLMenuItemCallGL("Start Logging",	&LLFrameStats::startLogging, NULL));
		sub->addChild(new LLMenuItemCallGL("Stop Logging",	&LLFrameStats::stopLogging, NULL));
		sub->addChild(new LLMenuItemCallGL("Log 10 Seconds", &LLFrameStats::timedLogging10, NULL));
		sub->addChild(new LLMenuItemCallGL("Log 30 Seconds", &LLFrameStats::timedLogging30, NULL));
		sub->addChild(new LLMenuItemCallGL("Log 60 Seconds", &LLFrameStats::timedLogging60, NULL));
		sub->addSeparator();
		sub->addChild(new LLMenuItemCallGL("Start Playback", &LLAgentPilot::startPlayback, NULL));
		sub->addChild(new LLMenuItemCallGL("Stop Playback",	&LLAgentPilot::stopPlayback, NULL));
		sub->addChild(new LLMenuItemToggleGL("Loop Playback", &LLAgentPilot::sLoop) );
		sub->addChild(new LLMenuItemCallGL("Start Record",	&LLAgentPilot::startRecord, NULL));
		sub->addChild(new LLMenuItemCallGL("Stop Record",	&LLAgentPilot::saveRecord, NULL));

		menu->addChild( sub );
		sub->createJumpKeys();
	}
	{
		LLMenuGL* sub = NULL;
		sub = new LLMenuGL("Media");
		sub->setCanTearOff(TRUE);
		sub->addChild(new LLMenuItemCallGL("Reload MIME types", &LLMIMETypes::reload));
		sub->addChild(new LLMenuItemCallGL("Web Browser Test", &handle_web_browser_test));
		menu->addChild( sub );
		sub->createJumpKeys();
	}

	menu->addSeparator();

	menu->addChild(new LLMenuItemToggleGL("Show Updates", 
		&gShowObjectUpdates));
	
	menu->addSeparator(); 
	
	menu->addChild(new LLMenuItemCallGL("Compress Images...", 
		&handle_compress_image, NULL, NULL));

	menu->addChild(new LLMenuItemCheckGL("Limit Select Distance", 
									   &menu_toggle_control,
									   NULL, 
									   &menu_check_control,
									   (void*)"LimitSelectDistance"));

	menu->addChild(new LLMenuItemCheckGL("Disable Camera Constraints", 
									   &menu_toggle_control,
									   NULL, 
									   &menu_check_control,
									   (void*)"DisableCameraConstraints"));

	menu->addChild(new LLMenuItemCheckGL("Mouse Smoothing",
										&menu_toggle_control,
										NULL,
										&menu_check_control,
										(void*) "MouseSmooth"));
	menu->addSeparator();

	menu->addChild(new LLMenuItemCheckGL( "Console Window", 
										&menu_toggle_control,
										NULL, 
										&menu_check_control,
										(void*)"ShowConsoleWindow"));

// [RLVa:KB] - Checked: 2009-07-08 (RLVa-1.0.0e) | Modified: RLVa-1.0.0e | OK
	#ifdef RLV_ADVANCED_TOGGLE_RLVA
		if (gSavedSettings.controlExists(RLV_SETTING_MAIN))
			menu->addChild(new LLMenuItemCheckGL("RestrainedLove API", &rlvToggleEnabled, NULL, &rlvGetEnabled, NULL));
	#endif // RLV_ADVANCED_TOGGLE_RLVA
// [/RLVa:KB]

	if(gSavedSettings.getBOOL("QAMode"))
	{
		LLMenuGL* sub = NULL;
		sub = new LLMenuGL("Debugging");
		sub->setCanTearOff(TRUE);
#if LL_WINDOWS
        sub->addChild(new LLMenuItemCallGL("Force Breakpoint", &force_error_breakpoint, NULL, NULL, 'B', MASK_CONTROL | MASK_ALT));
#endif
		sub->addChild(new LLMenuItemCallGL("Force LLError And Crash", &force_error_llerror));
        sub->addChild(new LLMenuItemCallGL("Force Bad Memory Access", &force_error_bad_memory_access));
		sub->addChild(new LLMenuItemCallGL("Force Infinite Loop", &force_error_infinite_loop));
		sub->addChild(new LLMenuItemCallGL("Force Driver Crash", &force_error_driver_crash));
		sub->addChild(new LLMenuItemCallGL("Force Disconnect Viewer", &handle_disconnect_viewer));
		// *NOTE:Mani this isn't handled yet... sub->addChild(new LLMenuItemCallGL("Force Software Exception", &force_error_unhandled_exception)); 
		sub->createJumpKeys();
		menu->addChild(sub);
	}

	menu->addChild(new LLMenuItemCheckGL( "Output Debug Minidump", 
										&menu_toggle_control,
										NULL, 
										&menu_check_control,
										(void*)"SaveMinidump"));

	menu->addChild(new LLMenuItemCallGL("Debug Settings...", LLFloaterSettingsDebug::show, NULL, NULL));
	menu->addChild(new LLMenuItemCheckGL("View Admin Options", &handle_admin_override_toggle, NULL, &check_admin_override, NULL, 'V', MASK_CONTROL | MASK_ALT));

	menu->addChild(new LLMenuItemCallGL("Request Admin Status", 
		&handle_god_mode, NULL, NULL, 'G', MASK_ALT | MASK_CONTROL));

	menu->addChild(new LLMenuItemCallGL("Leave Admin Status", 
		&handle_leave_god_mode, NULL, NULL, 'G', MASK_ALT | MASK_SHIFT | MASK_CONTROL));

	menu->createJumpKeys();
}

void init_debug_world_menu(LLMenuGL* menu)
{
/* REMOVE mouse move sun from menu options
	menu->addChild(new LLMenuItemCheckGL("Mouse Moves Sun", 
									   &menu_toggle_control,
									   NULL, 
									   &menu_check_control,
									   (void*)"MouseSun", 
									   'M', MASK_CONTROL|MASK_ALT));
*/
	menu->addChild(new LLMenuItemCheckGL("Sim Sun Override", 
									   &menu_toggle_control,
									   NULL, 
									   &menu_check_control,
									   (void*)"SkyOverrideSimSunPosition"));
	menu->addChild(new LLMenuItemCallGL("Dump Scripted Camera",
		&handle_dump_followcam, NULL, NULL));
	menu->addChild(new LLMenuItemCheckGL("Fixed Weather", 
									   &menu_toggle_control,
									   NULL, 
									   &menu_check_control,
									   (void*)"FixedWeather"));
	menu->addChild(new LLMenuItemCallGL("Dump Region Object Cache",
		&handle_dump_region_object_cache, NULL, NULL));
	menu->createJumpKeys();
}

static void handle_export_menus_to_xml_continued(AIFilePicker* filepicker);
void handle_export_menus_to_xml(void*)
{
	AIFilePicker* filepicker = AIFilePicker::create();
	filepicker->open("", FFSAVE_XML);
	filepicker->run(boost::bind(&handle_export_menus_to_xml_continued, filepicker));
}

static void handle_export_menus_to_xml_continued(AIFilePicker* filepicker)
{
	if(!filepicker->hasFilename())
	{
		return;
	}
	llofstream out(filepicker->getFilename());
	LLXMLNodePtr node = gMenuBarView->getXML();
	node->writeToOstream(out);
	out.close();
}

void init_debug_ui_menu(LLMenuGL* menu)
{
	menu->addChild(new LLMenuItemCheckGL("Rotate Mini-Map", menu_toggle_control, NULL, menu_check_control, (void*)"MiniMapRotate"));
	menu->addChild(new LLMenuItemCheckGL("Use default system color picker", menu_toggle_control, NULL, menu_check_control, (void*)"UseDefaultColorPicker"));
	menu->addChild(new LLMenuItemCheckGL("Show search panel in overlay bar", menu_toggle_control, NULL, menu_check_control, (void*)"ShowSearchBar"));
	menu->addSeparator();

	// commented out until work is complete: DEV-32268
	// menu->addChild(new LLMenuItemCallGL("Buy Currency Test", &handle_buy_currency_test));
	menu->addChild(new LLMenuItemCallGL("Editable UI", &edit_ui));
	menu->addChild(new LLMenuItemCallGL( "Dump SelectMgr", &dump_select_mgr));
	menu->addChild(new LLMenuItemCallGL( "Dump Inventory", &dump_inventory));
	menu->addChild(new LLMenuItemCallGL( "Dump Focus Holder", &handle_dump_focus, NULL, NULL, 'F', MASK_ALT | MASK_CONTROL));
	menu->addChild(new LLMenuItemCallGL( "Print Selected Object Info",	&print_object_info, NULL, NULL, 'P', MASK_CONTROL|MASK_SHIFT ));
	menu->addChild(new LLMenuItemCallGL( "Print Agent Info",			&print_agent_nvpairs, NULL, NULL, 'P', MASK_SHIFT ));
	menu->addChild(new LLMenuItemCallGL( "Memory Stats",  &output_statistics, NULL, NULL, 'M', MASK_SHIFT | MASK_ALT | MASK_CONTROL));
	menu->addChild(new LLMenuItemCheckGL("Double-Click Auto-Pilot", 
		menu_toggle_control, NULL, menu_check_control, 
		(void*)"DoubleClickAutoPilot"));
	// add for double click teleport support
	menu->addChild(new LLMenuItemCheckGL("Double-Click Teleport", 
		menu_toggle_control, NULL, menu_check_control, 
		(void*)"DoubleClickTeleport"));
	menu->addSeparator();
//	menu->addChild(new LLMenuItemCallGL( "Print Packets Lost",			&print_packets_lost, NULL, NULL, 'L', MASK_SHIFT ));
	menu->addChild(new LLMenuItemCheckGL("Debug SelectMgr", menu_toggle_control, NULL, menu_check_control, (void*)"DebugSelectMgr"));
	menu->addChild(new LLMenuItemToggleGL("Debug Clicks", &gDebugClicks));
	menu->addChild(new LLMenuItemToggleGL("Debug Views", &LLView::sDebugRects));
	menu->addChild(new LLMenuItemCheckGL("Show Name Tooltips", toggle_show_xui_names, NULL, check_show_xui_names, NULL));
	menu->addChild(new LLMenuItemToggleGL("Debug Mouse Events", &LLView::sDebugMouseHandling));
	menu->addChild(new LLMenuItemToggleGL("Debug Keys", &LLView::sDebugKeys));
	menu->addChild(new LLMenuItemToggleGL("Debug WindowProc", &gDebugWindowProc));
	menu->addChild(new LLMenuItemToggleGL("Debug Text Editor Tips", &gDebugTextEditorTips));
	menu->addSeparator();
	menu->addChild(new LLMenuItemCheckGL("Show Time", menu_toggle_control, NULL, menu_check_control, (void*)"DebugShowTime"));
	menu->addChild(new LLMenuItemCheckGL("Show Render Info", menu_toggle_control, NULL, menu_check_control, (void*)"DebugShowRenderInfo"));
	menu->addChild(new LLMenuItemCheckGL("Show Matrices", menu_toggle_control, NULL, menu_check_control, (void*)"DebugShowRenderMatrices"));
	menu->addChild(new LLMenuItemCheckGL("Show Color Under Cursor", menu_toggle_control, NULL, menu_check_control, (void*)"DebugShowColor"));
	
	menu->createJumpKeys();
}

void init_debug_xui_menu(LLMenuGL* menu)
{
	menu->addChild(new LLMenuItemCallGL("Floater Test...", LLFloaterTest::show));
	menu->addChild(new LLMenuItemCallGL("Font Test...", LLFloaterFontTest::show));
	menu->addChild(new LLMenuItemCallGL("Export Menus to XML...", handle_export_menus_to_xml));
	menu->addChild(new LLMenuItemCallGL("Edit UI...", LLFloaterEditUI::show));	
	menu->addChild(new LLMenuItemCallGL("Load from XML...", handle_load_from_xml));
	// <edit>
	//menu->addChild(new LLMenuItemCallGL("Save to XML...", handle_save_to_xml));
	menu->addChild(new LLMenuItemCallGL("Save to XML...", handle_save_to_xml, NULL, NULL, 'X', MASK_CONTROL | MASK_ALT | MASK_SHIFT));
	// </edit>
	menu->addChild(new LLMenuItemCheckGL("Show XUI Names", toggle_show_xui_names, NULL, check_show_xui_names, NULL));

	//menu->addChild(new LLMenuItemCallGL("Buy Currency...", handle_buy_currency));
	menu->createJumpKeys();
}

void init_debug_rendering_menu(LLMenuGL* menu)
{
	LLMenuGL* sub_menu = NULL;

	///////////////////////////
	//
	// Debug menu for types/pools
	//
	sub_menu = new LLMenuGL("Types");
	sub_menu->setCanTearOff(TRUE);
	menu->addChild(sub_menu);

	sub_menu->addChild(new LLMenuItemCheckGL("Simple",
											&LLPipeline::toggleRenderTypeControl, NULL,
											&LLPipeline::hasRenderTypeControl,
											(void*)LLPipeline::RENDER_TYPE_SIMPLE,	'1', MASK_CONTROL|MASK_ALT|MASK_SHIFT));
	sub_menu->addChild(new LLMenuItemCheckGL("Alpha",
											&LLPipeline::toggleRenderTypeControl, NULL,
											&LLPipeline::hasRenderTypeControl,
											(void*)LLPipeline::RENDER_TYPE_ALPHA, '2', MASK_CONTROL|MASK_ALT|MASK_SHIFT));
	sub_menu->addChild(new LLMenuItemCheckGL("Tree",
											&LLPipeline::toggleRenderTypeControl, NULL,
											&LLPipeline::hasRenderTypeControl,
											(void*)LLPipeline::RENDER_TYPE_TREE, '3', MASK_CONTROL|MASK_ALT|MASK_SHIFT));
	sub_menu->addChild(new LLMenuItemCheckGL("Character",
											&LLPipeline::toggleRenderTypeControl, NULL,
											&LLPipeline::hasRenderTypeControl,
											(void*)LLPipeline::RENDER_TYPE_AVATAR, '4', MASK_CONTROL|MASK_ALT|MASK_SHIFT));
	sub_menu->addChild(new LLMenuItemCheckGL("SurfacePatch",
											&LLPipeline::toggleRenderTypeControl, NULL,
											&LLPipeline::hasRenderTypeControl,
											(void*)LLPipeline::RENDER_TYPE_TERRAIN, '5', MASK_CONTROL|MASK_ALT|MASK_SHIFT));
	sub_menu->addChild(new LLMenuItemCheckGL("Sky",
											&LLPipeline::toggleRenderTypeControl, NULL,
											&LLPipeline::hasRenderTypeControl,
											(void*)LLPipeline::RENDER_TYPE_SKY, '6', MASK_CONTROL|MASK_ALT|MASK_SHIFT));
	sub_menu->addChild(new LLMenuItemCheckGL("Water",
											&LLPipeline::toggleRenderTypeControl, NULL,
											&LLPipeline::hasRenderTypeControl,
											(void*)LLPipeline::RENDER_TYPE_WATER, '7', MASK_CONTROL|MASK_ALT|MASK_SHIFT));
	sub_menu->addChild(new LLMenuItemCheckGL("Ground",
											&LLPipeline::toggleRenderTypeControl, NULL,
											&LLPipeline::hasRenderTypeControl,
											(void*)LLPipeline::RENDER_TYPE_GROUND, '8', MASK_CONTROL|MASK_ALT|MASK_SHIFT));
	sub_menu->addChild(new LLMenuItemCheckGL("Volume",
											&LLPipeline::toggleRenderTypeControl, NULL,
											&LLPipeline::hasRenderTypeControl,
											(void*)LLPipeline::RENDER_TYPE_VOLUME, '9', MASK_CONTROL|MASK_ALT|MASK_SHIFT));
	sub_menu->addChild(new LLMenuItemCheckGL("Grass",
											&LLPipeline::toggleRenderTypeControl, NULL,
											&LLPipeline::hasRenderTypeControl,
											(void*)LLPipeline::RENDER_TYPE_GRASS, '0', MASK_CONTROL|MASK_ALT|MASK_SHIFT));
	//NOTE: Using a static variable, as an unsigned long long cannot fit in the space of a pointer. Pass pointer to callbacks
	static U64 cloud_flags = (1ULL<<LLPipeline::RENDER_TYPE_WL_CLOUDS | 1ULL<<LLPipeline::RENDER_TYPE_CLASSIC_CLOUDS);
	sub_menu->addChild(new LLMenuItemCheckGL("Clouds",  //This clobbers skyuseclassicclouds, but.. big deal.
											&LLPipeline::toggleRenderPairedTypeControl, NULL,
											&LLPipeline::hasRenderPairedTypeControl,
											(void*)&cloud_flags, '-', MASK_CONTROL|MASK_ALT| MASK_SHIFT));
	sub_menu->addChild(new LLMenuItemCheckGL("Particles",
											&LLPipeline::toggleRenderTypeControl, NULL,
											&LLPipeline::hasRenderTypeControl,
											(void*)LLPipeline::RENDER_TYPE_PARTICLES, '=', MASK_CONTROL|MASK_ALT|MASK_SHIFT));
	sub_menu->addChild(new LLMenuItemCheckGL("Bump",
											&LLPipeline::toggleRenderTypeControl, NULL,
											&LLPipeline::hasRenderTypeControl,
											(void*)LLPipeline::RENDER_TYPE_BUMP, '\\', MASK_CONTROL|MASK_ALT|MASK_SHIFT));
	sub_menu->createJumpKeys();
	sub_menu = new LLMenuGL("Features");
	sub_menu->setCanTearOff(TRUE);
	menu->addChild(sub_menu);
	sub_menu->addChild(new LLMenuItemCheckGL("UI",
											&LLPipeline::toggleRenderDebugFeature, NULL,
											&LLPipeline::toggleRenderDebugFeatureControl,
											(void*)LLPipeline::RENDER_DEBUG_FEATURE_UI, KEY_F1, MASK_ALT|MASK_CONTROL));
	sub_menu->addChild(new LLMenuItemCheckGL("Selected",
											&LLPipeline::toggleRenderDebugFeature, NULL,
											&LLPipeline::toggleRenderDebugFeatureControl,
											(void*)LLPipeline::RENDER_DEBUG_FEATURE_SELECTED, KEY_F2, MASK_ALT|MASK_CONTROL));
	sub_menu->addChild(new LLMenuItemCheckGL("Highlighted",
											&LLPipeline::toggleRenderDebugFeature, NULL,
											&LLPipeline::toggleRenderDebugFeatureControl,
											(void*)LLPipeline::RENDER_DEBUG_FEATURE_HIGHLIGHTED, KEY_F3, MASK_ALT|MASK_CONTROL));
	sub_menu->addChild(new LLMenuItemCheckGL("Dynamic Textures",
											&LLPipeline::toggleRenderDebugFeature, NULL,
											&LLPipeline::toggleRenderDebugFeatureControl,
											(void*)LLPipeline::RENDER_DEBUG_FEATURE_DYNAMIC_TEXTURES, KEY_F4, MASK_ALT|MASK_CONTROL));
	sub_menu->addChild(new LLMenuItemCheckGL( "Foot Shadows", 
											&LLPipeline::toggleRenderDebugFeature, NULL,
											&LLPipeline::toggleRenderDebugFeatureControl,
											(void*)LLPipeline::RENDER_DEBUG_FEATURE_FOOT_SHADOWS, KEY_F5, MASK_ALT|MASK_CONTROL));
	sub_menu->addChild(new LLMenuItemCheckGL("Fog",
											&LLPipeline::toggleRenderDebugFeature, NULL,
											&LLPipeline::toggleRenderDebugFeatureControl,
											(void*)LLPipeline::RENDER_DEBUG_FEATURE_FOG, KEY_F6, MASK_ALT|MASK_CONTROL));
	sub_menu->addChild(new LLMenuItemCheckGL("Test FRInfo",
											&LLPipeline::toggleRenderDebugFeature, NULL,
											&LLPipeline::toggleRenderDebugFeatureControl,
											(void*)LLPipeline::RENDER_DEBUG_FEATURE_FR_INFO, KEY_F8, MASK_ALT|MASK_CONTROL));
	sub_menu->addChild(new LLMenuItemCheckGL( "Flexible Objects", 
											&LLPipeline::toggleRenderDebugFeature, NULL,
											&LLPipeline::toggleRenderDebugFeatureControl,
											(void*)LLPipeline::RENDER_DEBUG_FEATURE_FLEXIBLE, KEY_F9, MASK_ALT|MASK_CONTROL));
	sub_menu->createJumpKeys();

	/////////////////////////////
	//
	// Debug menu for info displays
	//
	sub_menu = new LLMenuGL("Info Displays");
	sub_menu->setCanTearOff(TRUE);
	menu->addChild(sub_menu);

	sub_menu->addChild(new LLMenuItemCheckGL("Verify",	&LLPipeline::toggleRenderDebug, NULL,
													&LLPipeline::toggleRenderDebugControl,
													(void*)LLPipeline::RENDER_DEBUG_VERIFY));
	sub_menu->addChild(new LLMenuItemCheckGL("BBoxes",	&LLPipeline::toggleRenderDebug, NULL,
													&LLPipeline::toggleRenderDebugControl,
													(void*)LLPipeline::RENDER_DEBUG_BBOXES));
	sub_menu->addChild(new LLMenuItemCheckGL("Points",	&LLPipeline::toggleRenderDebug, NULL,
													&LLPipeline::toggleRenderDebugControl,
													(void*)LLPipeline::RENDER_DEBUG_POINTS));
	sub_menu->addChild(new LLMenuItemCheckGL("Octree",	&LLPipeline::toggleRenderDebug, NULL,
													&LLPipeline::toggleRenderDebugControl,
													(void*)LLPipeline::RENDER_DEBUG_OCTREE));
	sub_menu->addChild(new LLMenuItemCheckGL("Shadow Frusta",	&LLPipeline::toggleRenderDebug, NULL,
													&LLPipeline::toggleRenderDebugControl,
													(void*)LLPipeline::RENDER_DEBUG_SHADOW_FRUSTA));
	sub_menu->addChild(new LLMenuItemCheckGL("Occlusion",	&LLPipeline::toggleRenderDebug, NULL,
													&LLPipeline::toggleRenderDebugControl,
													(void*)LLPipeline::RENDER_DEBUG_OCCLUSION));
	sub_menu->addChild(new LLMenuItemCheckGL("Render Batches", &LLPipeline::toggleRenderDebug, NULL,
													&LLPipeline::toggleRenderDebugControl,
													(void*)LLPipeline::RENDER_DEBUG_BATCH_SIZE));
	sub_menu->addChild(new LLMenuItemCheckGL("Animated Textures",	&LLPipeline::toggleRenderDebug, NULL,
													&LLPipeline::toggleRenderDebugControl,
													(void*)LLPipeline::RENDER_DEBUG_TEXTURE_ANIM));
	sub_menu->addChild(new LLMenuItemCheckGL("Texture Priority",	&LLPipeline::toggleRenderDebug, NULL,
													&LLPipeline::toggleRenderDebugControl,
													(void*)LLPipeline::RENDER_DEBUG_TEXTURE_PRIORITY));
	sub_menu->addChild(new LLMenuItemCheckGL("Avatar Rendering Cost",	&LLPipeline::toggleRenderDebug, NULL,
													&LLPipeline::toggleRenderDebugControl,
													(void*)LLPipeline::RENDER_DEBUG_SHAME));
	sub_menu->addChild(new LLMenuItemCheckGL("Texture Area (sqrt(A))",&LLPipeline::toggleRenderDebug, NULL,
													&LLPipeline::toggleRenderDebugControl,
													(void*)LLPipeline::RENDER_DEBUG_TEXTURE_AREA));
	sub_menu->addChild(new LLMenuItemCheckGL("Face Area (sqrt(A))",&LLPipeline::toggleRenderDebug, NULL,
													&LLPipeline::toggleRenderDebugControl,
													(void*)LLPipeline::RENDER_DEBUG_FACE_AREA));
	sub_menu->addChild(new LLMenuItemCheckGL("Lights",	&LLPipeline::toggleRenderDebug, NULL,
													&LLPipeline::toggleRenderDebugControl,
													(void*)LLPipeline::RENDER_DEBUG_LIGHTS));
	sub_menu->addChild(new LLMenuItemCheckGL("Particles",	&LLPipeline::toggleRenderDebug, NULL,
													&LLPipeline::toggleRenderDebugControl,
													(void*)LLPipeline::RENDER_DEBUG_PARTICLES));
	sub_menu->addChild(new LLMenuItemCheckGL("Composition", &LLPipeline::toggleRenderDebug, NULL,
													&LLPipeline::toggleRenderDebugControl,
													(void*)LLPipeline::RENDER_DEBUG_COMPOSITION));
	sub_menu->addChild(new LLMenuItemCheckGL("Glow",&LLPipeline::toggleRenderDebug, NULL,
													&LLPipeline::toggleRenderDebugControl,
													(void*)LLPipeline::RENDER_DEBUG_GLOW));
	sub_menu->addChild(new LLMenuItemCheckGL("Raycasting",	&LLPipeline::toggleRenderDebug, NULL,
													&LLPipeline::toggleRenderDebugControl,
													(void*)LLPipeline::RENDER_DEBUG_RAYCAST));
	sub_menu->addChild(new LLMenuItemCheckGL("Sculpt",	&LLPipeline::toggleRenderDebug, NULL,
													&LLPipeline::toggleRenderDebugControl,
													(void*)LLPipeline::RENDER_DEBUG_SCULPTED));
	sub_menu->addChild(new LLMenuItemCheckGL("Build Queue",	&LLPipeline::toggleRenderDebug, NULL,
													&LLPipeline::toggleRenderDebugControl,
													(void*)LLPipeline::RENDER_DEBUG_BUILD_QUEUE));
	sub_menu->addChild(new LLMenuItemCheckGL("Update Types",	&LLPipeline::toggleRenderDebug, NULL,
													&LLPipeline::toggleRenderDebugControl,
													(void*)LLPipeline::RENDER_DEBUG_UPDATE_TYPE));
	sub_menu->addChild(new LLMenuItemCheckGL("Physics Shapes",	&LLPipeline::toggleRenderDebug, NULL,
													&LLPipeline::toggleRenderDebugControl,
													(void*)LLPipeline::RENDER_DEBUG_PHYSICS_SHAPES));
	sub_menu->addChild(new LLMenuItemCheckGL("Normals",	&LLPipeline::toggleRenderDebug, NULL,
													&LLPipeline::toggleRenderDebugControl,
													(void*)LLPipeline::RENDER_DEBUG_NORMALS));
	sub_menu->addChild(new LLMenuItemCheckGL("LOD Info",	&LLPipeline::toggleRenderDebug, NULL,
													&LLPipeline::toggleRenderDebugControl,
													(void*)LLPipeline::RENDER_DEBUG_LOD_INFO));
	sub_menu->addChild(new LLMenuItemCheckGL("Wind Vectors",	&LLPipeline::toggleRenderDebug, NULL,
													&LLPipeline::toggleRenderDebugControl,
													(void*)LLPipeline::RENDER_DEBUG_WIND_VECTORS));
	sub_menu->addChild(new LLMenuItemCheckGL("Complexity",	&LLPipeline::toggleRenderDebug, NULL,
													&LLPipeline::toggleRenderDebugControl,
													(void*)LLPipeline::RENDER_DEBUG_RENDER_COMPLEXITY));												;

	sub_menu = new LLMenuGL("Render Tests");
	sub_menu->setCanTearOff(TRUE);

	sub_menu->addChild(new LLMenuItemCheckGL("Camera Offset", 
										  &menu_toggle_control,
										  NULL, 
										  &menu_check_control,
										  (void*)"CameraOffset"));

	sub_menu->addChild(new LLMenuItemToggleGL("Randomize Framerate", &gRandomizeFramerate));

	sub_menu->addChild(new LLMenuItemToggleGL("Periodic Slow Frame", &gPeriodicSlowFrame));

	sub_menu->addChild(new LLMenuItemToggleGL("Frame Test", &LLPipeline::sRenderFrameTest));

	sub_menu->createJumpKeys();

	menu->addChild( sub_menu );

	menu->addSeparator();
	menu->addChild(new LLMenuItemCheckGL("Axes", menu_toggle_control, NULL, menu_check_control, (void*)"ShowAxes"));
	//menu->addChild(new LLMenuItemCheckGL("Cull Small Objects", toggle_cull_small, NULL, menu_check_control, (void*)"RenderCullBySize"));

	menu->addSeparator();
	menu->addChild(new LLMenuItemCheckGL("Hide Selected", menu_toggle_control, NULL, menu_check_control, (void*)"HideSelectedObjects"));
	menu->addSeparator();
	menu->addChild(new LLMenuItemCheckGL("Tangent Basis", menu_toggle_control, NULL, menu_check_control, (void*)"ShowTangentBasis"));
	menu->addChild(new LLMenuItemCallGL("Selected Texture Info", handle_selected_texture_info, NULL, NULL, 'T', MASK_CONTROL|MASK_SHIFT|MASK_ALT));
	//menu->addChild(new LLMenuItemCallGL("Dump Image List", handle_dump_image_list, NULL, NULL, 'I', MASK_CONTROL|MASK_SHIFT));
	
	menu->addChild(new LLMenuItemToggleGL("Wireframe", &gUseWireframe, 
			'R', MASK_CONTROL|MASK_SHIFT));

	LLMenuItemCheckGL* item;
	item = new LLMenuItemCheckGL("Object-Object Occlusion", menu_toggle_control, NULL, menu_check_control, (void*)"UseOcclusion", 'O', MASK_CONTROL|MASK_SHIFT);
	item->setEnabled(gGLManager.mHasOcclusionQuery && LLFeatureManager::getInstance()->isFeatureAvailable("UseOcclusion"));
	menu->addChild(item);

	item = new LLMenuItemCheckGL("Debug GL", menu_toggle_control, NULL, menu_check_control, (void*)"RenderDebugGL");
	menu->addChild(item);
	
	item = new LLMenuItemCheckGL("Debug Pipeline", menu_toggle_control, NULL, menu_check_control, (void*)"RenderDebugPipeline");
	menu->addChild(item);
	
	item = new LLMenuItemCheckGL("Automatic Alpha Masks (non-deferred)", menu_toggle_control, NULL, menu_check_control, (void*)"RenderAutoMaskAlphaNonDeferred");
	menu->addChild(item);

	item = new LLMenuItemCheckGL("Automatic Alpha Masks (deferred)", menu_toggle_control, NULL, menu_check_control, (void*)"RenderAutoMaskAlphaDeferred");
	menu->addChild(item);
	
	item = new LLMenuItemCheckGL("Animate Textures", menu_toggle_control, NULL, menu_check_control, (void*)"AnimateTextures");
	menu->addChild(item);
	
	item = new LLMenuItemCheckGL("Disable Textures", menu_toggle_control, NULL, menu_check_control, (void*)"TextureDisable");
	menu->addChild(item);
	
	item = new LLMenuItemCheckGL("HTTP Get Textures", menu_toggle_control, NULL, menu_check_control, (void*)"ImagePipelineUseHTTP");
	menu->addChild(item);
	
	item = new LLMenuItemCheckGL("Run Multiple Threads", menu_toggle_control, NULL, menu_check_control, (void*)"RunMultipleThreads");
	menu->addChild(item);

	item = new LLMenuItemCheckGL("Cheesy Beacon", menu_toggle_control, NULL, menu_check_control, (void*)"CheesyBeacon");
	menu->addChild(item);

	item = new LLMenuItemCheckGL("Attached Lights", menu_toggle_attached_lights, NULL, menu_check_control, (void*)"RenderAttachedLights");
	menu->addChild(item);

	item = new LLMenuItemCheckGL("Attached Particles", menu_toggle_attached_particles, NULL, menu_check_control, (void*)"RenderAttachedParticles");
	menu->addChild(item);

	item = new LLMenuItemCheckGL("Audit Texture", menu_toggle_control, NULL, menu_check_control, (void*)"AuditTexture");
	menu->addChild(item);

#ifndef LL_RELEASE_FOR_DOWNLOAD
	menu->addSeparator();
	menu->addChild(new LLMenuItemCallGL("Memory Leaking Simulation", LLFloaterMemLeak::show, NULL, NULL));
#else
	if(gSavedSettings.getBOOL("QAMode"))
	{
		menu->addSeparator();
		menu->addChild(new LLMenuItemCallGL("Memory Leaking Simulation", LLFloaterMemLeak::show, NULL, NULL));
	}
#endif
	
	menu->createJumpKeys();
}

void init_debug_avatar_menu(LLMenuGL* menu)
{
	LLMenuGL* sub_menu = new LLMenuGL("Character Tests");
	sub_menu->setCanTearOff(TRUE);
	sub_menu->addChild(new LLMenuItemToggleGL("Go Away/AFK When Idle",
		&gAllowIdleAFK));

	sub_menu->addChild(new LLMenuItemCallGL("Appearance To XML", 
		&LLVOAvatar::dumpArchetypeXML));

	// HACK for easy testing of avatar geometry
	sub_menu->addChild(new LLMenuItemCallGL( "Toggle Character Geometry", 
		&handle_god_request_avatar_geometry, &enable_god_customer_service, NULL));

	sub_menu->addChild(new LLMenuItemCallGL("Test Male", 
		handle_test_male));

	sub_menu->addChild(new LLMenuItemCallGL("Test Female", 
		handle_test_female));

	sub_menu->addChild(new LLMenuItemCallGL("Toggle PG", handle_toggle_pg));

	sub_menu->addChild(new LLMenuItemCheckGL("Allow Select Avatar", menu_toggle_control, NULL, menu_check_control, (void*)"AllowSelectAvatar"));
	sub_menu->createJumpKeys();

	menu->addChild(sub_menu);

	menu->addChild(new LLMenuItemToggleGL("Tap-Tap-Hold To Run", &gAllowTapTapHoldRun));
	menu->addChild(new LLMenuItemCallGL("Force Params to Default", &LLAgent::clearVisualParams, NULL));
	menu->addChild(new LLMenuItemCallGL("Reload Vertex Shader", &reload_vertex_shader, NULL));
	menu->addChild(new LLMenuItemToggleGL("Animation Info", &LLVOAvatar::sShowAnimationDebug));
	menu->addChild(new LLMenuItemCallGL("Slow Motion Animations", &slow_mo_animations, NULL));

	LLMenuItemCheckGL* item;
	item = new LLMenuItemCheckGL("Show Look At", menu_toggle_control, NULL, menu_check_control, (void*)"AscentShowLookAt");
	menu->addChild(item);

	menu->addChild(new LLMenuItemToggleGL("Show Point At", &LLHUDEffectPointAt::sDebugPointAt));
	menu->addChild(new LLMenuItemToggleGL("Debug Joint Updates", &LLVOAvatar::sJointDebug));
	menu->addChild(new LLMenuItemToggleGL("Disable LOD", &LLViewerJoint::sDisableLOD));
	menu->addChild(new LLMenuItemToggleGL("Debug Character Vis", &LLVOAvatar::sDebugInvisible));
	//menu->addChild(new LLMenuItemToggleGL("Show Attachment Points", &LLVOAvatar::sShowAttachmentPoints));
	//diabling collision plane due to DEV-14477 -brad
	//menu->addChild(new LLMenuItemToggleGL("Show Collision Plane", &LLVOAvatar::sShowFootPlane));
	menu->addChild(new LLMenuItemCheckGL("Show Collision Skeleton",
									   &LLPipeline::toggleRenderDebug, NULL,
									   &LLPipeline::toggleRenderDebugControl,
									   (void*)LLPipeline::RENDER_DEBUG_AVATAR_VOLUME));
	menu->addChild(new LLMenuItemCheckGL("Display Agent Target",
									   &LLPipeline::toggleRenderDebug, NULL,
									   &LLPipeline::toggleRenderDebugControl,
									   (void*)LLPipeline::RENDER_DEBUG_AGENT_TARGET));
	menu->addChild(new LLMenuItemCheckGL("Attachment Bytes",
									   &LLPipeline::toggleRenderDebug, NULL,
									   &LLPipeline::toggleRenderDebugControl,
									   (void*)LLPipeline::RENDER_DEBUG_ATTACHMENT_BYTES));
	menu->addChild(new LLMenuItemToggleGL( "Debug Rotation", &LLVOAvatar::sDebugAvatarRotation));
	menu->addChild(new LLMenuItemCallGL("Dump Attachments", handle_dump_attachments));
	menu->addChild(new LLMenuItemCallGL("Rebake Textures", handle_rebake_textures, NULL, NULL, 'R', MASK_ALT | MASK_CONTROL ));
// <edit>
//#ifndef LL_RELEASE_FOR_DOWNLOAD
// </edit>
	menu->addChild(new LLMenuItemCallGL("Debug Avatar Textures", handle_debug_avatar_textures, NULL, NULL, 'A', MASK_SHIFT|MASK_CONTROL|MASK_ALT));
	menu->addChild(new LLMenuItemCallGL("Dump Local Textures", handle_dump_avatar_local_textures, NULL, NULL, 'M', MASK_SHIFT|MASK_ALT ));	
// <edit>
//#endif
// </edit>

	LLMenuItemCallGL* mesh_item = new LLMenuItemCallGL("Meshes And Morphs...", handle_meshes_and_morphs);
	mesh_item->setUserData((void*)mesh_item);  // So we can remove it later
	menu->addChild(mesh_item);

	menu->createJumpKeys();
}

// [RLVa:KB] - Checked: 2009-11-17 (RLVa-1.1.0d) | Modified: RLVa-1.1.0d | OK
void init_debug_rlva_menu(LLMenuGL* menu)
{
	// Debug options
	{
		LLMenuGL* pDbgMenu = new LLMenuGL("Debug");
		pDbgMenu->setCanTearOff(TRUE);

		if (gSavedSettings.controlExists(RLV_SETTING_DEBUG))
			pDbgMenu->addChild(new LLMenuItemCheckGL("Show Debug Messages", menu_toggle_control, NULL, menu_check_control, (void*)RLV_SETTING_DEBUG));
		pDbgMenu->addSeparator();
		if (gSavedSettings.controlExists(RLV_SETTING_ENABLELEGACYNAMING))
			pDbgMenu->addChild(new LLMenuItemCheckGL("Enable Legacy Naming", menu_toggle_control, NULL, menu_check_control, (void*)RLV_SETTING_ENABLELEGACYNAMING));
		if (gSavedSettings.controlExists(RLV_SETTING_SHAREDINVAUTORENAME))
			pDbgMenu->addChild(new LLMenuItemCheckGL("Rename Shared Items on Wear", menu_toggle_control, NULL, menu_check_control, (void*)RLV_SETTING_SHAREDINVAUTORENAME));

		menu->addChild(pDbgMenu);
		menu->addSeparator();
	}

	if (gSavedSettings.controlExists(RLV_SETTING_ENABLESHAREDWEAR))
		menu->addChild(new LLMenuItemCheckGL("Enable Shared Wear", menu_toggle_control, NULL, menu_check_control, (void*)RLV_SETTING_ENABLESHAREDWEAR));
	menu->addSeparator();

	#ifdef RLV_EXTENSION_HIDELOCKED
		if ( (gSavedSettings.controlExists(RLV_SETTING_HIDELOCKEDLAYER)) && 
			 (gSavedSettings.controlExists(RLV_SETTING_HIDELOCKEDATTACH)) )
		{
			menu->addChild(new LLMenuItemCheckGL("Hide Locked Layers", menu_toggle_control, NULL, menu_check_control, (void*)RLV_SETTING_HIDELOCKEDLAYER));
			menu->addChild(new LLMenuItemCheckGL("Hide Locked Attachments", menu_toggle_control, NULL, menu_check_control, (void*)RLV_SETTING_HIDELOCKEDATTACH));
			//sub_menu->addChild(new LLMenuItemToggleGL("Hide locked inventory", &rlv_handler_t::fHideLockedInventory));
			menu->addSeparator();
		}
	#endif // RLV_EXTENSION_HIDELOCKED

	if (gSavedSettings.controlExists(RLV_SETTING_FORBIDGIVETORLV))
		menu->addChild(new LLMenuItemCheckGL("Forbid Give to #RLV", menu_toggle_control, NULL, menu_check_control, (void*)RLV_SETTING_FORBIDGIVETORLV));
	if (gSavedSettings.controlExists(RLV_SETTING_ENABLELEGACYNAMING))
		menu->addChild(new LLMenuItemCheckGL("Show Name Tags", menu_toggle_control, NULL, menu_check_control, (void*)RLV_SETTING_SHOWNAMETAGS));
	menu->addSeparator();

	#ifdef RLV_EXTENSION_FLOATER_RESTRICTIONS
		// TODO-RLVa: figure out a way to tell if floater_rlv_behaviour.xml exists
		menu->addChild(new LLMenuItemCallGL("Restrictions...", RlvFloaterBehaviour::show, NULL, NULL));
	#endif // RLV_EXTENSION_FLOATER_RESTRICTIONS
}
// [/RLVa:KB]

void init_server_menu(LLMenuGL* menu)
{
	{
		LLMenuGL* sub = new LLMenuGL("Object");
		menu->addChild(sub);

		sub->addChild(new LLMenuItemCallGL( "Take Copy",
										  &force_take_copy, &enable_god_customer_service, NULL,
										  'O', MASK_SHIFT | MASK_ALT | MASK_CONTROL));
#ifdef _CORY_TESTING
		sub->addChild(new LLMenuItemCallGL( "Export Copy",
										   &force_export_copy, NULL, NULL));
		sub->addChild(new LLMenuItemCallGL( "Import Geometry",
										   &force_import_geometry, NULL, NULL));
#endif
		//sub->addChild(new LLMenuItemCallGL( "Force Public", 
		//			&handle_object_owner_none, NULL, NULL));
		//sub->addChild(new LLMenuItemCallGL( "Force Ownership/Permissive", 
		//			&handle_object_owner_self_and_permissive, NULL, NULL, 'K', MASK_SHIFT | MASK_ALT | MASK_CONTROL));
		sub->addChild(new LLMenuItemCallGL( "Force Owner To Me", 
					&handle_object_owner_self, &enable_god_customer_service));
		sub->addChild(new LLMenuItemCallGL( "Force Owner Permissive", 
					&handle_object_owner_permissive, &enable_god_customer_service));
		//sub->addChild(new LLMenuItemCallGL( "Force Totally Permissive", 
		//			&handle_object_permissive));
		sub->addChild(new LLMenuItemCallGL( "Delete", 
					&handle_force_delete, &enable_god_customer_service, NULL, KEY_DELETE, MASK_SHIFT | MASK_ALT | MASK_CONTROL));
		sub->addChild(new LLMenuItemCallGL( "Lock", 
					&handle_object_lock, &enable_god_customer_service, NULL, 'L', MASK_SHIFT | MASK_ALT | MASK_CONTROL));
		sub->addChild(new LLMenuItemCallGL( "Get Asset IDs", 
					&handle_object_asset_ids, &enable_god_customer_service, NULL, 'I', MASK_SHIFT | MASK_ALT | MASK_CONTROL));
		sub->createJumpKeys();
	}
	{
		LLMenuGL* sub = new LLMenuGL("Parcel");
		menu->addChild(sub);

		sub->addChild(new LLMenuItemCallGL("Owner To Me",
										 &handle_force_parcel_owner_to_me,
										 &enable_god_customer_service, NULL));
		sub->addChild(new LLMenuItemCallGL("Set to Linden Content",
										 &handle_force_parcel_to_content,
										 &enable_god_customer_service, NULL,
										 'C', MASK_SHIFT | MASK_ALT | MASK_CONTROL));
		sub->addSeparator();
		sub->addChild(new LLMenuItemCallGL("Claim Public Land",
										 &handle_claim_public_land, &enable_god_customer_service));

		sub->createJumpKeys();
	}
	{
		LLMenuGL* sub = new LLMenuGL("Region");
		menu->addChild(sub);
		sub->addChild(new LLMenuItemCallGL("Dump Temp Asset Data",
			&handle_region_dump_temp_asset_data,
			&enable_god_customer_service, NULL));
		sub->createJumpKeys();
	}	
	menu->addChild(new LLMenuItemCallGL( "God Tools...", 
		&LLFloaterGodTools::show, &enable_god_basic, NULL));

	menu->addSeparator();

	menu->addChild(new LLMenuItemCallGL("Save Region State", 
		&LLPanelRegionTools::onSaveState, &enable_god_customer_service, NULL));

//	menu->addChild(new LLMenuItemCallGL("Force Join Group", handle_force_join_group));
//
//	menu->addSeparator();
//
//	menu->addChild(new LLMenuItemCallGL( "OverlayTitle",
//		&handle_show_overlay_title, &enable_god_customer_service, NULL));
	menu->createJumpKeys();
}

static std::vector<LLPointer<view_listener_t> > sMenus;

//-----------------------------------------------------------------------------
// cleanup_menus()
//-----------------------------------------------------------------------------
void cleanup_menus()
{
	delete gMenuParcelObserver;
	gMenuParcelObserver = NULL;

	delete gPieSelf;
	gPieSelf = NULL;

	delete gPieAvatar;
	gPieAvatar = NULL;

	delete gPieObject;
	gPieObject = NULL;

	delete gPieAttachment;
	gPieAttachment = NULL;

	delete gPieLand;
	gPieLand = NULL;

	delete gMenuBarView;
	gMenuBarView = NULL;

	delete gPopupMenuView;
	gPopupMenuView = NULL;

	delete gMenuHolder;
	gMenuHolder = NULL;

	sMenus.clear();
}

//-----------------------------------------------------------------------------
// Object pie menu
//-----------------------------------------------------------------------------

class LLObjectReportAbuse : public view_listener_t
{
	bool handleEvent(LLPointer<LLEvent> event, const LLSD& userdata)
	{
		LLViewerObject* objectp = LLSelectMgr::getInstance()->getSelection()->getPrimaryObject();
		if (objectp)
		{
			LLFloaterReporter::showFromObject(objectp->getID());
		}
		return true;
	}
};

// Enabled it you clicked an object
class LLObjectEnableReportAbuse : public view_listener_t
{
	bool handleEvent(LLPointer<LLEvent> event, const LLSD& userdata)
	{
		bool new_value = LLSelectMgr::getInstance()->getSelection()->getObjectCount() != 0;
		gMenuHolder->findControl(userdata["control"].asString())->setValue(new_value);
		return true;
	}
};

class LLObjectTouch : public view_listener_t
{
	bool handleEvent(LLPointer<LLEvent> event, const LLSD& userdata)
	{
		LLViewerObject* object = LLSelectMgr::getInstance()->getSelection()->getPrimaryObject();
		if (!object) return true;

		LLPickInfo pick = LLToolPie::getInstance()->getPick();

// [RLVa:KB] - Checked: 2010-04-11 (RLVa-1.2.0e) | Modified: RLVa-1.1.0l | OK
		// NOTE: fallback code since we really shouldn't be getting an active selection if we can't touch this
		if ( (rlv_handler_t::isEnabled()) && (!gRlvHandler.canTouch(object, pick.mObjectOffset)) )
		{
			RLV_ASSERT(false);
			return true;
		}
// [/RLVa:KB]

		LLMessageSystem	*msg = gMessageSystem;

		msg->newMessageFast(_PREHASH_ObjectGrab);
		msg->nextBlockFast( _PREHASH_AgentData);
		msg->addUUIDFast(_PREHASH_AgentID, gAgent.getID());
		msg->addUUIDFast(_PREHASH_SessionID, gAgent.getSessionID());
		msg->nextBlockFast( _PREHASH_ObjectData);
		msg->addU32Fast(    _PREHASH_LocalID, object->mLocalID);
		msg->addVector3Fast(_PREHASH_GrabOffset, LLVector3::zero );
		msg->nextBlock("SurfaceInfo");
		msg->addVector3("UVCoord", LLVector3(pick.mUVCoords));
		msg->addVector3("STCoord", LLVector3(pick.mSTCoords));
		msg->addS32Fast(_PREHASH_FaceIndex, pick.mObjectFace);
		msg->addVector3("Position", pick.mIntersection);
		msg->addVector3("Normal", pick.mNormal);
		msg->addVector3("Binormal", pick.mBinormal);
		msg->sendMessage( object->getRegion()->getHost());

		// *NOTE: Hope the packets arrive safely and in order or else
		// there will be some problems.
		// *TODO: Just fix this bad assumption.
		msg->newMessageFast(_PREHASH_ObjectDeGrab);
		msg->nextBlockFast(_PREHASH_AgentData);
		msg->addUUIDFast(_PREHASH_AgentID, gAgent.getID());
		msg->addUUIDFast(_PREHASH_SessionID, gAgent.getSessionID());
		msg->nextBlockFast(_PREHASH_ObjectData);
		msg->addU32Fast(_PREHASH_LocalID, object->mLocalID);
		msg->nextBlock("SurfaceInfo");
		msg->addVector3("UVCoord", LLVector3(pick.mUVCoords));
		msg->addVector3("STCoord", LLVector3(pick.mSTCoords));
		msg->addS32Fast(_PREHASH_FaceIndex, pick.mObjectFace);
		msg->addVector3("Position", pick.mIntersection);
		msg->addVector3("Normal", pick.mNormal);
		msg->addVector3("Binormal", pick.mBinormal);
		msg->sendMessage(object->getRegion()->getHost());

		return true;
	}
};


// One object must have touch sensor
class LLObjectEnableTouch : public view_listener_t
{
	bool handleEvent(LLPointer<LLEvent> event, const LLSD& userdata)
	{
		LLViewerObject* obj = LLSelectMgr::getInstance()->getSelection()->getPrimaryObject();
		bool new_value = obj && obj->flagHandleTouch();
// [RLVa:KB] - Version: 1.23.4 | Checked: 2010-01-01 (RLVa-1.1.0l) | Modified: RLVa-1.1.0l
		if ( (new_value) && (rlv_handler_t::isEnabled()) && (!gRlvHandler.canTouch(obj, LLToolPie::getInstance()->getPick().mObjectOffset)) )
		{
			new_value = false;
		}
// [/RLVa:KB]
		gMenuHolder->findControl(userdata["control"].asString())->setValue(new_value);

		// Update label based on the node touch name if available.
		LLSelectNode* node = LLSelectMgr::getInstance()->getSelection()->getFirstRootNode();

		std::string touch_text;
		if (node && node->mValid && !node->mTouchName.empty())
		{
			touch_text =  node->mTouchName;
		}
		else
		{
			touch_text = userdata["data"].asString();
		}

		gMenuHolder->childSetText("Object Touch", touch_text);
		gMenuHolder->childSetText("Attachment Object Touch", touch_text);

		return true;
	}
};

void label_touch(std::string& label, void*)
{
	LLSelectNode* node = LLSelectMgr::getInstance()->getSelection()->getFirstRootNode();
	if (node && node->mValid && !node->mTouchName.empty())
	{
		label.assign(node->mTouchName);
	}
	else
	{
		label.assign("Touch");
	}
}

bool handle_object_open()
{
	LLViewerObject* obj = LLSelectMgr::getInstance()->getSelection()->getPrimaryObject();
	if(!obj) return true;

	LLFloaterOpenObject::show();
	return true;
}

class LLObjectOpen : public view_listener_t
{
	bool handleEvent(LLPointer<LLEvent> event, const LLSD& userdata)
	{
// [RLVa:KB] - Checked: 2011-09-16 (RLVa-1.1.4b) | Modified: RLVa-1.1.4b
		// TODO-RLVa: shouldn't we be checking for fartouch here as well?
		const LLViewerObject* pObj = LLSelectMgr::getInstance()->getSelection()->getPrimaryObject();
		if ( (rlv_handler_t::isEnabled()) && (!gRlvHandler.canEdit(pObj)) ) 
		{
			return true;
		}
// [/RLVa:KB]

		return handle_object_open();
	}
};

class LLObjectEnableOpen : public view_listener_t
{
	bool handleEvent(LLPointer<LLEvent> event, const LLSD& userdata)
	{
		// Look for contents in root object, which is all the LLFloaterOpenObject
		// understands.
		LLViewerObject* obj = LLSelectMgr::getInstance()->getSelection()->getPrimaryObject();
		bool new_value = (obj != NULL);
		if (new_value)
		{
			LLViewerObject* root = obj->getRootEdit();
			if (!root) new_value = false;
			else new_value = root->allowOpen();
		}

		gMenuHolder->findControl(userdata["control"].asString())->setValue(new_value);
		return true;
	}
};


class LLViewCheckBuildMode : public view_listener_t
{
	bool handleEvent(LLPointer<LLEvent> event, const LLSD& userdata)
	{
		bool new_value = LLToolMgr::getInstance()->inEdit();
		gMenuHolder->findControl(userdata["control"].asString())->setValue(new_value);
		return true;
	}
};

bool toggle_build_mode()
{
	if (LLToolMgr::getInstance()->inBuildMode())
	{
		if (gSavedSettings.getBOOL("EditCameraMovement"))
		{
			// just reset the view, will pull us out of edit mode
			handle_reset_view();
		}
		else
		{
			// manually disable edit mode, but do not affect the camera
			gAgentCamera.resetView(false);
			gFloaterTools->close();
			gViewerWindow->showCursor();			
		}
		// avoid spurious avatar movements pulling out of edit mode
		LLViewerJoystick::getInstance()->setNeedsReset();
	}
	else
	{
		ECameraMode camMode = gAgentCamera.getCameraMode();
		if (CAMERA_MODE_MOUSELOOK == camMode ||	CAMERA_MODE_CUSTOMIZE_AVATAR == camMode)
		{
			// pull the user out of mouselook or appearance mode when entering build mode
			handle_reset_view();
		}

		if (gSavedSettings.getBOOL("EditCameraMovement"))
		{
			// camera should be set
			if (LLViewerJoystick::getInstance()->getOverrideCamera())
			{
				handle_toggle_flycam();
			}
				
			if (gAgentCamera.getFocusOnAvatar())
			{
				// zoom in if we're looking at the avatar
				gAgentCamera.setFocusOnAvatar(FALSE, ANIMATE);
				gAgentCamera.setFocusGlobal(gAgent.getPositionGlobal() + 2.0 * LLVector3d(gAgent.getAtAxis()));
				gAgentCamera.cameraZoomIn(0.666f);
				gAgentCamera.cameraOrbitOver( 30.f * DEG_TO_RAD );
			}
		}

// [RLVa:KB] - Checked: 2009-07-05 (RLVa-1.0.0b)
		bool fRlvCanEdit = (!gRlvHandler.hasBehaviour(RLV_BHVR_EDIT)) && (!gRlvHandler.hasBehaviour(RLV_BHVR_EDITOBJ));
		if (!fRlvCanEdit)
		{
			LLObjectSelectionHandle hSel = LLSelectMgr::getInstance()->getSelection();
			RlvSelectIsEditable f;
			if ((hSel.notNull()) && ((hSel->getFirstRootNode(&f, TRUE)) != NULL))
				LLSelectMgr::getInstance()->deselectAll();
		}
// [/RLVa:KB]

		LLToolMgr::getInstance()->setCurrentToolset(gBasicToolset);
		LLToolMgr::getInstance()->getCurrentToolset()->selectTool( LLToolCompCreate::getInstance() );

		// Could be first use
		LLFirstUse::useBuild();

		gAgentCamera.resetView(false);

		// avoid spurious avatar movements
		LLViewerJoystick::getInstance()->setNeedsReset();

	}
	return true;
}

class LLViewBuildMode : public view_listener_t
{
	bool handleEvent(LLPointer<LLEvent> event, const LLSD& userdata)
	{
		return toggle_build_mode();
	}
};


class LLViewJoystickFlycam : public view_listener_t
{
	bool handleEvent(LLPointer<LLEvent> event, const LLSD& userdata)
	{
		handle_toggle_flycam();
		return true;
	}
};

class LLViewCheckJoystickFlycam : public view_listener_t
{
	bool handleEvent(LLPointer<LLEvent> event, const LLSD& userdata)
	{
		bool new_val = LLViewerJoystick::getInstance()->getOverrideCamera();
		gMenuHolder->findControl(userdata["control"].asString())->setValue(new_val);
		return true;
	}
};

class LLViewCommunicate : public view_listener_t
{
	bool handleEvent(LLPointer<LLEvent> event, const LLSD& userdata)
	{
		if (LLFloaterChatterBox::getInstance()->getFloaterCount() == 0)
		{
			LLFloaterMyFriends::toggleInstance();
		}
		else
		{
			LLFloaterChatterBox::toggleInstance();
		}
		return true;
	}
};


void handle_toggle_flycam()
{
	LLViewerJoystick::getInstance()->toggleFlycam();
}

class LLObjectBuild : public view_listener_t
{
	bool handleEvent(LLPointer<LLEvent> event, const LLSD& userdata)
	{
		if (gAgentCamera.getFocusOnAvatar() && !LLToolMgr::getInstance()->inEdit() && gSavedSettings.getBOOL("EditCameraMovement") )
		{
			// zoom in if we're looking at the avatar
			gAgentCamera.setFocusOnAvatar(FALSE, ANIMATE);
			gAgentCamera.setFocusGlobal(LLToolPie::getInstance()->getPick());
			gAgentCamera.cameraZoomIn(0.666f);
			gAgentCamera.cameraOrbitOver( 30.f * DEG_TO_RAD );
			gViewerWindow->moveCursorToCenter();
		}
		else if ( gSavedSettings.getBOOL("EditCameraMovement") )
		{
			gAgentCamera.setFocusGlobal(LLToolPie::getInstance()->getPick());
			gViewerWindow->moveCursorToCenter();
		}

		LLToolMgr::getInstance()->setCurrentToolset(gBasicToolset);
		LLToolMgr::getInstance()->getCurrentToolset()->selectTool( LLToolCompCreate::getInstance() );

		// Could be first use
		LLFirstUse::useBuild();
		return true;
	}
};

class LLObjectEdit : public view_listener_t
{
	bool handleEvent(LLPointer<LLEvent> event, const LLSD& userdata)
	{
		LLViewerParcelMgr::getInstance()->deselectLand();

// [RLVa:KB] - Checked: 2009-07-10 (RLVa-1.0.0g) | Modified: RLVa-0.2.0f
		if (rlv_handler_t::isEnabled())
		{
			bool fRlvCanEdit = (!gRlvHandler.hasBehaviour(RLV_BHVR_EDIT)) && (!gRlvHandler.hasBehaviour(RLV_BHVR_EDITOBJ));
			if (!fRlvCanEdit)
			{
				LLObjectSelectionHandle hSel = LLSelectMgr::getInstance()->getSelection();
				RlvSelectIsEditable f;
				if ((hSel.notNull()) && ((hSel->getFirstRootNode(&f, TRUE)) != NULL))
					return true;	// Can't edit any object under @edit=n
			}
			else if ( (gRlvHandler.hasBehaviour(RLV_BHVR_FARTOUCH)) &&
			          (SELECT_TYPE_WORLD == LLSelectMgr::getInstance()->getSelection()->getSelectType()) &&
					  (dist_vec_squared(gAgent.getPositionAgent(), LLToolPie::getInstance()->getPick().mIntersection) > 1.5f * 1.5f) )
			{
				// TODO-RLVa: this code is rather redundant since we'll never get an active selection to show a pie menu for
				return true;	// Can't edit in-world objects farther than 1.5m away under @fartouch=n
			}
		}
// [/RLVa:KB]

		if (gAgentCamera.getFocusOnAvatar() && !LLToolMgr::getInstance()->inEdit())
		{
			LLObjectSelectionHandle selection = LLSelectMgr::getInstance()->getSelection();

			if (selection->getSelectType() == SELECT_TYPE_HUD || !gSavedSettings.getBOOL("EditCameraMovement"))
			{
				// always freeze camera in space, even if camera doesn't move
				// so, for example, follow cam scripts can't affect you when in build mode
				gAgentCamera.setFocusGlobal(gAgentCamera.calcFocusPositionTargetGlobal(), LLUUID::null);
				gAgentCamera.setFocusOnAvatar(FALSE, ANIMATE);
			}
			else
			{
				gAgentCamera.setFocusOnAvatar(FALSE, ANIMATE);
				LLViewerObject* selected_objectp = selection->getFirstRootObject();
				if (selected_objectp)
				{
				// zoom in on object center instead of where we clicked, as we need to see the manipulator handles
					gAgentCamera.setFocusGlobal(selected_objectp->getPositionGlobal(), selected_objectp->getID());
				gAgentCamera.cameraZoomIn(0.666f);
				gAgentCamera.cameraOrbitOver( 30.f * DEG_TO_RAD );
				gViewerWindow->moveCursorToCenter();
			}
		}
		}

		gFloaterTools->open();		/* Flawfinder: ignore */
	
		LLToolMgr::getInstance()->setCurrentToolset(gBasicToolset);
		gFloaterTools->setEditTool( LLToolCompTranslate::getInstance() );

		LLViewerJoystick::getInstance()->moveObjects(true);
		LLViewerJoystick::getInstance()->setNeedsReset(true);

		// Could be first use
		LLFirstUse::useBuild();
		return true;
	}
};

class LLObjectInspect : public view_listener_t
{
	bool handleEvent(LLPointer<LLEvent> event, const LLSD& userdata)
	{
		LLFloaterInspect::show();
		return true;
	}
};

// <dogmode> Derenderizer. Originally by Phox.
class LLObjectDerender : public view_listener_t
{
    bool handleEvent(LLPointer<LLEvent> event, const LLSD& userdata)
    {
		LLViewerObject* slct = LLSelectMgr::getInstance()->getSelection()->getPrimaryObject();
		if(!slct)return true;

		LLUUID id = slct->getID();
		LLObjectSelectionHandle selection = LLSelectMgr::getInstance()->getSelection();
		LLUUID root_key;
		//delivers null in linked parts if used as getFirstRootNode()
		LLSelectNode* node = selection->getFirstRootNode(NULL,TRUE);  
				
		/*this works for derendering entire object if child is selected
		
		LLSelectNode* node = selection->getFirstNode(); 
		//Delivers node even when linked parts, but only first node
		
		LLViewerObject* obj = node->getObject();
		LLViewerObject* parent = (LLViewerObject*)obj->getParent();*/
		
		
		if(node) 
		{
			root_key = node->getObject()->getID();
			llinfos << "Derender node has key " << root_key << llendl;
		}
		else
		{
			llinfos << "Derender node is null " << llendl;
		}
		
		LLViewerRegion* cur_region = gAgent.getRegion();
		std::string entry_name;
		if(slct->isAvatar()){
			LLNameValue* firstname = slct->getNVPair("FirstName");
			LLNameValue* lastname =  slct->getNVPair("LastName");
			entry_name = llformat("Derendered: (AV) %s %s",firstname->getString(),lastname->getString());
		}
		else{
			if(root_key.isNull())
			{
				return true;
			}
			id = root_key;
			if(!node->mName.empty())
			{
				if(cur_region)
					entry_name = llformat("Derendered: %s in region %s",node->mName.c_str(),cur_region->getName().c_str());
				else
					entry_name = llformat("Derendered: %s",node->mName.c_str());
			}
			else
			{
				if(cur_region)
					entry_name = llformat("Derendered: (unkown object) in region %s",cur_region->getName().c_str());
				else
					entry_name = "Derendered: (unkown object)";

			}
		}


			

		LLSD indata;
		indata["entry_type"] = 6; //AT_TEXTURE
		indata["entry_name"] = entry_name;
		indata["entry_agent"] = gAgent.getID();

		
		// ...don't kill the avatar
		if (!(id == gAgentID))
		{
			LLFloaterBlacklist::addEntry(id,indata);
			LLSelectMgr::getInstance()->deselectAll();
			LLViewerObject *objectp = gObjectList.findObject(id);
			if (objectp)
			{
				gObjectList.killObject(objectp);
			}
		}
		return true;
	}
};


//---------------------------------------------------------------------------
// Land pie menu
//---------------------------------------------------------------------------
class LLLandBuild : public view_listener_t
{
	bool handleEvent(LLPointer<LLEvent> event, const LLSD& userdata)
	{
		LLViewerParcelMgr::getInstance()->deselectLand();

		if (gAgentCamera.getFocusOnAvatar() && !LLToolMgr::getInstance()->inEdit() && gSavedSettings.getBOOL("EditCameraMovement") )
		{
			// zoom in if we're looking at the avatar
			gAgentCamera.setFocusOnAvatar(FALSE, ANIMATE);
			gAgentCamera.setFocusGlobal(LLToolPie::getInstance()->getPick());
			gAgentCamera.cameraZoomIn(0.666f);
			gAgentCamera.cameraOrbitOver( 30.f * DEG_TO_RAD );
			gViewerWindow->moveCursorToCenter();
		}
		else if ( gSavedSettings.getBOOL("EditCameraMovement")  )
		{
			// otherwise just move focus
			gAgentCamera.setFocusGlobal(LLToolPie::getInstance()->getPick());
			gViewerWindow->moveCursorToCenter();
		}


		LLToolMgr::getInstance()->setCurrentToolset(gBasicToolset);
		LLToolMgr::getInstance()->getCurrentToolset()->selectTool( LLToolCompCreate::getInstance() );

		// Could be first use
		LLFirstUse::useBuild();
		return true;
	}
};

class LLLandBuyPass : public view_listener_t
{
	bool handleEvent(LLPointer<LLEvent> event, const LLSD& userdata)
	{
		LLPanelLandGeneral::onClickBuyPass((void *)FALSE);
		return true;
	}
};

class LLLandEnableBuyPass : public view_listener_t
{
	bool handleEvent(LLPointer<LLEvent> event, const LLSD& userdata)
	{
		bool new_value = LLPanelLandGeneral::enableBuyPass(NULL);
		gMenuHolder->findControl(userdata["control"].asString())->setValue(new_value);
		return true;
	}
};

// BUG: Should really check if CLICK POINT is in a parcel where you can build.
BOOL enable_land_build(void*)
{
	if (gAgent.isGodlike()) return TRUE;
	if (gAgent.inPrelude()) return FALSE;

	BOOL can_build = FALSE;
	LLParcel* agent_parcel = LLViewerParcelMgr::getInstance()->getAgentParcel();
	if (agent_parcel)
	{
		can_build = agent_parcel->getAllowModify();
	}
	return can_build;
}

// BUG: Should really check if OBJECT is in a parcel where you can build.
BOOL enable_object_build(void*)
{
	if (gAgent.isGodlike()) return TRUE;
	if (gAgent.inPrelude()) return FALSE;

	BOOL can_build = FALSE;
	LLParcel* agent_parcel = LLViewerParcelMgr::getInstance()->getAgentParcel();
	if (agent_parcel)
	{
		can_build = agent_parcel->getAllowModify();
	}
	return can_build;
}

class LLEnableEdit : public view_listener_t
{
	bool handleEvent(LLPointer<LLEvent> event, const LLSD& userdata)
	{
		// *HACK:  The new "prelude" Help Islands have a build sandbox area,
		// so users need the Edit and Create pie menu options when they are
		// there.  Eventually this needs to be replaced with code that only 
		// lets you edit objects if you have permission to do so (edit perms,
		// group edit, god).  See also lltoolbar.cpp.  JC
		bool enable = true;
		if (gAgent.inPrelude())
		{
			enable = LLViewerParcelMgr::getInstance()->allowAgentBuild()
				|| LLSelectMgr::getInstance()->getSelection()->isAttachment();
		}
// [RLVa:KB] - Checked: 2009-07-05 (RLVa-1.0.0b)
		// TODO-RLV: include fartouch here?
		if ( (rlv_handler_t::isEnabled()) && (enable) )
		{
			// We have no way of knowing whether we're being called for "Create" or for "Edit", but we can
			// make an educated guess based on the currently active selection which puts us halfway there.
			BOOL fActiveSelection = LLSelectMgr::getInstance()->getSelection()->getObjectCount();

			if ( (gRlvHandler.hasBehaviour(RLV_BHVR_EDIT)) && (gRlvHandler.hasBehaviour(RLV_BHVR_REZ)) )
				enable = false;	// Edit and rez restricted, disable them both
			else if ( (gRlvHandler.hasBehaviour(RLV_BHVR_EDIT)) && (fActiveSelection) )
				enable = false; // Edit restricted and there's an active selection => disable Edit and Create
			else if ( (gRlvHandler.hasBehaviour(RLV_BHVR_REZ)) && (!fActiveSelection) )
				enable = false; // Rez restricted and there's no active selection => disable Create
		}
// [/RLVa:KB]
		gMenuHolder->findControl(userdata["control"].asString())->setValue(enable);
		return true;
	}
};

class LLSelfRemoveAllAttachments : public view_listener_t
{
	bool handleEvent(LLPointer<LLEvent> event, const LLSD& userdata)
	{
		LLAgentWearables::userRemoveAllAttachments();
		return true;
	}
};

class LLSelfEnableRemoveAllAttachments : public view_listener_t
{
	bool handleEvent(LLPointer<LLEvent> event, const LLSD& userdata)
	{
		bool new_value = false;
		if (gAgentAvatarp)
		{
			LLVOAvatar* avatarp = gAgentAvatarp;
			for (LLVOAvatar::attachment_map_t::iterator iter = avatarp->mAttachmentPoints.begin(); 
				 iter != avatarp->mAttachmentPoints.end(); )
			{
				LLVOAvatar::attachment_map_t::iterator curiter = iter++;
				LLViewerJointAttachment* attachment = curiter->second;
//				if (attachment->getNumObjects() > 0)
// [RLVa:KB] - Checked: 2010-03-04 (RLVa-1.2.0a) | Added: RLVa-1.2.0a | OK
				if ( (attachment->getNumObjects() > 0) && ((!rlv_handler_t::isEnabled()) || (gRlvAttachmentLocks.canDetach(attachment))) )
// [/RLVa:KB]
				{
					new_value = true;
					break;
				}
			}
		}
		gMenuHolder->findControl(userdata["control"].asString())->setValue(new_value);
		return true;
	}
};

BOOL enable_has_attachments(void*)
{

	return FALSE;
}

//---------------------------------------------------------------------------
// Avatar pie menu
//---------------------------------------------------------------------------
void handle_follow(void *userdata)
{
	// follow a given avatar by ID
	LLViewerObject* objectp = LLSelectMgr::getInstance()->getSelection()->getPrimaryObject();
	if (objectp)
	{
		gAgent.startFollowPilot(objectp->getID());
	}
}

class LLObjectEnableMute : public view_listener_t
{
	bool handleEvent(LLPointer<LLEvent> event, const LLSD& userdata)
	{
		LLViewerObject* object = LLSelectMgr::getInstance()->getSelection()->getPrimaryObject();
		bool new_value = (object != NULL);
		if (new_value)
		{
			LLVOAvatar* avatar = find_avatar_from_object(object); 
			if (avatar)
			{
				// It's an avatar
				LLNameValue *lastname = avatar->getNVPair("LastName");
				BOOL is_linden = lastname && !LLStringUtil::compareStrings(lastname->getString(), "Linden");
				BOOL is_self = avatar->isSelf();
				new_value = !is_linden && !is_self;
// [RLVa:KB] - Checked: 2009-07-08 (RLVa-1.0.0e) | OK
				new_value &= (!gRlvHandler.hasBehaviour(RLV_BHVR_SHOWNAMES));
// [/RLVa:KB]
			}
		}
		gMenuHolder->findControl(userdata["control"].asString())->setValue(new_value);
		return true;
	}
};

class LLObjectMute : public view_listener_t
{
	bool handleEvent(LLPointer<LLEvent> event, const LLSD& userdata)
	{
		LLViewerObject* object = LLSelectMgr::getInstance()->getSelection()->getPrimaryObject();
		if (!object) return true;
		
		LLUUID id;
		std::string name;
		LLMute::EType type;
		LLVOAvatar* avatar = find_avatar_from_object(object); 
		if (avatar)
		{
// [RLVa:KB] - Checked: 2009-07-08 (RLVa-1.0.0e) | Added: RLVa-1.0.0e | OK
			if (gRlvHandler.hasBehaviour(RLV_BHVR_SHOWNAMES))
			{
				return true;	// Fallback code [see LLObjectEnableMute::handleEvent()]
			}
// [/RLVa:KB]
			id = avatar->getID();

			LLNameValue *firstname = avatar->getNVPair("FirstName");
			LLNameValue *lastname = avatar->getNVPair("LastName");
			if (firstname && lastname)
			{
				name = firstname->getString();
				name += " ";
				name += lastname->getString();
			}
			
			type = LLMute::AGENT;
		}
		else
		{
			// it's an object
			id = object->getID();

			LLSelectNode* node = LLSelectMgr::getInstance()->getSelection()->getFirstRootNode();
			if (node)
			{
				name = node->mName;
			}
			
			type = LLMute::OBJECT;
		}
		
		LLMute mute(id, name, type);
		if (LLMuteList::getInstance()->isMuted(mute.mID, mute.mName))
		{
			LLMuteList::getInstance()->remove(mute);
		}
		else
		{
			LLMuteList::getInstance()->add(mute);
			LLFloaterMute::showInstance();
		}
		
		return true;
	}
};

// <edit>
class LLObjectEnableCopyUUID : public view_listener_t
{
	bool handleEvent(LLPointer<LLEvent> event, const LLSD& userdata)
	{
		LLViewerObject* object = LLSelectMgr::getInstance()->getSelection()->getPrimaryObject();
		bool new_value = (object != NULL);
		gMenuHolder->findControl(userdata["control"].asString())->setValue(new_value);
		return true;
	}
};

class LLObjectCopyUUID : public view_listener_t
{
	bool handleEvent(LLPointer<LLEvent> event, const LLSD& userdata)
	{
		LLViewerObject* object = LLSelectMgr::getInstance()->getSelection()->getPrimaryObject();
		if(object)
		{
			gViewerWindow->mWindow->copyTextToClipboard(utf8str_to_wstring(object->getID().asString()));
		}
		return true;
	}
};

class LLObjectData : public view_listener_t
{
	bool handleEvent(LLPointer<LLEvent> event, const LLSD& userdata)
	{
		LLViewerObject* object = LLSelectMgr::getInstance()->getSelection()->getPrimaryObject();
		if(object)
		{
			LLVector3 vPos = object->getPosition();
			LLQuaternion rRot = object->getRotation();

			F32 posX = vPos.mV[0];
			F32 posY = vPos.mV[1];
			F32 posZ = vPos.mV[2];

			F32 rotX = rRot.mQ[0];
			F32 rotY = rRot.mQ[1];
			F32 rotZ = rRot.mQ[2];
			F32 rotR = rRot.mQ[3];

			LLChat chat;
			chat.mSourceType = CHAT_SOURCE_SYSTEM;
			chat.mText = llformat("LSL Helper:\nPosition: <%f, %f, %f>\nRotation: <%f, %f, %f, %f>", posX, posY, posZ, rotX, rotY, rotZ, rotR);
			LLFloaterChat::addChat(chat);
		}

		return true;
	}
};

class LLCanIHasKillEmAll : public view_listener_t
{
	bool handleEvent(LLPointer<LLEvent> event, const LLSD& userdata)
	{
		LLViewerObject* objpos = LLSelectMgr::getInstance()->getSelection()->getFirstRootObject();
		bool new_value = false;
		if(objpos)
		{
			if (!objpos->permYouOwner()||!gSavedSettings.getBOOL("AscentPowerfulWizard"))
				new_value = false; // Don't give guns to retarded children.
			else new_value = true;
		}

		gMenuHolder->findControl(userdata["control"].asString())->setValue(new_value);
		return false;
	}
};

class LLOHGOD : public view_listener_t
{
	bool handleEvent(LLPointer<LLEvent> event, const LLSD& userdata)
	{
		LLViewerObject* objpos = LLSelectMgr::getInstance()->getSelection()->getFirstRootObject();
		bool new_value = false;
		if(objpos)
		{
			if (!objpos->permYouOwner()||!gSavedSettings.getBOOL("AscentPowerfulWizard"))
				new_value = false; // Don't give guns to retarded children.
			else 
				new_value = true;
		}

		gMenuHolder->findControl(userdata["control"].asString())->setValue(new_value);
		return false;
	}
};

class LLPowerfulWizard : public view_listener_t
{
	bool handleEvent(LLPointer<LLEvent> event, const LLSD& userdata)
	{
		LLViewerObject* objpos = LLSelectMgr::getInstance()->getSelection()->getFirstRootObject();
		if(objpos)
		{
			// Dont give guns to retarded children
			if (!objpos->permYouOwner())
			{
				LLChat chat;
				chat.mSourceType = CHAT_SOURCE_SYSTEM;
				chat.mText = llformat("Can't do that, dave.");
				LLFloaterChat::addChat(chat);
				return false;
			}

			// Let the user know they are a rippling madman what is capable of everything
			LLChat chat;
			chat.mSourceType = CHAT_SOURCE_SYSTEM;
			chat.mText = llformat("~*zort*~");

			LLFloaterChat::addChat(chat);
			/*
				NOTE: oh god how did this get here
			*/
			LLSelectMgr::getInstance()->selectionUpdateTemporary(1);//set temp to TRUE
			LLSelectMgr::getInstance()->selectionUpdatePhysics(1);
			LLSelectMgr::getInstance()->sendDelink();
			LLSelectMgr::getInstance()->deselectAll();
		}

		return true;
	}
};

class LLKillEmAll : public view_listener_t
{
	bool handleEvent(LLPointer<LLEvent> event, const LLSD& userdata)
	{
		// Originally by SimmanFederal
		// Moved here by a big fat fuckin dog. <dogmode>
		LLViewerObject* objpos = LLSelectMgr::getInstance()->getSelection()->getFirstRootObject();
		if(objpos)
		{
			// Dont give guns to retarded children
			if (!objpos->permYouOwner())
			{
				LLChat chat;
				chat.mSourceType = CHAT_SOURCE_SYSTEM;
				chat.mText = llformat("Can't do that, dave.");
				LLFloaterChat::addChat(chat);
				return false;
			}

			// Let the user know they are a rippling madman what is capable of everything
			LLChat chat;
			chat.mSourceType = CHAT_SOURCE_SYSTEM;
			chat.mText = llformat("Irrevocably destroying object. Hope you didn't need that.");

			LLFloaterChat::addChat(chat);
			/*
				NOTE: Temporary objects, when thrown off world/put off world,
				do not report back to the viewer, nor go to lost and found.
				
				So we do selectionUpdateTemporary(1)
			*/
			LLSelectMgr::getInstance()->selectionUpdateTemporary(1);//set temp to TRUE
			LLVector3 pos = objpos->getPosition();//get the x and the y
			pos.mV[VZ] = 340282346638528859811704183484516925440.0f;//create the z
			objpos->setPositionParent(pos);//set the x y z
			LLSelectMgr::getInstance()->sendMultipleUpdate(UPD_POSITION);//send the data
		}

		return true;
	}
};

class LLObjectMeasure : public view_listener_t
{
	bool handleEvent(LLPointer<LLEvent> event, const LLSD& userdata)
	{
		LLViewerObject* object = LLSelectMgr::getInstance()->getSelection()->getPrimaryObject();
		if(object)
		{
			LLChat chat;
			chat.mSourceType = CHAT_SOURCE_SYSTEM;
			
			if (LLAgent::exlStartMeasurePoint.isExactlyZero())
			{
				LLAgent::exlStartMeasurePoint = object->getPosition();

				chat.mText = llformat("Start point set");
				LLFloaterChat::addChat(chat);
			}
			else if (LLAgent::exlEndMeasurePoint.isExactlyZero())
			{
				LLAgent::exlEndMeasurePoint = object->getPosition();

				chat.mText = llformat("End point set");
				LLFloaterChat::addChat(chat);
			}
			else
			{
				LLAgent::exlStartMeasurePoint = LLVector3::zero;
				LLAgent::exlEndMeasurePoint = LLVector3::zero;
				return false;
			}

			if (!LLAgent::exlStartMeasurePoint.isExactlyZero() && !LLAgent::exlEndMeasurePoint.isExactlyZero())
			{
				F32 fdist = dist_vec(LLAgent::exlStartMeasurePoint, LLAgent::exlEndMeasurePoint);
				LLAgent::exlStartMeasurePoint = LLVector3::zero;
				LLAgent::exlEndMeasurePoint = LLVector3::zero;

				chat.mText = llformat("Distance: %fm", fdist);
				LLFloaterChat::addChat(chat);
			}
		}

		return true;
	}
};

class LLAvatarAnims : public view_listener_t
{
	bool handleEvent(LLPointer<LLEvent> event, const LLSD& userdata)
	{
		LLVOAvatar* avatar = find_avatar_from_object( LLSelectMgr::getInstance()->getSelection()->getPrimaryObject() );
		if(avatar)
		{
			new LLFloaterExploreAnimations(avatar->getID()); //temporary
		}
		return true;
	}
};

// </edit>

bool handle_go_to()
{
// [RLVa:KB] - Checked: 2009-10-10 (RLVa-1.0.5a) | Modified: RLVa-1.0.5a
/*
	if ( (rlv_handler_t::isEnabled()) && (gAgent.forwardGrabbed()) && (gRlvHandler.hasLockedAttachment(RLV_LOCK_REMOVE)) )
	{
		return true;
	}
*/
// [/RLVa:KB]

	// JAMESDEBUG try simulator autopilot
	std::vector<std::string> strings;
	std::string val;
	LLVector3d pos = LLToolPie::getInstance()->getPick().mPosGlobal;
	if (gSavedSettings.getBOOL("DoubleClickTeleport")
		)
	{
		LLVector3d hips_offset(0.0f, 0.0f, 1.2f);
		gAgent.teleportViaLocation(pos + hips_offset);
	}
	else
	{
		// JAMESDEBUG try simulator autopilot
		std::vector<std::string> strings;
		std::string val;
		val = llformat("%g", pos.mdV[VX]);
		strings.push_back(val);
		val = llformat("%g", pos.mdV[VY]);
		strings.push_back(val);
		val = llformat("%g", pos.mdV[VZ]);
		strings.push_back(val);
		send_generic_message("autopilot", strings);

		LLViewerParcelMgr::getInstance()->deselectLand();

		if (gAgentAvatarp && !gSavedSettings.getBOOL("AutoPilotLocksCamera"))
		{
			gAgentCamera.setFocusGlobal(gAgentCamera.getFocusTargetGlobal(), gAgentAvatarp->getID());
		}
		else 
		{
			// Snap camera back to behind avatar
			gAgentCamera.setFocusOnAvatar(TRUE, ANIMATE);
		}

		// Could be first use
		LLFirstUse::useGoTo();
	}
	return true;
}

class LLGoToObject : public view_listener_t
{
	bool handleEvent(LLPointer<LLEvent> event, const LLSD& userdata)
	{
		return handle_go_to();
	}
};

//---------------------------------------------------------------------------
// Object backup
//---------------------------------------------------------------------------

class LLObjectEnableExport : public view_listener_t
{
	bool handleEvent(LLPointer<LLEvent> event, const LLSD& userdata)
	{
		LLViewerObject* object = LLSelectMgr::getInstance()->getSelection()->getPrimaryObject();
		bool new_value = (object != NULL);
		if (new_value)
		{
			struct ff : public LLSelectedNodeFunctor
			{
				ff(const LLSD& data) : LLSelectedNodeFunctor(), userdata(data)
				{
				}
				const LLSD& userdata;
				virtual bool apply(LLSelectNode* node)
				{
					// Note: the actual permission checking algorithm depends on the grid TOS and must be
					// performed for each prim and texture. This is done later in llviewerobjectbackup.cpp.
					// This means that even if the item is enabled in the menu, the export may fail should
					// the permissions not be met for each exported asset. The permissions check below
					// therefore only corresponds to the minimal permissions requirement common to all grids.
					LLPermissions *item_permissions = node->mPermissions;
					return (gAgent.getID() == item_permissions->getOwner() &&
							(gAgent.getID() == item_permissions->getCreator() ||
							 (item_permissions->getMaskOwner() & PERM_ITEM_UNRESTRICTED) == PERM_ITEM_UNRESTRICTED));
				}
			};
			ff * the_ff = new ff(userdata);
			new_value = LLSelectMgr::getInstance()->getSelection()->applyToNodes(the_ff, false);
		}
		gMenuHolder->findControl(userdata["control"].asString())->setValue(new_value);
		return true;
	}
};

class LLObjectExport : public view_listener_t
{
	bool handleEvent(LLPointer<LLEvent> event, const LLSD& userdata)
	{
		LLViewerObject* object = LLSelectMgr::getInstance()->getSelection()->getPrimaryObject();
		if (object)
		{
			LLObjectBackup::getInstance()->exportObject();
		}
		return true;
	}
};

class LLObjectEnableImport : public view_listener_t
{
	bool handleEvent(LLPointer<LLEvent> event, const LLSD& userdata)
	{
		gMenuHolder->findControl(userdata["control"].asString())->setValue(TRUE);
		return true;
	}
};

class LLObjectImport : public view_listener_t
{
	bool handleEvent(LLPointer<LLEvent> event, const LLSD& userdata)
	{
		LLObjectBackup::getInstance()->importObject(FALSE);
		return true;
	}
};

class LLObjectImportUpload : public view_listener_t
{
	bool handleEvent(LLPointer<LLEvent> event, const LLSD& userdata)
	{
		LLObjectBackup::getInstance()->importObject(TRUE);
		return true;
	}
};

//---------------------------------------------------------------------------
// Parcel freeze, eject, etc.
//---------------------------------------------------------------------------
bool callback_freeze(const LLSD& notification, const LLSD& response)
{
	LLUUID avatar_id = notification["payload"]["avatar_id"].asUUID();
	S32 option = LLNotification::getSelectedOption(notification, response);

	if (0 == option || 1 == option)
	{
		U32 flags = 0x0;
		if (1 == option)
		{
			// unfreeze
			flags |= 0x1;
		}

		LLMessageSystem* msg = gMessageSystem;
		LLVOAvatar* avatarp = gObjectList.findAvatar(avatar_id);

		if (avatarp && avatarp->getRegion())
		{
			msg->newMessage("FreezeUser");
			msg->nextBlock("AgentData");
			msg->addUUID("AgentID", gAgent.getID());
			msg->addUUID("SessionID", gAgent.getSessionID());
			msg->nextBlock("Data");
			msg->addUUID("TargetID", avatar_id );
			msg->addU32("Flags", flags );
			msg->sendReliable( avatarp->getRegion()->getHost() );
		}
	}
	return false;
}

class LLScriptCount : public view_listener_t
{
	bool handleEvent(LLPointer<LLEvent> event, const LLSD& userdata)
	{
		ScriptCounter::serializeSelection(false);
		return true;
	}
};

class LLScriptDelete : public view_listener_t
{
	bool handleEvent(LLPointer<LLEvent> event, const LLSD& userdata)
	{
		ScriptCounter::serializeSelection(true);
		return true;
	}
};

class LLObjectVisibleScriptCount : public view_listener_t
{
	bool handleEvent(LLPointer<LLEvent> event, const LLSD& userdata)
	{
		LLViewerObject* object = LLSelectMgr::getInstance()->getSelection()->getPrimaryObject();
		bool new_value = (object != NULL);
		gMenuHolder->findControl(userdata["control"].asString())->setValue(new_value);
		
		return true;
	}
};

class LLObjectEnableScriptDelete : public view_listener_t
{
	bool handleEvent(LLPointer<LLEvent> event, const LLSD& userdata)
	{
		LLViewerObject* object = LLSelectMgr::getInstance()->getSelection()->getPrimaryObject();
		bool new_value = (object != NULL);
		if(new_value)
		for (LLObjectSelection::root_iterator iter = LLSelectMgr::getInstance()->getSelection()->root_begin();
			iter != LLSelectMgr::getInstance()->getSelection()->root_end(); iter++)
		{
			LLSelectNode* selectNode = *iter;
			LLViewerObject* object = selectNode->getObject();
			if(object)
				if(!object->permModify())
				{
					new_value=false;
					break;
				}
		}
		gMenuHolder->findControl(userdata["control"].asString())->setValue(new_value);
		
		return true;
	}
};

class LLAvatarFreeze : public view_listener_t
{
	bool handleEvent(LLPointer<LLEvent> event, const LLSD& userdata)
	{
		LLVOAvatar* avatar = find_avatar_from_object( LLSelectMgr::getInstance()->getSelection()->getPrimaryObject() );
		if( avatar )
		{
			std::string fullname = avatar->getFullname();
			LLSD payload;
			payload["avatar_id"] = avatar->getID();

			if (!fullname.empty())
			{
				LLSD args;
//				args["AVATAR_NAME"] = fullname;
// [RLVa:KB] - Checked: 2010-09-28 (RLVa-1.2.1f) | Modified: RLVa-1.0.0e | OK
				args["AVATAR_NAME"] = (!gRlvHandler.hasBehaviour(RLV_BHVR_SHOWNAMES)) ? fullname : RlvStrings::getAnonym(fullname);
// [/RLVa:KB]
				LLNotificationsUtil::add("FreezeAvatarFullname",
							args,
							payload,
							callback_freeze);
			}
			else
			{
				LLNotificationsUtil::add("FreezeAvatar",
							LLSD(),
							payload,
							callback_freeze);
			}
		}
		return true;
	}
};

class LLAvatarVisibleDebug : public view_listener_t
{
	bool handleEvent(LLPointer<LLEvent> event, const LLSD& userdata)
	{
		//bool new_value = gAgent.isGodlike();
// [RLVa:KB] - Checked: 2009-07-08 (RLVa-1.0.0e)
		// TODO-RLVa: can you actually use this to cheat anything?
		bool new_value = gAgent.isGodlike() && (!gRlvHandler.hasBehaviour(RLV_BHVR_SHOWNAMES));
// [/RLVa:KB]
		gMenuHolder->findControl(userdata["control"].asString())->setValue(new_value);
		return true;
	}
};

class LLAvatarEnableDebug : public view_listener_t
{
	bool handleEvent(LLPointer<LLEvent> event, const LLSD& userdata)
	{
		//bool new_value = gAgent.isGodlike();
		//gMenuHolder->findControl(userdata["control"].asString())->setValue(new_value);
		return true;
	}
};

class LLAvatarDebug : public view_listener_t
{
	bool handleEvent(LLPointer<LLEvent> event, const LLSD& userdata)
	{
		//LLVOAvatar* avatar = find_avatar_from_object( LLSelectMgr::getInstance()->getSelection()->getPrimaryObject() );
		if (isAgentAvatarValid())
		{
			gAgentAvatarp->dumpLocalTextures();
			// <edit> hell no don't tell them about that
			/*			
			llinfos << "Dumping temporary asset data to simulator logs for avatar " << avatar->getID() << llendl;
			std::vector<std::string> strings;
			strings.push_back(avatar->getID().asString());
			LLUUID invoice;
			send_generic_message("dumptempassetdata", strings, invoice);
			*/
			// </edit>
			LLFloaterAvatarTextures::show( gAgentAvatarp->getID() );
		}
		return true;
	}
};

bool callback_eject(const LLSD& notification, const LLSD& response)
{
	S32 option = LLNotification::getSelectedOption(notification, response);
	if (2 == option)
	{
		// Cancel button.
		return false;
	}
	LLUUID avatar_id = notification["payload"]["avatar_id"].asUUID();
	bool ban_enabled = notification["payload"]["ban_enabled"].asBoolean();

	if (0 == option)
	{
		// Eject button
		LLMessageSystem* msg = gMessageSystem;
		LLVOAvatar* avatarp = gObjectList.findAvatar(avatar_id);

		if (avatarp && avatarp->getRegion())
		{
			U32 flags = 0x0;
			msg->newMessage("EjectUser");
			msg->nextBlock("AgentData");
			msg->addUUID("AgentID", gAgent.getID() );
			msg->addUUID("SessionID", gAgent.getSessionID() );
			msg->nextBlock("Data");
			msg->addUUID("TargetID", avatar_id );
			msg->addU32("Flags", flags );
			msg->sendReliable( avatarp->getRegion()->getHost() );
		}
	}
	else if (ban_enabled)
	{
		// This is tricky. It is similar to say if it is not an 'Eject' button,
		// and it is also not an 'Cancle' button, and ban_enabled==ture, 
		// it should be the 'Eject and Ban' button.
		LLMessageSystem* msg = gMessageSystem;
		LLVOAvatar* avatarp = gObjectList.findAvatar(avatar_id);

		if (avatarp && avatarp->getRegion())
		{
			U32 flags = 0x1;
			msg->newMessage("EjectUser");
			msg->nextBlock("AgentData");
			msg->addUUID("AgentID", gAgent.getID() );
			msg->addUUID("SessionID", gAgent.getSessionID() );
			msg->nextBlock("Data");
			msg->addUUID("TargetID", avatar_id );
			msg->addU32("Flags", flags );
			msg->sendReliable( avatarp->getRegion()->getHost() );
		}
	}
	return false;
}

class LLAvatarEject : public view_listener_t
{
	bool handleEvent(LLPointer<LLEvent> event, const LLSD& userdata)
	{
		LLVOAvatar* avatar = find_avatar_from_object( LLSelectMgr::getInstance()->getSelection()->getPrimaryObject() );
		if( avatar )
		{
			LLSD payload;
			payload["avatar_id"] = avatar->getID();
			std::string fullname = avatar->getFullname();

			const LLVector3d& pos = avatar->getPositionGlobal();
			LLParcel* parcel = LLViewerParcelMgr::getInstance()->selectParcelAt(pos)->getParcel();
			
			if (LLViewerParcelMgr::getInstance()->isParcelOwnedByAgent(parcel,GP_LAND_MANAGE_BANNED))
			{
                payload["ban_enabled"] = true;
				if (!fullname.empty())
				{
    				LLSD args;
//					args["AVATAR_NAME"] = fullname;
// [RLVa:KB] - Checked: 2010-09-28 (RLVa-1.2.1f) | Modified: RLVa-1.0.0e | OK
					args["AVATAR_NAME"] = (!gRlvHandler.hasBehaviour(RLV_BHVR_SHOWNAMES)) ? fullname : RlvStrings::getAnonym(fullname);
// [/RLVa:KB]
    				LLNotificationsUtil::add("EjectAvatarFullname",
    							args,
    							payload,
    							callback_eject);
				}
				else
				{
    				LLNotificationsUtil::add("EjectAvatarFullname",
    							LLSD(),
    							payload,
    							callback_eject);
				}
			}
			else
			{
                payload["ban_enabled"] = false;
				if (!fullname.empty())
				{
    				LLSD args;
//					args["AVATAR_NAME"] = fullname;
// [RLVa:KB] - Checked: 2010-09-28 (RLVa-1.2.1f) | Modified: RLVa-1.0.0e | OK
					args["AVATAR_NAME"] = (!gRlvHandler.hasBehaviour(RLV_BHVR_SHOWNAMES)) ? fullname : RlvStrings::getAnonym(fullname);
// [/RLVa:KB]
    				LLNotificationsUtil::add("EjectAvatarFullnameNoBan",
    							args,
    							payload,
    							callback_eject);
				}
				else
				{
    				LLNotificationsUtil::add("EjectAvatarNoBan",
    							LLSD(),
    							payload,
    							callback_eject);
				}
			}
		}
		return true;
	}
};


class LLAvatarCopyUUID : public view_listener_t
{
	bool handleEvent(LLPointer<LLEvent> event, const LLSD& userdata)
	{
		LLVOAvatar* avatar = find_avatar_from_object( LLSelectMgr::getInstance()->getSelection()->getPrimaryObject() );
		if(!avatar) return true;
		
		LLUUID uuid = avatar->getID();
		char buffer[UUID_STR_LENGTH];		/*Flawfinder: ignore*/
		uuid.toString(buffer);
		gViewerWindow->mWindow->copyTextToClipboard(utf8str_to_wstring(buffer));
		return true;
	}
};

class LLAvatarClientUUID : public view_listener_t
{
	bool handleEvent(LLPointer<LLEvent> event, const LLSD& userdata)
	{
		LLVOAvatar* avatar = find_avatar_from_object( LLSelectMgr::getInstance()->getSelection()->getPrimaryObject() );
		if(!avatar) return true;
		
		std::string clientID;
		LLColor4 color;
		avatar->getClientInfo(clientID, color, false);
		gViewerWindow->mWindow->copyTextToClipboard(utf8str_to_wstring(clientID));
		return true;
	}
};

class LLAvatarEnableFreezeEject : public view_listener_t
{
	bool handleEvent(LLPointer<LLEvent> event, const LLSD& userdata)
	{
		LLVOAvatar* avatar = find_avatar_from_object( LLSelectMgr::getInstance()->getSelection()->getPrimaryObject() );
		bool new_value = (avatar != NULL);

		if (new_value)
		{
			const LLVector3& pos = avatar->getPositionRegion();
			const LLVector3d& pos_global = avatar->getPositionGlobal();
			LLParcel* parcel = LLViewerParcelMgr::getInstance()->selectParcelAt(pos_global)->getParcel();
			LLViewerRegion* region = avatar->getRegion();
			new_value = (region != NULL);
						
			if (new_value)
			{
				new_value = region->isOwnedSelf(pos);
				if (!new_value || region->isOwnedGroup(pos))
				{
					new_value = LLViewerParcelMgr::getInstance()->isParcelOwnedByAgent(parcel,GP_LAND_ADMIN);
				}
			}
		}

		gMenuHolder->findControl(userdata["control"].asString())->setValue(new_value);
		return true;
	}
};

class LLAvatarGiveCard : public view_listener_t
{
	bool handleEvent(LLPointer<LLEvent> event, const LLSD& userdata)
	{
		llinfos << "handle_give_card()" << llendl;
		LLViewerObject* dest = LLSelectMgr::getInstance()->getSelection()->getPrimaryObject();
//		if(dest && dest->isAvatar())
// [RLVa:KB] - Checked: 2010-06-04 (RLVa-1.2.0d) | Modified: RLVa-1.2.0d | OK
		if ( (dest && dest->isAvatar()) && (!gRlvHandler.hasBehaviour(RLV_BHVR_SHOWNAMES)) )
// [/RLVa:KB]
		{
			bool found_name = false;
			LLSD args;
			LLSD old_args;
			LLNameValue* nvfirst = dest->getNVPair("FirstName");
			LLNameValue* nvlast = dest->getNVPair("LastName");
			if(nvfirst && nvlast)
			{
				args["NAME"] = std::string(nvfirst->getString()) + " " + nvlast->getString();
				old_args["NAME"] = std::string(nvfirst->getString()) + " " + nvlast->getString();
				found_name = true;
			}
			LLViewerRegion* region = dest->getRegion();
			LLHost dest_host;
			if(region)
			{
				dest_host = region->getHost();
			}
			if(found_name && dest_host.isOk())
			{
				LLMessageSystem* msg = gMessageSystem;
				msg->newMessage("OfferCallingCard");
				msg->nextBlockFast(_PREHASH_AgentData);
				msg->addUUIDFast(_PREHASH_AgentID, gAgent.getID());
				msg->addUUIDFast(_PREHASH_SessionID, gAgent.getSessionID());
				msg->nextBlockFast(_PREHASH_AgentBlock);
				msg->addUUIDFast(_PREHASH_DestID, dest->getID());
				LLUUID transaction_id;
				transaction_id.generate();
				msg->addUUIDFast(_PREHASH_TransactionID, transaction_id);
				msg->sendReliable(dest_host);
				LLNotificationsUtil::add("OfferedCard", args);
			}
			else
			{
				LLNotificationsUtil::add("CantOfferCallingCard", old_args);
			}
		}
		return true;
	}
};



void login_done(S32 which, void *user)
{
	llinfos << "Login done " << which << llendl;

	LLPanelLogin::close();
}


bool callback_leave_group(const LLSD& notification, const LLSD& response)
{
	S32 option = LLNotification::getSelectedOption(notification, response);
	if (option == 0)
	{
		LLMessageSystem *msg = gMessageSystem;

		msg->newMessageFast(_PREHASH_LeaveGroupRequest);
		msg->nextBlockFast(_PREHASH_AgentData);
		msg->addUUIDFast(_PREHASH_AgentID, gAgent.getID() );
		msg->addUUIDFast(_PREHASH_SessionID, gAgent.getSessionID());
		msg->nextBlockFast(_PREHASH_GroupData);
		msg->addUUIDFast(_PREHASH_GroupID, gAgent.getGroupID() );
		gAgent.sendReliableMessage();
	}
	return false;
}

void handle_leave_group(void *)
{
	if (gAgent.getGroupID() != LLUUID::null)
	{
		LLSD args;
		args["GROUP"] = gAgent.getGroupName();
		LLNotificationsUtil::add("GroupLeaveConfirmMember", args, LLSD(), callback_leave_group);
	}
}

void append_aggregate(std::string& string, const LLAggregatePermissions& ag_perm, PermissionBit bit, const char* txt)
{
	LLAggregatePermissions::EValue val = ag_perm.getValue(bit);
	std::string buffer;
	switch(val)
	{
	  case LLAggregatePermissions::AP_NONE:
		buffer = llformat( "* %s None\n", txt);
		break;
	  case LLAggregatePermissions::AP_SOME:
		buffer = llformat( "* %s Some\n", txt);
		break;
	  case LLAggregatePermissions::AP_ALL:
		buffer = llformat( "* %s All\n", txt);
		break;
	  case LLAggregatePermissions::AP_EMPTY:
	  default:
		break;
	}
	string.append(buffer);
}

BOOL enable_buy(void*)
{
    // In order to buy, there must only be 1 purchaseable object in
    // the selection manger.
	if(LLSelectMgr::getInstance()->getSelection()->getRootObjectCount() != 1) return FALSE;
    LLViewerObject* obj = NULL;
    LLSelectNode* node = LLSelectMgr::getInstance()->getSelection()->getFirstRootNode();
	if(node)
    {
        obj = node->getObject();
        if(!obj) return FALSE;

		if(node->mSaleInfo.isForSale() && node->mPermissions->getMaskOwner() & PERM_TRANSFER &&
			(node->mPermissions->getMaskOwner() & PERM_COPY || node->mSaleInfo.getSaleType() != LLSaleInfo::FS_COPY))
		{
			if(obj->permAnyOwner()) return TRUE;
		}
    }
	return FALSE;
}

class LLObjectEnableBuy : public view_listener_t
{
	bool handleEvent(LLPointer<LLEvent> event, const LLSD& userdata)
	{
		bool new_value = enable_buy(NULL);
		gMenuHolder->findControl(userdata["control"].asString())->setValue(new_value);
		return true;
	}
};

// Note: This will only work if the selected object's data has been
// received by the viewer and cached in the selection manager.
void handle_buy_object(LLSaleInfo sale_info)
{
	if(!LLSelectMgr::getInstance()->selectGetAllRootsValid())
	{
		LLNotificationsUtil::add("UnableToBuyWhileDownloading");
		return;
	}

	LLUUID owner_id;
	std::string owner_name;
	BOOL owners_identical = LLSelectMgr::getInstance()->selectGetOwner(owner_id, owner_name);
	if (!owners_identical)
	{
		LLNotificationsUtil::add("CannotBuyObjectsFromDifferentOwners");
		return;
	}

	LLPermissions perm;
	BOOL valid = LLSelectMgr::getInstance()->selectGetPermissions(perm);
	LLAggregatePermissions ag_perm;
	valid &= LLSelectMgr::getInstance()->selectGetAggregatePermissions(ag_perm);
	if(!valid || !sale_info.isForSale() || !perm.allowTransferTo(gAgent.getID()))
	{
		LLNotificationsUtil::add("ObjectNotForSale");
		return;
	}

	S32 price = sale_info.getSalePrice();
	
	if (price > 0 && price > gStatusBar->getBalance())
	{
		LLFloaterBuyCurrency::buyCurrency("This object costs", price);
		return;
	}

	LLFloaterBuy::show(sale_info);
}


void handle_buy_contents(LLSaleInfo sale_info)
{
	LLFloaterBuyContents::show(sale_info);
}

void handle_region_dump_temp_asset_data(void*)
{
	llinfos << "Dumping temporary asset data to simulator logs" << llendl;
	std::vector<std::string> strings;
	LLUUID invoice;
	send_generic_message("dumptempassetdata", strings, invoice);
}

void handle_region_clear_temp_asset_data(void*)
{
	llinfos << "Clearing temporary asset data" << llendl;
	std::vector<std::string> strings;
	LLUUID invoice;
	send_generic_message("cleartempassetdata", strings, invoice);
}

void handle_region_dump_settings(void*)
{
	LLViewerRegion* regionp = gAgent.getRegion();
	if (regionp)
	{
		llinfos << "Damage:    " << (regionp->getAllowDamage() ? "on" : "off") << llendl;
		llinfos << "Landmark:  " << (regionp->getAllowLandmark() ? "on" : "off") << llendl;
		llinfos << "SetHome:   " << (regionp->getAllowSetHome() ? "on" : "off") << llendl;
		llinfos << "ResetHome: " << (regionp->getResetHomeOnTeleport() ? "on" : "off") << llendl;
		llinfos << "SunFixed:  " << (regionp->getSunFixed() ? "on" : "off") << llendl;
		llinfos << "BlockFly:  " << (regionp->getBlockFly() ? "on" : "off") << llendl;
		llinfos << "AllowP2P:  " << (regionp->getAllowDirectTeleport() ? "on" : "off") << llendl;
		llinfos << "Water:     " << (regionp->getWaterHeight()) << llendl;
	}
}

void handle_show_notifications_console(void *)
{
	LLFloaterNotificationConsole::showInstance();
}

void handle_dump_group_info(void *)
{
	llinfos << "group   " << gAgent.getGroupName() << llendl;
	llinfos << "ID      " << gAgent.getGroupID() << llendl;
	llinfos << "powers " << gAgent.mGroupPowers << llendl;
	llinfos << "title   " << gAgent.getGroupTitle() << llendl;
	//llinfos << "insig   " << gAgent.mGroupInsigniaID << llendl;
}

void handle_dump_capabilities_info(void *)
{
	LLViewerRegion* regionp = gAgent.getRegion();
	if (regionp)
	{
		regionp->logActiveCapabilities();
	}
}

void handle_dump_region_object_cache(void*)
{
	LLViewerRegion* regionp = gAgent.getRegion();
	if (regionp)
	{
		regionp->dumpCache();
	}
}

void handle_dump_focus(void *)
{
	LLUICtrl *ctrl = dynamic_cast<LLUICtrl*>(gFocusMgr.getKeyboardFocus());

	llinfos << "Keyboard focus " << (ctrl ? ctrl->getName() : "(none)") << llendl;
}

class LLSelfSitOrStand : public view_listener_t
{
	bool handleEvent(LLPointer<LLEvent> event, const LLSD& userdata)
	{
		if (gAgentAvatarp && gAgentAvatarp->isSitting())
		{
// [RLVa:KB] - Alternate: Snowglobe-1.3.X | Checked: 2009-12-29 (RLVa-1.1.0k) | Added: RLVa-1.1.0k | OK
			if (gRlvHandler.hasBehaviour(RLV_BHVR_UNSIT))
				return true;
// [/RLVa:KB]
			gAgent.setControlFlags(AGENT_CONTROL_STAND_UP);
		}
		else
		{
// [RLVa:KB] - Alternate: Snowglobe-1.3.X | Checked: 2009-12-29 (RLVa-1.1.0k) | Added: RLVa-1.1.0k | OK
			if (gRlvHandler.hasBehaviour(RLV_BHVR_SIT))
				return true;
// [/RLVa:KB]

			gAgent.setControlFlags(AGENT_CONTROL_SIT_ON_GROUND);

			// Might be first sit
			LLFirstUse::useSit();
		}
		return true;
	}
};

class LLSelfEnableSitOrStand : public view_listener_t
{
	bool handleEvent(LLPointer<LLEvent> event, const LLSD& userdata)
	{
		bool new_value = gAgentAvatarp && !gAgent.getFlying();
//		gMenuHolder->findControl(userdata["control"].asString())->setValue(new_value);

		std::string label;
		std::string sit_text;
		std::string stand_text;
		std::string param = userdata["data"].asString();
		std::string::size_type offset = param.find(",");
		if (offset != param.npos)
		{
			sit_text = param.substr(0, offset);
			stand_text = param.substr(offset+1);
		}
		
		if (gAgentAvatarp && gAgentAvatarp->isSitting())
		{
// [RLVa:KB] - Alternate: Snowglobe-1.3.X | Checked: 2009-12-29 (RLVa-1.1.0k) | Added: RLVa-1.1.0k | OK
			new_value &= (!gRlvHandler.hasBehaviour(RLV_BHVR_UNSIT));
// [/RLVa:KB]
			label = stand_text;
		}
		else
		{
// [RLVa:KB] - Alternate: Snowglobe-1.3.X | Checked: 2009-12-29 (RLVa-1.1.0k) | Added: RLVa-1.1.0k | OK
			new_value &= (!gRlvHandler.hasBehaviour(RLV_BHVR_SIT));
// [/RLVa:KB]
			label = sit_text;
		}
		
// [RLVa:KB] - Alternate: Snowglobe-1.3.X | Checked: 2009-12-29 (RLVa-1.1.0k) | Added: RLVa-1.1.0k | OK
		gMenuHolder->findControl(userdata["control"].asString())->setValue(new_value);
// [/RLVa:KB]
		gMenuHolder->childSetText("Self Sit", label);
		gMenuHolder->childSetText("Self Sit Attachment", label);

		return true;
	}
};

BOOL check_admin_override(void*)
{
	return gAgent.getAdminOverride();
}

void handle_admin_override_toggle(void*)
{
	gAgent.setAdminOverride(!gAgent.getAdminOverride());

	// The above may have affected which debug menus are visible
	show_debug_menus();
}

void handle_god_mode(void*)
{
	gAgent.requestEnterGodMode();
}

void handle_leave_god_mode(void*)
{
	gAgent.requestLeaveGodMode();
}

void set_god_level(U8 god_level)
{
	U8 old_god_level = gAgent.getGodLevel();
	gAgent.setGodLevel( god_level );
	gIMMgr->refresh();
	LLViewerParcelMgr::getInstance()->notifyObservers();

	// Some classifieds change visibility on god mode
	LLFloaterDirectory::requestClassifieds();

	// God mode changes region visibility
	LLWorldMap::getInstance()->reset();
	LLWorldMap::getInstance()->setCurrentLayer(0);

	// inventory in items may change in god mode
	gObjectList.dirtyAllObjectInventory();

        if(gViewerWindow)
        {
            gViewerWindow->setMenuBackgroundColor(god_level > GOD_NOT,
            LLViewerLogin::getInstance()->isInProductionGrid());
        }
    
        LLSD args;
	if(god_level > GOD_NOT)
	{
		args["LEVEL"] = llformat("%d",(S32)god_level);
		LLNotificationsUtil::add("EnteringGodMode", args);
	}
	else
	{
		args["LEVEL"] = llformat("%d",(S32)old_god_level);
		LLNotificationsUtil::add("LeavingGodMode", args);
	}


	// changing god-level can affect which menus we see
	show_debug_menus();
}

#ifdef TOGGLE_HACKED_GODLIKE_VIEWER
void handle_toggle_hacked_godmode(void*)
{
	gHackGodmode = !gHackGodmode;
	set_god_level(gHackGodmode ? GOD_MAINTENANCE : GOD_NOT);
}

BOOL check_toggle_hacked_godmode(void*)
{
	return gHackGodmode;
}
#endif

void process_grant_godlike_powers(LLMessageSystem* msg, void**)
{
	LLUUID agent_id;
	msg->getUUIDFast(_PREHASH_AgentData, _PREHASH_AgentID, agent_id);
	LLUUID session_id;
	msg->getUUIDFast(_PREHASH_AgentData, _PREHASH_SessionID, session_id);
	if((agent_id == gAgent.getID()) && (session_id == gAgent.getSessionID()))
	{
		U8 god_level;
		msg->getU8Fast(_PREHASH_GrantData, _PREHASH_GodLevel, god_level);
		set_god_level(god_level);
	}
	else
	{
		llwarns << "Grant godlike for wrong agent " << agent_id << llendl;
	}
}

// <edit>

void handle_reopen_with_hex_editor(void*)
{

}

/*void handle_open_message_log(void*)
{
	LLFloaterMessageLog::show();
}*/

void handle_edit_ao(void*)
{
	LLFloaterAO::show(NULL);
}

void handle_local_assets(void*)
{

}

void handle_vfs_explorer(void*)
{

}

void handle_sounds_explorer(void*)
{
	LLFloaterExploreSounds::toggle();
}

void handle_blacklist(void*)
{
	LLFloaterBlacklist::show();
}

void handle_close_all_notifications(void*)
{
	LLView::child_list_t child_list(*(gNotifyBoxView->getChildList()));
	for(LLView::child_list_iter_t iter = child_list.begin();
		iter != child_list.end();
		iter++)
	{
		gNotifyBoxView->removeChild(*iter);
	}
}

void handle_area_search(void*)
{
	JCFloaterAreaSearch::toggle();
}

void handle_fake_away_status(void*)
{
	if (!gSavedSettings.controlExists("FakeAway")) gSavedSettings.declareBOOL("FakeAway", FALSE, "", NO_PERSIST);

	if (gSavedSettings.getBOOL("FakeAway") == TRUE)
	{
		gSavedSettings.declareBOOL("FakeAway", FALSE, "", NO_PERSIST);
		gSavedSettings.setBOOL("FakeAway", FALSE);
		gAgent.sendAnimationRequest(ANIM_AGENT_AWAY, ANIM_REQUEST_STOP);
	}
	else
	{
		gSavedSettings.declareBOOL("FakeAway", TRUE, "", NO_PERSIST);
		gSavedSettings.setBOOL("FakeAway", TRUE);
		gAgent.sendAnimationRequest(ANIM_AGENT_AWAY, ANIM_REQUEST_START);
	}
}

void handle_force_ground_sit(void*)
{
	if (gAgentAvatarp)
	{
		if(!gAgentAvatarp->isSitting())
		{
			gAgent.setControlFlags(AGENT_CONTROL_SIT_ON_GROUND);
		} 
		else 
		{
			gAgent.setControlFlags(AGENT_CONTROL_STAND_UP);
		}
	}
}

void handle_phantom_avatar(void*)
{
	BOOL ph = LLAgent::getPhantom();

	if (ph)
		gAgent.setControlFlags(AGENT_CONTROL_STAND_UP);
	else
		gAgent.setControlFlags(AGENT_CONTROL_SIT_ON_GROUND);
	
	LLAgent::togglePhantom();
	ph = LLAgent::getPhantom();
	LLChat chat;
	chat.mSourceType = CHAT_SOURCE_SYSTEM;
	chat.mText = llformat("%s%s","Phantom ",(ph ? "On" : "Off"));
	LLFloaterChat::addChat(chat);
}

// </edit>

/*
class LLHaveCallingcard : public LLInventoryCollectFunctor
{
public:
	LLHaveCallingcard(const LLUUID& agent_id);
	virtual ~LLHaveCallingcard() {}
	virtual bool operator()(LLInventoryCategory* cat,
							LLInventoryItem* item);
	BOOL isThere() const { return mIsThere;}
protected:
	LLUUID mID;
	BOOL mIsThere;
};

LLHaveCallingcard::LLHaveCallingcard(const LLUUID& agent_id) :
	mID(agent_id),
	mIsThere(FALSE)
{
}

bool LLHaveCallingcard::operator()(LLInventoryCategory* cat,
								   LLInventoryItem* item)
{
	if(item)
	{
		if((item->getType() == LLAssetType::AT_CALLINGCARD)
		   && (item->getCreatorUUID() == mID))
		{
			mIsThere = TRUE;
		}
	}
	return FALSE;
}
*/

BOOL is_agent_friend(const LLUUID& agent_id)
{
	return (LLAvatarTracker::instance().getBuddyInfo(agent_id) != NULL);
}

BOOL is_agent_mappable(const LLUUID& agent_id)
{
	return (is_agent_friend(agent_id) &&
		LLAvatarTracker::instance().getBuddyInfo(agent_id)->isOnline() &&
		LLAvatarTracker::instance().getBuddyInfo(agent_id)->isRightGrantedFrom(LLRelationship::GRANT_MAP_LOCATION)
		);
}

// Enable a menu item when you have someone's card.
/*
BOOL enable_have_card(void *userdata)
{
	LLUUID* avatar_id = (LLUUID *)userdata;
	if (gAgent.isGodlike())
	{
		return TRUE;
	}
	else if(avatar_id)
	{
		return is_agent_friend(*avatar_id);
	}
	else
	{
		return FALSE;
	}
}
*/

// Enable a menu item when you don't have someone's card.
class LLAvatarEnableAddFriend : public view_listener_t
{
	bool handleEvent(LLPointer<LLEvent> event, const LLSD& userdata)
	{
		LLVOAvatar* avatar = find_avatar_from_object(LLSelectMgr::getInstance()->getSelection()->getPrimaryObject());
		bool new_value = avatar && !is_agent_friend(avatar->getID());

// [RLVa:KB] - Checked: 2009-07-08 (RLVa-1.0.0e) | OK
		new_value &= (!gRlvHandler.hasBehaviour(RLV_BHVR_SHOWNAMES));
// [/RLVa:KB]

		gMenuHolder->findControl(userdata["control"].asString())->setValue(new_value);
		return true;
	}
};

void request_friendship(const LLUUID& dest_id)
{
	LLViewerObject* dest = gObjectList.findObject(dest_id);
	if(dest && dest->isAvatar())
	{
		std::string fullname;
		LLNameValue* nvfirst = dest->getNVPair("FirstName");
		LLNameValue* nvlast = dest->getNVPair("LastName");
		if(nvfirst && nvlast)
		{
			fullname = std::string(nvfirst->getString()) + " " + nvlast->getString();
		}
		if (!fullname.empty())
		{
			LLPanelFriends::requestFriendshipDialog(dest_id, fullname);
		}
		else
		{
			LLNotificationsUtil::add("CantOfferFriendship");
		}
	}
}


class LLEditEnableCustomizeAvatar : public view_listener_t
{
	bool handleEvent(LLPointer<LLEvent> event, const LLSD& userdata)
	{
		bool new_value = (gAgentAvatarp && 
						  gAgentAvatarp->isFullyLoaded() &&
						  gAgentWearables.areWearablesLoaded());
		gMenuHolder->findControl(userdata["control"].asString())->setValue(new_value);
		return true;
	}
};


class LLEditEnableChangeDisplayname : public view_listener_t
{
       bool handleEvent(LLPointer<LLEvent> event, const LLSD& userdata)
       {
               bool new_value = LLAvatarNameCache::useDisplayNames();
               gMenuHolder->findControl(userdata["control"].asString())->setValue(new_value);
               return true;
       }
};

// only works on pie menu
bool handle_sit_or_stand()
{
	LLPickInfo pick = LLToolPie::getInstance()->getPick();
	LLViewerObject *object = pick.getObject();;
	// <edit>
	//if (!object || pick.mPickType == LLPickInfo::PICK_FLORA)
	if (!object)
	// </edit>
	{
		return true;
	}

// [RLVa:KB] - Checked: 2009-12-22 (RLVa-1.1.0k) | Modified: RLVa-1.1.0j | OK
	// Block if we can't sit on the selected object (also handles sitting and prevented from standing up)
	if ( (rlv_handler_t::isEnabled()) && (!gRlvHandler.canSit(object, pick.mObjectOffset)) )
	{
		return true;
	}
// [/RLVa:KB]

	if (sitting_on_selection())
	{
		gAgent.setControlFlags(AGENT_CONTROL_STAND_UP);
		return true;
	}

	// get object selection offset 

	if (object && object->getPCode() == LL_PCODE_VOLUME)
	{
// [RLVa:KB] - Checked: 2010-08-29 (RLVa-1.1.3b) | Added: RLVa-1.2.1c | OK
		if ( (gRlvHandler.hasBehaviour(RLV_BHVR_STANDTP)) && (gAgentAvatarp) )
		{
			if (gAgentAvatarp->isSitting())
			{
				if (gRlvHandler.canStand())
					gAgent.setControlFlags(AGENT_CONTROL_STAND_UP);
				return true;
			}
			gRlvHandler.setSitSource(gAgent.getPositionGlobal());
		}
// [/RLVa:KB]

		// <edit>
		gReSitTargetID = object->mID;
		gReSitOffset = pick.mObjectOffset;
		// </edit>
		gMessageSystem->newMessageFast(_PREHASH_AgentRequestSit);
		gMessageSystem->nextBlockFast(_PREHASH_AgentData);
		gMessageSystem->addUUIDFast(_PREHASH_AgentID, gAgent.getID());
		gMessageSystem->addUUIDFast(_PREHASH_SessionID, gAgent.getSessionID());
		gMessageSystem->nextBlockFast(_PREHASH_TargetObject);
		gMessageSystem->addUUIDFast(_PREHASH_TargetID, object->mID);
		gMessageSystem->addVector3Fast(_PREHASH_Offset, pick.mObjectOffset);

		object->getRegion()->sendReliableMessage();
	}
	return true;
}

class LLObjectSitOrStand : public view_listener_t
{
	bool handleEvent(LLPointer<LLEvent> event, const LLSD& userdata)
	{
		return handle_sit_or_stand();
	}
};

void near_sit_down_point(BOOL success, void *)
{
	if (success)
	{
		gAgent.setFlying(FALSE);
		gAgent.setControlFlags(AGENT_CONTROL_SIT_ON_GROUND);

		// Might be first sit
		LLFirstUse::useSit();
	}
}

class LLLandSit : public view_listener_t
{
	bool handleEvent(LLPointer<LLEvent> event, const LLSD& userdata)
	{
// [RLVa:KB] - Checked: 2010-09-28 (RLVa-1.2.1f) | Modified: RLVa-1.2.1f | OK
		if ( (rlv_handler_t::isEnabled()) && ((!gRlvHandler.canStand()) || (gRlvHandler.hasBehaviour(RLV_BHVR_SIT))) )
		{
			return true;
		}
// [/RLVa:KB]

		gAgent.setControlFlags(AGENT_CONTROL_STAND_UP);
		LLViewerParcelMgr::getInstance()->deselectLand();

		LLVector3d posGlobal = LLToolPie::getInstance()->getPick().mPosGlobal;
		
		LLQuaternion target_rot;
		if (gAgentAvatarp)
		{
			target_rot = gAgentAvatarp->getRotation();
		}
		else
		{
			target_rot = gAgent.getFrameAgent().getQuaternion();
		}
		gAgent.startAutoPilotGlobal(posGlobal, "Sit", &target_rot, near_sit_down_point, NULL, 0.7f);
		return true;
	}
};

void show_permissions_control(void*)
{
	LLFloaterPermissionsMgr* floaterp = LLFloaterPermissionsMgr::show();
	floaterp->mPermissions->addPermissionsData("foo1", LLUUID::null, 0);
	floaterp->mPermissions->addPermissionsData("foo2", LLUUID::null, 0);
	floaterp->mPermissions->addPermissionsData("foo3", LLUUID::null, 0);
}


class LLCreateLandmarkCallback : public LLInventoryCallback
{
public:
	/*virtual*/ void fire(const LLUUID& inv_item)
	{
		llinfos << "Created landmark with inventory id " << inv_item
			<< llendl;
	}
};

void reload_ui(void *)
{
	LLUICtrlFactory::getInstance()->rebuild();
}

class LLWorldFly : public view_listener_t
{
	bool handleEvent(LLPointer<LLEvent> event, const LLSD& userdata)
	{
		gAgent.toggleFlying();
		return true;
	}
};

class LLWorldEnableFly : public view_listener_t
{
	bool handleEvent(LLPointer<LLEvent> event, const LLSD& userdata)
	{
		BOOL sitting = FALSE;
		if (gAgentAvatarp)
		{
			sitting = gAgentAvatarp->isSitting();
		}
		gMenuHolder->findControl(userdata["control"].asString())->setValue(!sitting);
		return true;
	}
};


void handle_agent_stop_moving(void*)
{
	// stop agent
	gAgent.setControlFlags(AGENT_CONTROL_STOP);

	// cancel autopilot
	gAgent.stopAutoPilot();
}

void print_packets_lost(void*)
{
	LLWorld::getInstance()->printPacketsLost();
}


void drop_packet(void*)
{
	gMessageSystem->mPacketRing.dropPackets(1);
}


void velocity_interpolate( void* data )
{
	BOOL toggle = gSavedSettings.getBOOL("VelocityInterpolate");
	LLMessageSystem* msg = gMessageSystem;
	if ( !toggle )
	{
		msg->newMessageFast(_PREHASH_VelocityInterpolateOn);
		msg->nextBlockFast(_PREHASH_AgentData);
		msg->addUUIDFast(_PREHASH_AgentID, gAgent.getID());
		msg->addUUIDFast(_PREHASH_SessionID, gAgent.getSessionID());
		gAgent.sendReliableMessage();
		llinfos << "Velocity Interpolation On" << llendl;
	}
	else
	{
		msg->newMessageFast(_PREHASH_VelocityInterpolateOff);
		msg->nextBlockFast(_PREHASH_AgentData);
		msg->addUUIDFast(_PREHASH_AgentID, gAgent.getID());
		msg->addUUIDFast(_PREHASH_SessionID, gAgent.getSessionID());
		gAgent.sendReliableMessage();
		llinfos << "Velocity Interpolation Off" << llendl;
	}
	// BUG this is a hack because of the change in menu behavior.  The
	// old menu system would automatically change a control's value,
	// but the new LLMenuGL system doesn't know what a control
	// is. However, it's easy to distinguish between the two callers
	// because LLMenuGL passes in the name of the user data (the
	// control name) to the callback function, and the user data goes
	// unused in the old menu code. Thus, if data is not null, then we
	// need to swap the value of the control.
	if( data )
	{
		gSavedSettings.setBOOL( static_cast<char*>(data), !toggle );
	}
}


void toggle_wind_audio(void)
{
	if (gAudiop)
	{
		gAudiop->enableWind(!(gAudiop->isWindEnabled()));
	}
}


// Callback for enablement
BOOL is_inventory_visible( void* user_data )
{
	LLInventoryView* iv = reinterpret_cast<LLInventoryView*>(user_data);
	if( iv )
	{
		return iv->getVisible();
	}
	return FALSE;
}

void handle_show_newest_map(void*)
{
	LLFloaterWorldMap::show(NULL, FALSE);
}

//-------------------------------------------------------------------
// Help menu functions
//-------------------------------------------------------------------

//
// Major mode switching
//
void reset_view_final( BOOL proceed );

void handle_reset_view()
{
	if( (CAMERA_MODE_CUSTOMIZE_AVATAR == gAgentCamera.getCameraMode()) && gFloaterCustomize )
	{
		// Show dialog box if needed.
		gFloaterCustomize->askToSaveIfDirty( boost::bind(&reset_view_final, _1) );
	}
	else
	{
		reset_view_final( true );
	}
}

class LLViewResetView : public view_listener_t
{
	bool handleEvent(LLPointer<LLEvent> event, const LLSD& userdata)
	{
		handle_reset_view();
		return true;
	}
};

// Note: extra parameters allow this function to be called from dialog.
void reset_view_final( BOOL proceed ) 
{
	if( !proceed )
	{
		return;
	}

	gAgentCamera.resetView(TRUE, TRUE);
}

class LLViewLookAtLastChatter : public view_listener_t
{
	bool handleEvent(LLPointer<LLEvent> event, const LLSD& userdata)
	{
		gAgentCamera.lookAtLastChat();
		return true;
	}
};

class LLViewMouselook : public view_listener_t
{
	bool handleEvent(LLPointer<LLEvent> event, const LLSD& userdata)
	{
		if (!gAgentCamera.cameraMouselook())
		{
			gAgentCamera.changeCameraToMouselook();
		}
		else
		{
			gAgentCamera.changeCameraToDefault();
		}
		return true;
	}
};

class LLViewFullscreen : public view_listener_t
{
	bool handleEvent(LLPointer<LLEvent> event, const LLSD& userdata)
	{
		gViewerWindow->toggleFullscreen(TRUE);
		return true;
	}
};

class LLViewDefaultUISize : public view_listener_t
{
	bool handleEvent(LLPointer<LLEvent> event, const LLSD& userdata)
	{
		gSavedSettings.setF32("UIScaleFactor", 1.0f);
		gSavedSettings.setBOOL("UIAutoScale", FALSE);	
		gViewerWindow->reshape(gViewerWindow->getWindowDisplayWidth(), gViewerWindow->getWindowDisplayHeight());
		return true;
	}
};

class LLEditDuplicate : public view_listener_t
{
	bool handleEvent(LLPointer<LLEvent> event, const LLSD& userdata)
	{
// [RLVa:KB] - Checked: 2009-07-05 (RLVa-1.0.0b)
		if ( (rlv_handler_t::isEnabled()) && (gRlvHandler.hasBehaviour(RLV_BHVR_REZ)) && 
			 (LLEditMenuHandler::gEditMenuHandler == LLSelectMgr::getInstance()) )
		{
			return true;
		}
// [/RLVa:KB]

		if(LLEditMenuHandler::gEditMenuHandler)
		{
			LLEditMenuHandler::gEditMenuHandler->duplicate();
		}
		return true;
	}
};

class LLEditEnableDuplicate : public view_listener_t
{
	bool handleEvent(LLPointer<LLEvent> event, const LLSD& userdata)
	{
		bool new_value = LLEditMenuHandler::gEditMenuHandler && LLEditMenuHandler::gEditMenuHandler->canDuplicate();
// [RLVa:KB] - Checked: 2009-07-05 (RLVa-1.0.0b)
		if ( (new_value) && (rlv_handler_t::isEnabled()) && (gRlvHandler.hasBehaviour(RLV_BHVR_REZ)) && 
			 (LLEditMenuHandler::gEditMenuHandler == LLSelectMgr::getInstance()) )
		{
			new_value = false;
		}
// [/RLVa:KB]
		gMenuHolder->findControl(userdata["control"].asString())->setValue(new_value);
		return true;
	}
};


void disabled_duplicate(void*)
{
	if (LLSelectMgr::getInstance()->getSelection()->getPrimaryObject())
	{
		LLNotificationsUtil::add("CopyFailed");
	}
}

void handle_duplicate_in_place(void*)
{
	llinfos << "handle_duplicate_in_place" << llendl;

	LLVector3 offset(0.f, 0.f, 0.f);
	LLSelectMgr::getInstance()->selectDuplicate(offset, TRUE);
}

void handle_repeat_duplicate(void*)
{
	LLSelectMgr::getInstance()->repeatDuplicate();
}

/* dead code 30-apr-2008
void handle_deed_object_to_group(void*)
{
	LLUUID group_id;
	
	LLSelectMgr::getInstance()->selectGetGroup(group_id);
	LLSelectMgr::getInstance()->sendOwner(LLUUID::null, group_id, FALSE);
	LLViewerStats::getInstance()->incStat(LLViewerStats::ST_RELEASE_COUNT);
}

BOOL enable_deed_object_to_group(void*)
{
	if(LLSelectMgr::getInstance()->getSelection()->isEmpty()) return FALSE;
	LLPermissions perm;
	LLUUID group_id;

	if (LLSelectMgr::getInstance()->selectGetGroup(group_id) &&
		gAgent.hasPowerInGroup(group_id, GP_OBJECT_DEED) &&
		LLSelectMgr::getInstance()->selectGetPermissions(perm) &&
		perm.deedToGroup(gAgent.getID(), group_id))
	{
		return TRUE;
	}
	return FALSE;
}

*/


/*
 * No longer able to support viewer side manipulations in this way
 *
void god_force_inv_owner_permissive(LLViewerObject* object,
									LLInventoryObject::object_list_t* inventory,
									S32 serial_num,
									void*)
{
	typedef std::vector<LLPointer<LLViewerInventoryItem> > item_array_t;
	item_array_t items;

	LLInventoryObject::object_list_t::const_iterator inv_it = inventory->begin();
	LLInventoryObject::object_list_t::const_iterator inv_end = inventory->end();
	for ( ; inv_it != inv_end; ++inv_it)
	{
		if(((*inv_it)->getType() != LLAssetType::AT_CATEGORY)
		   && ((*inv_it)->getType() != LLFolderType::FT_ROOT_CATEGORY))
		{
			LLInventoryObject* obj = *inv_it;
			LLPointer<LLViewerInventoryItem> new_item = new LLViewerInventoryItem((LLViewerInventoryItem*)obj);
			LLPermissions perm(new_item->getPermissions());
			perm.setMaskBase(PERM_ALL);
			perm.setMaskOwner(PERM_ALL);
			new_item->setPermissions(perm);
			items.push_back(new_item);
		}
	}
	item_array_t::iterator end = items.end();
	item_array_t::iterator it;
	for(it = items.begin(); it != end; ++it)
	{
		// since we have the inventory item in the callback, it should not
		// invalidate iteration through the selection manager.
		object->updateInventory((*it), TASK_INVENTORY_ITEM_KEY, false);
	}
}
*/

void handle_object_owner_permissive(void*)
{
	// only send this if they're a god.
	if(gAgent.isGodlike())
	{
		// do the objects.
		LLSelectMgr::getInstance()->selectionSetObjectPermissions(PERM_BASE, TRUE, PERM_ALL, TRUE);
		LLSelectMgr::getInstance()->selectionSetObjectPermissions(PERM_OWNER, TRUE, PERM_ALL, TRUE);
	}
}

void handle_object_owner_self(void*)
{
	// only send this if they're a god.
	if(gAgent.isGodlike())
	{
		LLSelectMgr::getInstance()->sendOwner(gAgent.getID(), gAgent.getGroupID(), TRUE);
	}
}

// Shortcut to set owner permissions to not editable.
void handle_object_lock(void*)
{
	LLSelectMgr::getInstance()->selectionSetObjectPermissions(PERM_OWNER, FALSE, PERM_MODIFY);
}

void handle_object_asset_ids(void*)
{
	// only send this if they're a god.
	if (gAgent.isGodlike())
	{
		LLSelectMgr::getInstance()->sendGodlikeRequest("objectinfo", "assetids");
	}
}

void handle_force_parcel_owner_to_me(void*)
{
	LLViewerParcelMgr::getInstance()->sendParcelGodForceOwner( gAgent.getID() );
}

void handle_force_parcel_to_content(void*)
{
	LLViewerParcelMgr::getInstance()->sendParcelGodForceToContent();
}

void handle_claim_public_land(void*)
{
	if (LLViewerParcelMgr::getInstance()->getSelectionRegion() != gAgent.getRegion())
	{
		LLNotificationsUtil::add("ClaimPublicLand");
		return;
	}

	LLVector3d west_south_global;
	LLVector3d east_north_global;
	LLViewerParcelMgr::getInstance()->getSelection(west_south_global, east_north_global);
	LLVector3 west_south = gAgent.getPosAgentFromGlobal(west_south_global);
	LLVector3 east_north = gAgent.getPosAgentFromGlobal(east_north_global);

	LLMessageSystem* msg = gMessageSystem;
	msg->newMessage("GodlikeMessage");
	msg->nextBlock("AgentData");
	msg->addUUID("AgentID", gAgent.getID());
	msg->addUUID("SessionID", gAgent.getSessionID());
	msg->addUUIDFast(_PREHASH_TransactionID, LLUUID::null); //not used
	msg->nextBlock("MethodData");
	msg->addString("Method", "claimpublicland");
	msg->addUUID("Invoice", LLUUID::null);
	std::string buffer;
	buffer = llformat( "%f", west_south.mV[VX]);
	msg->nextBlock("ParamList");
	msg->addString("Parameter", buffer);
	buffer = llformat( "%f", west_south.mV[VY]);
	msg->nextBlock("ParamList");
	msg->addString("Parameter", buffer);
	buffer = llformat( "%f", east_north.mV[VX]);
	msg->nextBlock("ParamList");
	msg->addString("Parameter", buffer);
	buffer = llformat( "%f", east_north.mV[VY]);
	msg->nextBlock("ParamList");
	msg->addString("Parameter", buffer);
	gAgent.sendReliableMessage();
}

void handle_god_request_havok(void *)
{
	if (gAgent.isGodlike())
	{
		LLSelectMgr::getInstance()->sendGodlikeRequest("havok", "infoverbose");
	}
}

//void handle_god_request_foo(void *)
//{
//	if (gAgent.isGodlike())
//	{
//		LLSelectMgr::getInstance()->sendGodlikeRequest(GOD_WANTS_FOO);
//	}
//}

//void handle_god_request_terrain_save(void *)
//{
//	if (gAgent.isGodlike())
//	{
//		LLSelectMgr::getInstance()->sendGodlikeRequest("terrain", "save");
//	}
//}

//void handle_god_request_terrain_load(void *)
//{
//	if (gAgent.isGodlike())
//	{
//		LLSelectMgr::getInstance()->sendGodlikeRequest("terrain", "load");
//	}
//}


// HACK for easily testing new avatar geometry
void handle_god_request_avatar_geometry(void *)
{
	if (gAgent.isGodlike())
	{
		LLSelectMgr::getInstance()->sendGodlikeRequest("avatar toggle", NULL);
	}
}


void handle_show_overlay_title(void*)
{
	gShowOverlayTitle = !gShowOverlayTitle;
	gSavedSettings.setBOOL("ShowOverlayTitle", gShowOverlayTitle);
}

void derez_objects(EDeRezDestination dest, const LLUUID& dest_id)
{
	if(gAgentCamera.cameraMouselook())
	{
		gAgentCamera.changeCameraToDefault();
	}
	//gInventoryView->setPanelOpen(TRUE);

	std::string error;
	LLDynamicArray<LLViewerObject*> derez_objects;
	
	// Check conditions that we can't deal with, building a list of
	// everything that we'll actually be derezzing.
	LLViewerRegion* first_region = NULL;
	for (LLObjectSelection::valid_root_iterator iter = LLSelectMgr::getInstance()->getSelection()->valid_root_begin();
		 iter != LLSelectMgr::getInstance()->getSelection()->valid_root_end(); iter++)
	{
		LLSelectNode* node = *iter;
		LLViewerObject* object = node->getObject();
		LLViewerRegion* region = object->getRegion();
		if (!first_region)
		{
			first_region = region;
		}
		else
		{
			if(region != first_region)
			{
				// Derez doesn't work at all if the some of the objects
				// are in regions besides the first object selected.
				
				// ...crosses region boundaries
				error = "AcquireErrorObjectSpan";
				break;
			}
		}
		if (object->isAvatar())
		{
			// ...don't acquire avatars
			continue;
		}

		// If AssetContainers are being sent back, they will appear as 
		// boxes in the owner's inventory.
		if (object->getNVPair("AssetContainer")
			&& dest != DRD_RETURN_TO_OWNER)
		{
			// this object is an asset container, derez its contents, not it
			llwarns << "Attempt to derez deprecated AssetContainer object type not supported." << llendl;
			/*
			object->requestInventory(container_inventory_arrived, 
				(void *)(BOOL)(DRD_TAKE_INTO_AGENT_INVENTORY == dest));
			*/
			continue;
		}
		BOOL can_derez_current = FALSE;
		switch(dest)
		{
		case DRD_TAKE_INTO_AGENT_INVENTORY:
		case DRD_TRASH:
			if( (node->mPermissions->allowTransferTo(gAgent.getID()) && object->permModify())
				|| (node->allowOperationOnNode(PERM_OWNER, GP_OBJECT_MANIPULATE)) )
			{
				can_derez_current = TRUE;
			}
			break;

		case DRD_RETURN_TO_OWNER:
			can_derez_current = TRUE;
			break;

		default:
			// <edit>
			//if((node->mPermissions->allowTransferTo(gAgent.getID())
			//	&& object->permCopy())
			//   || gAgent.isGodlike())
			if(1)
			// </edit>
			{
				can_derez_current = TRUE;
			}
			break;
		}
		if(can_derez_current)
		{
			derez_objects.put(object);
		}
	}

	// This constant is based on (1200 - HEADER_SIZE) / 4 bytes per
	// root.  I lopped off a few (33) to provide a bit
	// pad. HEADER_SIZE is currently 67 bytes, most of which is UUIDs.
	// This gives us a maximum of 63500 root objects - which should
	// satisfy anybody.
	const S32 MAX_ROOTS_PER_PACKET = 250;
	const S32 MAX_PACKET_COUNT = 254;
	F32 packets = ceil((F32)derez_objects.count() / (F32)MAX_ROOTS_PER_PACKET);
	if(packets > (F32)MAX_PACKET_COUNT)
	{
		error = "AcquireErrorTooManyObjects";
	}

	if(error.empty() && derez_objects.count() > 0)
	{
		U8 d = (U8)dest;
		LLUUID tid;
		tid.generate();
		U8 packet_count = (U8)packets;
		S32 object_index = 0;
		S32 objects_in_packet = 0;
		LLMessageSystem* msg = gMessageSystem;
		for(U8 packet_number = 0;
			packet_number < packet_count;
			++packet_number)
		{
			msg->newMessageFast(_PREHASH_DeRezObject);
			msg->nextBlockFast(_PREHASH_AgentData);
			msg->addUUIDFast(_PREHASH_AgentID, gAgent.getID());
			msg->addUUIDFast(_PREHASH_SessionID, gAgent.getSessionID());
			msg->nextBlockFast(_PREHASH_AgentBlock);
			msg->addUUIDFast(_PREHASH_GroupID, gAgent.getGroupID());
			msg->addU8Fast(_PREHASH_Destination, d);	
			msg->addUUIDFast(_PREHASH_DestinationID, dest_id);
			msg->addUUIDFast(_PREHASH_TransactionID, tid);
			msg->addU8Fast(_PREHASH_PacketCount, packet_count);
			msg->addU8Fast(_PREHASH_PacketNumber, packet_number);
			objects_in_packet = 0;
			while((object_index < derez_objects.count())
				  && (objects_in_packet++ < MAX_ROOTS_PER_PACKET))

			{
				LLViewerObject* object = derez_objects.get(object_index++);
				msg->nextBlockFast(_PREHASH_ObjectData);
				msg->addU32Fast(_PREHASH_ObjectLocalID, object->getLocalID());
				// <edit>
				if(!gSavedSettings.getBOOL("DisablePointAtAndBeam"))
				{
					// </edit>
					// VEFFECT: DerezObject
					LLHUDEffectSpiral* effectp = (LLHUDEffectSpiral*)LLHUDManager::getInstance()->createViewerEffect(LLHUDObject::LL_HUD_EFFECT_POINT, TRUE);
					effectp->setPositionGlobal(object->getPositionGlobal());
					effectp->setColor(LLColor4U(gAgent.getEffectColor()));
					// <edit>
				}
				// </edit>
			}
			msg->sendReliable(first_region->getHost());
		}
		make_ui_sound("UISndObjectRezOut");

		// Busy count decremented by inventory update, so only increment
		// if will be causing an update.
		if (dest != DRD_RETURN_TO_OWNER)
		{
			gViewerWindow->getWindow()->incBusyCount();
		}
	}
	else if(!error.empty())
	{
		LLNotifications::instance().add(error);
	}
}

class LLToolsTakeCopy : public view_listener_t
{
	bool handleEvent(LLPointer<LLEvent> event, const LLSD& userdata)
	{
		if (LLSelectMgr::getInstance()->getSelection()->isEmpty()) return true;
// [RLVa:KB] - Checked: 2009-07-05 (RLVa-1.0.0b) | Modified: RLVa-1.0.0b | OK
		// NOTE: we need to handle "Take Copy" because it will force a sim-side unsit if we're sitting on the selection, 
		//       but we do want to allow "Take Copy" under @rez=n so that's why we explicitly check for @unsit=n here
		if ( (gRlvHandler.hasBehaviour(RLV_BHVR_UNSIT)) && (!rlvCanDeleteOrReturn()) ) return true;
// [/RLVa:KB]

		const LLUUID& category_id = gInventory.findCategoryUUIDForType(LLFolderType::FT_OBJECT);
		derez_objects(DRD_ACQUIRE_TO_AGENT_INVENTORY, category_id);

		return true;
	}
};


// You can return an object to its owner if it is on your land.
class LLObjectReturn : public view_listener_t
{
	bool handleEvent(LLPointer<LLEvent> event, const LLSD& userdata)
	{
		if (LLSelectMgr::getInstance()->getSelection()->isEmpty()) return true;
// [RLVa:KB] - Checked: 2010-03-24 (RLVa-1.2.0e) | Modified: RLVa-1.0.0b | OK
		if ( (rlv_handler_t::isEnabled()) && (!rlvCanDeleteOrReturn()) ) return true;
// [/RLVa:KB]

		mObjectSelection = LLSelectMgr::getInstance()->getEditSelection();

		LLNotificationsUtil::add("ReturnToOwner", LLSD(), LLSD(), boost::bind(&LLObjectReturn::onReturnToOwner, this, _1, _2));
		return true;
	}

	bool onReturnToOwner(const LLSD& notification, const LLSD& response)
	{
		S32 option = LLNotification::getSelectedOption(notification, response);
		if (0 == option)
		{
			// Ignore category ID for this derez destination.
			derez_objects(DRD_RETURN_TO_OWNER, LLUUID::null);
		}

		// drop reference to current selection
		mObjectSelection = NULL;
		return false;
	}

protected:
	LLObjectSelectionHandle mObjectSelection;
};


// Allow return to owner if one or more of the selected items is
// over land you own.
class LLObjectEnableReturn : public view_listener_t
{
	bool handleEvent(LLPointer<LLEvent> event, const LLSD& userdata)
	{
#ifdef HACKED_GODLIKE_VIEWER
		bool new_value = true;
#else
		bool new_value = false;
		if (gAgent.isGodlike())
		{
			new_value = true;
		}
		else
		{
			LLViewerRegion* region = gAgent.getRegion();
			if (region)
			{
				// Estate owners and managers can always return objects.
				if (region->canManageEstate())
				{
					new_value = true;
				}
				else
				{
					struct f : public LLSelectedObjectFunctor
					{
						virtual bool apply(LLViewerObject* obj)
						{
							return (obj->isOverAgentOwnedLand() ||
									obj->isOverGroupOwnedLand() ||
									obj->permModify());
						}
					} func;
					const bool firstonly = true;
					new_value = LLSelectMgr::getInstance()->getSelection()->applyToRootObjects(&func, firstonly);
				}
			}
		}
#endif
// [RLVa:KB] - Checked: 2010-03-24 (RLVa-1.2.0e) | Modified: RLVa-1.0.0b | OK
		new_value &= (!rlv_handler_t::isEnabled()) || (rlvCanDeleteOrReturn());
// [/RLVa:KB]
		gMenuHolder->findControl(userdata["control"].asString())->setValue(new_value);
		return true;
	}
};

void force_take_copy(void*)
{
	if (LLSelectMgr::getInstance()->getSelection()->isEmpty()) return;
	const LLUUID& category_id = gInventory.findCategoryUUIDForType(LLFolderType::FT_OBJECT);
	derez_objects(DRD_FORCE_TO_GOD_INVENTORY, category_id);
}

void handle_take()
{
	// we want to use the folder this was derezzed from if it's
	// available. Otherwise, derez to the normal place.
//	if(LLSelectMgr::getInstance()->getSelection()->isEmpty())
// [RLVa:KB] - Checked: 2010-03-24 (RLVa-1.2.0e) | Modified: RLVa-1.0.0b | OK
	if ( (LLSelectMgr::getInstance()->getSelection()->isEmpty()) || ((rlv_handler_t::isEnabled()) && (!rlvCanDeleteOrReturn())) )
// [/RLVa:KB]
	{
		return;
	}
	
	BOOL you_own_everything = TRUE;
	BOOL locked_but_takeable_object = FALSE;
	LLUUID category_id;
	
	for (LLObjectSelection::root_iterator iter = LLSelectMgr::getInstance()->getSelection()->root_begin();
		 iter != LLSelectMgr::getInstance()->getSelection()->root_end(); iter++)
	{
		LLSelectNode* node = *iter;
		LLViewerObject* object = node->getObject();
		if(object)
		{
			if(!object->permYouOwner())
			{
				you_own_everything = FALSE;
			}

			if(!object->permMove())
			{
				locked_but_takeable_object = TRUE;
			}
		}
		if(node->mFolderID.notNull())
		{
			if(category_id.isNull())
			{
				category_id = node->mFolderID;
			}
			else if(category_id != node->mFolderID)
			{
				// we have found two potential destinations. break out
				// now and send to the default location.
				category_id.setNull();
				break;
			}
		}
	}
	if(category_id.notNull())
	{
		// there is an unambiguous destination. See if this agent has
		// such a location and it is not in the trash or library
		if(!gInventory.getCategory(category_id))
		{
			// nope, set to NULL.
			category_id.setNull();
		}
		if(category_id.notNull())
		{
		        // check trash
			LLUUID trash;
			trash = gInventory.findCategoryUUIDForType(LLFolderType::FT_TRASH);
			if(category_id == trash || gInventory.isObjectDescendentOf(category_id, trash))
			{
				category_id.setNull();
			}

			// check library
			if(gInventory.isObjectDescendentOf(category_id, gInventory.getLibraryRootFolderID()))
			{
				category_id.setNull();
			}

		}
	}
	if(category_id.isNull())
	{
		category_id = gInventory.findCategoryUUIDForType(LLFolderType::FT_OBJECT);
	}
	LLSD payload;
	payload["folder_id"] = category_id;

	LLNotification::Params params("ConfirmObjectTakeLock");
	params.payload(payload)
		.functor(confirm_take);

	if(locked_but_takeable_object ||
	   !you_own_everything)
	{
		if(locked_but_takeable_object && you_own_everything)
		{
			params.name("ConfirmObjectTakeLock");

		}
		else if(!locked_but_takeable_object && !you_own_everything)
		{
			params.name("ConfirmObjectTakeNoOwn");
		}
		else
		{
			params.name("ConfirmObjectTakeLockNoOwn");
		}
	
		LLNotifications::instance().add(params);
	}
	else
	{
		LLNotifications::instance().forceResponse(params, 0);
	}
}

bool confirm_take(const LLSD& notification, const LLSD& response)
{
	S32 option = LLNotification::getSelectedOption(notification, response);
	if(enable_take() && (option == 0))
	{
		derez_objects(DRD_TAKE_INTO_AGENT_INVENTORY, notification["payload"]["folder_id"].asUUID());
	}
	return false;
}

// You can take an item when it is public and transferrable, or when
// you own it. We err on the side of enabling the item when at least
// one item selected can be copied to inventory.
BOOL enable_take()
{
//	if (sitting_on_selection())
// [RLVa:KB] - Checked: 2010-03-24 (RLVa-1.2.0e) | Modified: RLVa-1.0.0b | OK
	if ( (sitting_on_selection()) || ((rlv_handler_t::isEnabled()) && (!rlvCanDeleteOrReturn())) )
// [/RLVa:KB]
	{
		return FALSE;
	}

	for (LLObjectSelection::valid_root_iterator iter = LLSelectMgr::getInstance()->getSelection()->valid_root_begin();
		 iter != LLSelectMgr::getInstance()->getSelection()->valid_root_end(); iter++)
	{
		LLSelectNode* node = *iter;
		LLViewerObject* object = node->getObject();
		if (object->isAvatar())
		{
			// ...don't acquire avatars
			continue;
		}

#ifdef HACKED_GODLIKE_VIEWER
		return TRUE;
#else
# ifdef TOGGLE_HACKED_GODLIKE_VIEWER
		if (!LLViewerLogin::getInstance()->isInProductionGrid() 
            && gAgent.isGodlike())
		{
			return TRUE;
		}
# endif
		if((node->mPermissions->allowTransferTo(gAgent.getID())
			&& object->permModify())
		   || (node->mPermissions->getOwner() == gAgent.getID()))
		{
			return TRUE;
		}
#endif
	}
	return FALSE;
}

class LLToolsBuyOrTake : public view_listener_t
{
	bool handleEvent(LLPointer<LLEvent> event, const LLSD& userdata)
	{
		if (LLSelectMgr::getInstance()->getSelection()->isEmpty())
		{
			return true;
		}

		if (is_selection_buy_not_take())
		{
			S32 total_price = selection_price();

			if (total_price <= gStatusBar->getBalance() || total_price == 0)
			{
				handle_buy(NULL);
			}
			else
			{
				LLFloaterBuyCurrency::buyCurrency(
					"Buying this costs", total_price);
			}
		}
		else
		{
			handle_take();
		}
		return true;
	}
};

class LLToolsEnableBuyOrTake : public view_listener_t
{
	bool handleEvent(LLPointer<LLEvent> event, const LLSD& userdata)
	{
		bool is_buy = is_selection_buy_not_take();
		bool new_value = is_buy ? enable_buy(NULL) : enable_take();
		gMenuHolder->findControl(userdata["control"].asString())->setValue(new_value);

		// Update label
		std::string label;
		std::string buy_text;
		std::string take_text;
		std::string param = userdata["data"].asString();
		std::string::size_type offset = param.find(",");
		if (offset != param.npos)
		{
			buy_text = param.substr(0, offset);
			take_text = param.substr(offset+1);
		}
		if (is_buy)
		{
			label = buy_text;
		}
		else
		{
			label = take_text;
		}
		gMenuHolder->childSetText("Pie Object Take", label);
		gMenuHolder->childSetText("Menu Object Take", label);

		return true;
	}
};

// This is a small helper function to determine if we have a buy or a
// take in the selection. This method is to help with the aliasing
// problems of putting buy and take in the same pie menu space. After
// a fair amont of discussion, it was determined to prefer buy over
// take. The reasoning follows from the fact that when users walk up
// to buy something, they will click on one or more items. Thus, if
// anything is for sale, it becomes a buy operation, and the server
// will group all of the buy items, and copyable/modifiable items into
// one package and give the end user as much as the permissions will
// allow. If the user wanted to take something, they will select fewer
// and fewer items until only 'takeable' items are left. The one
// exception is if you own everything in the selection that is for
// sale, in this case, you can't buy stuff from yourself, so you can
// take it.
// return value = TRUE if selection is a 'buy'.
//                FALSE if selection is a 'take'
BOOL is_selection_buy_not_take()
{
	for (LLObjectSelection::root_iterator iter = LLSelectMgr::getInstance()->getSelection()->root_begin();
		 iter != LLSelectMgr::getInstance()->getSelection()->root_end(); iter++)
	{
		LLSelectNode* node = *iter;
		LLViewerObject* obj = node->getObject();
		if(obj && !(obj->permYouOwner()) && (node->mSaleInfo.isForSale()))
		{
			// you do not own the object and it is for sale, thus,
			// it's a buy
			return TRUE;
		}
	}
	return FALSE;
}

S32 selection_price()
{
	S32 total_price = 0;
	for (LLObjectSelection::root_iterator iter = LLSelectMgr::getInstance()->getSelection()->root_begin();
		 iter != LLSelectMgr::getInstance()->getSelection()->root_end(); iter++)
	{
		LLSelectNode* node = *iter;
		LLViewerObject* obj = node->getObject();
		if(obj && !(obj->permYouOwner()) && (node->mSaleInfo.isForSale()))
		{
			// you do not own the object and it is for sale.
			// Add its price.
			total_price += node->mSaleInfo.getSalePrice();
		}
	}

	return total_price;
}

bool callback_show_buy_currency(const LLSD& notification, const LLSD& response)
{
	S32 option = LLNotification::getSelectedOption(notification, response);
	if (0 == option)
	{
		llinfos << "Loading page " << BUY_CURRENCY_URL << llendl;
		LLWeb::loadURL(BUY_CURRENCY_URL);
	}
	return false;
}


void show_buy_currency(const char* extra)
{
	// Don't show currency web page for branded clients.

	std::ostringstream mesg;
	if (extra != NULL)
	{	
		mesg << extra << "\n \n";
	}
	mesg << "Go to " << BUY_CURRENCY_URL << "\nfor information on purchasing currency?";

	LLSD args;
	if (extra != NULL)
	{
		args["EXTRA"] = extra;
	}
	args["URL"] = BUY_CURRENCY_URL;
	LLNotificationsUtil::add("PromptGoToCurrencyPage", args, LLSD(), callback_show_buy_currency);
}

void handle_buy_currency(void*)
{
//	LLFloaterBuyCurrency::buyCurrency();
}

void handle_buy(void*)
{
	if (LLSelectMgr::getInstance()->getSelection()->isEmpty()) return;

	LLSaleInfo sale_info;
	BOOL valid = LLSelectMgr::getInstance()->selectGetSaleInfo(sale_info);
	if (!valid) return;

	if (sale_info.getSaleType() == LLSaleInfo::FS_CONTENTS)
	{
		handle_buy_contents(sale_info);
	}
	else
	{
		handle_buy_object(sale_info);
	}
}

class LLObjectBuy : public view_listener_t
{
	bool handleEvent(LLPointer<LLEvent> event, const LLSD& userdata)
	{
		handle_buy(NULL);
		return true;
	}
};

BOOL sitting_on_selection()
{
	LLSelectNode* node = LLSelectMgr::getInstance()->getSelection()->getFirstRootNode();
	if (!node)
	{
		return FALSE;
	}

	if (!node->mValid)
	{
		return FALSE;
	}

	LLViewerObject* root_object = node->getObject();
	if (!root_object)
	{
		return FALSE;
	}

	// Need to determine if avatar is sitting on this object
	LLVOAvatar* avatar = gAgentAvatarp;
	if (!avatar)
	{
		return FALSE;
	}

	return (avatar->isSitting() && avatar->getRoot() == root_object);
}

class LLToolsSaveToInventory : public view_listener_t
{
	bool handleEvent(LLPointer<LLEvent> event, const LLSD& userdata)
	{
		// <edit>
		//if(enable_save_into_inventory(NULL))
		if(1)
		// </edit>
		{
			derez_objects(DRD_SAVE_INTO_AGENT_INVENTORY, LLUUID::null);
		}
		return true;
	}
};
class LLToolsSaveToObjectInventory : public view_listener_t
{
	bool handleEvent(LLPointer<LLEvent> event, const LLSD& userdata)
	{
		LLSelectNode* node = LLSelectMgr::getInstance()->getSelection()->getFirstRootNode();
		if(node && (node->mValid) && (!node->mFromTaskID.isNull()))
		{
			// *TODO: check to see if the fromtaskid object exists.
			derez_objects(DRD_SAVE_INTO_TASK_INVENTORY, node->mFromTaskID);
		}
		return true;
	}
};

// Round the position of all root objects to the grid
class LLToolsSnapObjectXY : public view_listener_t
{
	bool handleEvent(LLPointer<LLEvent> event, const LLSD& userdata)
	{
		F64 snap_size = (F64)gSavedSettings.getF32("GridResolution");

		for (LLObjectSelection::root_iterator iter = LLSelectMgr::getInstance()->getSelection()->root_begin();
			 iter != LLSelectMgr::getInstance()->getSelection()->root_end(); iter++)
		{
			LLSelectNode* node = *iter;
			LLViewerObject* obj = node->getObject();
			if (obj->permModify())
			{
				LLVector3d pos_global = obj->getPositionGlobal();
				F64 round_x = fmod(pos_global.mdV[VX], snap_size);
				if (round_x < snap_size * 0.5)
				{
					// closer to round down
					pos_global.mdV[VX] -= round_x;
				}
				else
				{
					// closer to round up
					pos_global.mdV[VX] -= round_x;
					pos_global.mdV[VX] += snap_size;
				}

				F64 round_y = fmod(pos_global.mdV[VY], snap_size);
				if (round_y < snap_size * 0.5)
				{
					pos_global.mdV[VY] -= round_y;
				}
				else
				{
					pos_global.mdV[VY] -= round_y;
					pos_global.mdV[VY] += snap_size;
				}

				obj->setPositionGlobal(pos_global, FALSE);
			}
		}
		LLSelectMgr::getInstance()->sendMultipleUpdate(UPD_POSITION);
		return true;
	}
};

// Determine if the option to cycle between linked prims is shown
class LLToolsEnableSelectNextPart : public view_listener_t
{
	bool handleEvent(LLPointer<LLEvent> event, const LLSD& userdata)
	{
		bool new_value = (gSavedSettings.getBOOL("EditLinkedParts") &&
				 !LLSelectMgr::getInstance()->getSelection()->isEmpty());
		gMenuHolder->findControl(userdata["control"].asString())->setValue(new_value);
		return true;
	}
};

// Cycle selection through linked children in selected object.
// FIXME: Order of children list is not always the same as sim's idea of link order. This may confuse
// resis. Need link position added to sim messages to address this.
class LLToolsSelectNextPart : public view_listener_t
{
	bool handleEvent(LLPointer<LLEvent> event, const LLSD& userdata)
	{
		S32 object_count = LLSelectMgr::getInstance()->getSelection()->getObjectCount();
		if (gSavedSettings.getBOOL("EditLinkedParts") && object_count)
		{
			LLViewerObject* selected = LLSelectMgr::getInstance()->getSelection()->getFirstObject();
			if (selected && selected->getRootEdit())
			{
				bool fwd = (userdata.asString() == "next");
				bool prev = (userdata.asString() == "previous");
				bool ifwd = (userdata.asString() == "includenext");
				bool iprev = (userdata.asString() == "includeprevious");
				LLViewerObject* to_select = NULL;
				LLViewerObject::child_list_t children = selected->getRootEdit()->getChildren();
				children.push_front(selected->getRootEdit());	// need root in the list too

				for (LLViewerObject::child_list_t::iterator iter = children.begin(); iter != children.end(); ++iter)
				{
					if ((*iter)->isSelected())
					{
						if (object_count > 1 && (fwd || prev))	// multiple selection, find first or last selected if not include
						{
							to_select = *iter;
							if (fwd)
							{
								// stop searching if going forward; repeat to get last hit if backward
								break;
							}
						}
						else if ((object_count == 1) || (ifwd || iprev))	// single selection or include
						{
							if (fwd || ifwd)
							{
								++iter;
								while (iter != children.end() && ((*iter)->isAvatar() || (ifwd && (*iter)->isSelected())))
								{
									++iter;	// skip sitting avatars and selected if include
								}
							}
							else // backward
							{
								iter = (iter == children.begin() ? children.end() : iter);
								--iter;
								while (iter != children.begin() && ((*iter)->isAvatar() || (iprev && (*iter)->isSelected())))
								{
									--iter;	// skip sitting avatars and selected if include
								}
							}
							iter = (iter == children.end() ? children.begin() : iter);
							to_select = *iter;
							break;
						}
					}
				}

				if (to_select)
				{
					if (gFocusMgr.childHasKeyboardFocus(gFloaterTools))
					{
						gFocusMgr.setKeyboardFocus(NULL);	// force edit toolbox to commit any changes
					}
					if (fwd || prev)
					{
						LLSelectMgr::getInstance()->deselectAll();
					}
					LLSelectMgr::getInstance()->selectObjectOnly(to_select);
					return true;
				}
			}
		}
		return true;
	}
};

// in order to link, all objects must have the same owner, and the
// agent must have the ability to modify all of the objects. However,
// we're not answering that question with this method. The question
// we're answering is: does the user have a reasonable expectation
// that a link operation should work? If so, return true, false
// otherwise. this allows the handle_link method to more finely check
// the selection and give an error message when the uer has a
// reasonable expectation for the link to work, but it will fail.
class LLToolsEnableLink : public view_listener_t
{
	bool handleEvent(LLPointer<LLEvent> event, const LLSD& userdata)
	{
		bool new_value = LLSelectMgr::getInstance()->enableLinkObjects();
		gMenuHolder->findControl(userdata["control"].asString())->setValue(new_value);
		return true;
	}
};

class LLToolsLink : public view_listener_t
{
	bool handleEvent(LLPointer<LLEvent> event, const LLSD& userdata)
	{
		return LLSelectMgr::getInstance()->linkObjects();
	}
};

class LLToolsEnableUnlink : public view_listener_t
{
	bool handleEvent(LLPointer<LLEvent> event, const LLSD& userdata)
	{
		bool new_value = LLSelectMgr::getInstance()->enableUnlinkObjects();
		gMenuHolder->findControl(userdata["control"].asString())->setValue(new_value);
		return true;
	}
};

class LLToolsUnlink : public view_listener_t
{
	bool handleEvent(LLPointer<LLEvent> event, const LLSD& userdata)
	{
		LLSelectMgr::getInstance()->unlinkObjects();
		return true;
	}
};


class LLToolsStopAllAnimations : public view_listener_t
{
	bool handleEvent(LLPointer<LLEvent> event, const LLSD& userdata)
	{
		gAgent.stopCurrentAnimations();
		return true;
	}
};

class LLToolsReleaseKeys : public view_listener_t
{
	bool handleEvent(LLPointer<LLEvent> event, const LLSD& userdata)
	{
// [RLVa:KB] - Checked: 2010-04-19 (RLVa-1.2.0f) | Modified: RLVa-1.0.5a | OK
		if ( (rlv_handler_t::isEnabled()) && (gRlvAttachmentLocks.hasLockedAttachmentPoint(RLV_LOCK_REMOVE)) )
			return true;
// [/RLVa:KB]

		gAgent.forceReleaseControls();

		return true;
	}
};

class LLToolsEnableReleaseKeys : public view_listener_t
{
	bool handleEvent(LLPointer<LLEvent> event, const LLSD& userdata)
	{
// [RLVa:KB] - Checked: 2010-04-19 (RLVa-1.2.0f) | Modified: RLVa-1.0.5a | OK
		gMenuHolder->findControl(userdata["control"].asString())->setValue( 
			gAgent.anyControlGrabbed() && ((!rlv_handler_t::isEnabled()) || (!gRlvAttachmentLocks.hasLockedAttachmentPoint(RLV_LOCK_REMOVE))) );
// [/RLVa:KB]
		//gMenuHolder->findControl(userdata["control"].asString())->setValue( gAgent.anyControlGrabbed() );
		return true;
	}
};

//void handle_hinge(void*)
//{
//	LLSelectMgr::getInstance()->sendHinge(1);
//}

//void handle_ptop(void*)
//{
//	LLSelectMgr::getInstance()->sendHinge(2);
//}

//void handle_lptop(void*)
//{
//	LLSelectMgr::getInstance()->sendHinge(3);
//}

//void handle_wheel(void*)
//{
//	LLSelectMgr::getInstance()->sendHinge(4);
//}

//void handle_dehinge(void*)
//{
//	LLSelectMgr::getInstance()->sendDehinge();
//}

//BOOL enable_dehinge(void*)
//{
//	LLViewerObject* obj = LLSelectMgr::getInstance()->getSelection()->getFirstEditableObject();
//	return obj && !obj->isAttachment();
//}


class LLEditEnableCut : public view_listener_t
{
	bool handleEvent(LLPointer<LLEvent> event, const LLSD& userdata)
	{
		bool new_value = LLEditMenuHandler::gEditMenuHandler && LLEditMenuHandler::gEditMenuHandler->canCut();
		gMenuHolder->findControl(userdata["control"].asString())->setValue(new_value);
		return true;
	}
};

class LLEditCut : public view_listener_t
{
	bool handleEvent(LLPointer<LLEvent> event, const LLSD& userdata)
	{
		if( LLEditMenuHandler::gEditMenuHandler )
		{
			LLEditMenuHandler::gEditMenuHandler->cut();
		}
		return true;
	}
};

class LLEditEnableCopy : public view_listener_t
{
	bool handleEvent(LLPointer<LLEvent> event, const LLSD& userdata)
	{
		bool new_value = LLEditMenuHandler::gEditMenuHandler && LLEditMenuHandler::gEditMenuHandler->canCopy();
		gMenuHolder->findControl(userdata["control"].asString())->setValue(new_value);
		return true;
	}
};

class LLEditCopy : public view_listener_t
{
	bool handleEvent(LLPointer<LLEvent> event, const LLSD& userdata)
	{
		if( LLEditMenuHandler::gEditMenuHandler )
		{
			LLEditMenuHandler::gEditMenuHandler->copy();
		}
		return true;
	}
};

class LLEditEnablePaste : public view_listener_t
{
	bool handleEvent(LLPointer<LLEvent> event, const LLSD& userdata)
	{
		bool new_value = LLEditMenuHandler::gEditMenuHandler && LLEditMenuHandler::gEditMenuHandler->canPaste();
		gMenuHolder->findControl(userdata["control"].asString())->setValue(new_value);
		return true;
	}
};

class LLEditPaste : public view_listener_t
{
	bool handleEvent(LLPointer<LLEvent> event, const LLSD& userdata)
	{
		if( LLEditMenuHandler::gEditMenuHandler )
		{
			LLEditMenuHandler::gEditMenuHandler->paste();
		}
		return true;
	}
};

class LLEditEnableDelete : public view_listener_t
{
	bool handleEvent(LLPointer<LLEvent> event, const LLSD& userdata)
	{
		bool new_value = LLEditMenuHandler::gEditMenuHandler && LLEditMenuHandler::gEditMenuHandler->canDoDelete();

// [RLVa:KB] - Checked: 2009-07-05 (RLVa-1.0.0b)
		// NOTE: we want to disable delete on objects but not disable delete on text
		if ( (new_value) && (rlv_handler_t::isEnabled()) && (LLEditMenuHandler::gEditMenuHandler == LLSelectMgr::getInstance()) )
		{
			new_value = rlvCanDeleteOrReturn();
		}
// [/RLVa:KB]

		gMenuHolder->findControl(userdata["control"].asString())->setValue(new_value);
		return true;
	}
};

class LLEditDelete : public view_listener_t
{
	bool handleEvent(LLPointer<LLEvent> event, const LLSD& userdata)
	{
// [RLVa:KB] - Checked: 2009-07-05 (RLVa-1.0.0b)
		// NOTE: we want to disable delete on objects but not disable delete on text
		if ( (rlv_handler_t::isEnabled()) && (LLEditMenuHandler::gEditMenuHandler == LLSelectMgr::getInstance()) && 
			 (!rlvCanDeleteOrReturn()) )
		{
			return true;
		}
// [/RLVa:KB]

		// If a text field can do a deletion, it gets precedence over deleting
		// an object in the world.
		if( LLEditMenuHandler::gEditMenuHandler && LLEditMenuHandler::gEditMenuHandler->canDoDelete())
		{
			LLEditMenuHandler::gEditMenuHandler->doDelete();
		}

		// and close any pie/context menus when done
		gMenuHolder->hideMenus();

		// When deleting an object we may not actually be done
		// Keep selection so we know what to delete when confirmation is needed about the delete
		gPieObject->hide(TRUE);
		return true;
	}
};

class LLObjectEnableDelete : public view_listener_t
{
	bool handleEvent(LLPointer<LLEvent> event, const LLSD& userdata)
	{
		bool new_value = 
#ifdef HACKED_GODLIKE_VIEWER
			TRUE;
#else
# ifdef TOGGLE_HACKED_GODLIKE_VIEWER
			(!LLViewerLogin::getInstance()->isInProductionGrid()
             && gAgent.isGodlike()) ||
# endif
			LLSelectMgr::getInstance()->canDoDelete();
#endif
// [RLVa:KB] - Checked: 2009-07-05 (RLVa-1.0.0b)
		if ( (new_value) && (rlv_handler_t::isEnabled()) )
		{
			new_value = rlvCanDeleteOrReturn();
		}
// [/RLVa:KB]
		gMenuHolder->findControl(userdata["control"].asString())->setValue(new_value);
		return true;
	}
};

class LLEditSearch : public view_listener_t
{
	bool handleEvent(LLPointer<LLEvent> event, const LLSD& userdata)
	{
		LLFloaterDirectory::toggleFind(NULL);
		return true;
	}
};

class LLObjectDelete : public view_listener_t
{
	bool handleEvent(LLPointer<LLEvent> event, const LLSD& userdata)
	{
// [RLVa:KB] - Checked: 2009-07-05 (RLVa-1.0.0b)
		if ( (rlv_handler_t::isEnabled()) && (!rlvCanDeleteOrReturn()) )
		{
			return true;
		}
// [/RLVa:KB]

		if (LLSelectMgr::getInstance())
		{
			LLSelectMgr::getInstance()->doDelete();
		}

		// and close any pie/context menus when done
		gMenuHolder->hideMenus();

		// When deleting an object we may not actually be done
		// Keep selection so we know what to delete when confirmation is needed about the delete
		gPieObject->hide(TRUE);
		return true;
	}
};

void handle_force_delete(void*)
{
	LLSelectMgr::getInstance()->selectForceDelete();
}

class LLViewEnableJoystickFlycam : public view_listener_t
{
	bool handleEvent(LLPointer<LLEvent> event, const LLSD& userdata)
	{
		bool new_value = (gSavedSettings.getBOOL("JoystickEnabled") && gSavedSettings.getBOOL("JoystickFlycamEnabled"));
		gMenuHolder->findControl(userdata["control"].asString())->setValue(new_value);
		return true;
	}
};

class LLViewEnableLastChatter : public view_listener_t
{
	bool handleEvent(LLPointer<LLEvent> event, const LLSD& userdata)
	{
		// *TODO: add check that last chatter is in range
		bool new_value = (gAgentCamera.cameraThirdPerson() && gAgent.getLastChatter().notNull());
		gMenuHolder->findControl(userdata["control"].asString())->setValue(new_value);
		return true;
	}
};

class LLViewToggleRadar: public view_listener_t
{
	bool handleEvent(LLPointer<LLEvent> event, const LLSD& userdata)
	{
		LLFloaterAvatarList::toggle(0);
		return true;
	}
};

class LLEditEnableDeselect : public view_listener_t
{
	bool handleEvent(LLPointer<LLEvent> event, const LLSD& userdata)
	{
		bool new_value = LLEditMenuHandler::gEditMenuHandler && LLEditMenuHandler::gEditMenuHandler->canDeselect();
		gMenuHolder->findControl(userdata["control"].asString())->setValue(new_value);
		return true;
	}
};

class LLEditDeselect : public view_listener_t
{
	bool handleEvent(LLPointer<LLEvent> event, const LLSD& userdata)
	{
		if( LLEditMenuHandler::gEditMenuHandler )
		{
			LLEditMenuHandler::gEditMenuHandler->deselect();
		}
		return true;
	}
};

class LLEditEnableSelectAll : public view_listener_t
{
	bool handleEvent(LLPointer<LLEvent> event, const LLSD& userdata)
	{
		bool new_value = LLEditMenuHandler::gEditMenuHandler && LLEditMenuHandler::gEditMenuHandler->canSelectAll();
		gMenuHolder->findControl(userdata["control"].asString())->setValue(new_value);
		return true;
	}
};


class LLEditSelectAll : public view_listener_t
{
	bool handleEvent(LLPointer<LLEvent> event, const LLSD& userdata)
	{
		if( LLEditMenuHandler::gEditMenuHandler )
		{
			LLEditMenuHandler::gEditMenuHandler->selectAll();
		}
		return true;
	}
};


class LLEditEnableUndo : public view_listener_t
{
	bool handleEvent(LLPointer<LLEvent> event, const LLSD& userdata)
	{
		bool new_value = LLEditMenuHandler::gEditMenuHandler && LLEditMenuHandler::gEditMenuHandler->canUndo();
		gMenuHolder->findControl(userdata["control"].asString())->setValue(new_value);
		return true;
	}
};

class LLEditUndo : public view_listener_t
{
	bool handleEvent(LLPointer<LLEvent> event, const LLSD& userdata)
	{
		if( LLEditMenuHandler::gEditMenuHandler && LLEditMenuHandler::gEditMenuHandler->canUndo() )
		{
			LLEditMenuHandler::gEditMenuHandler->undo();
		}
		return true;
	}
};

class LLEditEnableRedo : public view_listener_t
{
	bool handleEvent(LLPointer<LLEvent> event, const LLSD& userdata)
	{
		bool new_value = LLEditMenuHandler::gEditMenuHandler && LLEditMenuHandler::gEditMenuHandler->canRedo();
		gMenuHolder->findControl(userdata["control"].asString())->setValue(new_value);
		return true;
	}
};

class LLEditRedo : public view_listener_t
{
	bool handleEvent(LLPointer<LLEvent> event, const LLSD& userdata)
	{
		if( LLEditMenuHandler::gEditMenuHandler && LLEditMenuHandler::gEditMenuHandler->canRedo() )
		{
			LLEditMenuHandler::gEditMenuHandler->redo();
		}
		return true;
	}
};



void print_object_info(void*)
{
	LLSelectMgr::getInstance()->selectionDump();
}

void print_agent_nvpairs(void*)
{
	LLViewerObject *objectp;

	llinfos << "Agent Name Value Pairs" << llendl;

	objectp = gAgentAvatarp;
	if (objectp)
	{
		objectp->printNameValuePairs();
	}
	else
	{
		llinfos << "Can't find agent object" << llendl;
	}

	llinfos << "Camera at " << gAgentCamera.getCameraPositionGlobal() << llendl;
}

void show_debug_menus()
{
	// this can get called at login screen where there is no menu so only toggle it if one exists
	if ( gMenuBarView )
	{
		BOOL debug = gSavedSettings.getBOOL("UseDebugMenus");
		
		if(debug)
		{
			LLFirstUse::useDebugMenus();
		}

		gMenuBarView->setItemVisible(CLIENT_MENU_NAME, debug);
		gMenuBarView->setItemEnabled(CLIENT_MENU_NAME, debug);

		// Server ('Admin') menu hidden when not in godmode.
		const bool show_server_menu = debug && (gAgent.getGodLevel() > GOD_NOT);
		gMenuBarView->setItemVisible(SERVER_MENU_NAME, show_server_menu);
		gMenuBarView->setItemEnabled(SERVER_MENU_NAME, show_server_menu);

		//gMenuBarView->setItemVisible("DebugOptions",	visible);
		//gMenuBarView->setItemVisible(std::string(AVI_TOOLS),	visible);

		gMenuBarView->needsArrange(); // clean-up positioning 
	};
}

void toggle_debug_menus(void*)
{
	BOOL visible = ! gSavedSettings.getBOOL("UseDebugMenus");
	gSavedSettings.setBOOL("UseDebugMenus", visible);
	show_debug_menus();
}


// LLUUID gExporterRequestID;
// std::string gExportDirectory;

// LLUploadDialog *gExportDialog = NULL;

// void handle_export_selected( void * )
// {
// 	LLObjectSelectionHandle selection = LLSelectMgr::getInstance()->getSelection();
// 	if (selection->isEmpty())
// 	{
// 		return;
// 	}
// 	llinfos << "Exporting selected objects:" << llendl;

// 	gExporterRequestID.generate();
// 	gExportDirectory = "";

// 	LLMessageSystem* msg = gMessageSystem;
// 	msg->newMessageFast(_PREHASH_ObjectExportSelected);
// 	msg->nextBlockFast(_PREHASH_AgentData);
// 	msg->addUUIDFast(_PREHASH_AgentID, gAgent.getID());
// 	msg->addUUIDFast(_PREHASH_RequestID, gExporterRequestID);
// 	msg->addS16Fast(_PREHASH_VolumeDetail, 4);

// 	for (LLObjectSelection::root_iterator iter = selection->root_begin();
// 		 iter != selection->root_end(); iter++)
// 	{
// 		LLSelectNode* node = *iter;
// 		LLViewerObject* object = node->getObject();
// 		msg->nextBlockFast(_PREHASH_ObjectData);
// 		msg->addUUIDFast(_PREHASH_ObjectID, object->getID());
// 		llinfos << "Object: " << object->getID() << llendl;
// 	}
// 	msg->sendReliable(gAgent.getRegion()->getHost());

// 	gExportDialog = LLUploadDialog::modalUploadDialog("Exporting selected objects...");
// }

BOOL menu_check_build_tool( void* user_data )
{
	S32 index = (intptr_t) user_data;
	return LLToolMgr::getInstance()->getCurrentToolset()->isToolSelected( index );
}

void handle_reload_settings(void*)
{
	gSavedSettings.resetToDefaults();
	gSavedSettings.loadFromFile(gSavedSettings.getString("ClientSettingsFile"));

	llinfos << "Loading colors from colors.xml" << llendl;
	std::string color_file = gDirUtilp->getExpandedFilename(LL_PATH_APP_SETTINGS,"colors.xml");
	gColors.resetToDefaults();
	gColors.loadFromFileLegacy(color_file, FALSE, TYPE_COL4U);
}

class LLWorldSetHomeLocation : public view_listener_t
{
	bool handleEvent(LLPointer<LLEvent> event, const LLSD& userdata)
	{
		// we just send the message and let the server check for failure cases
		// server will echo back a "Home position set." alert if it succeeds
		// and the home location screencapture happens when that alert is recieved
		gAgent.setStartPosition(START_LOCATION_ID_HOME);
		return true;
	}
};

class LLWorldTeleportHome : public view_listener_t
{
	bool handleEvent(LLPointer<LLEvent> event, const LLSD& userdata)
	{
		gAgent.teleportHome();
		return true;
	}
};

class LLWorldAlwaysRun : public view_listener_t
{
	bool handleEvent(LLPointer<LLEvent> event, const LLSD& userdata)
	{
		// as well as altering the default walk-vs-run state,
		// we also change the *current* walk-vs-run state.
		if (gAgent.getAlwaysRun())
		{
			gAgent.clearAlwaysRun();
			gAgent.clearRunning();
		}
		else
		{
			gAgent.setAlwaysRun();
			gAgent.setRunning();
		}

		// tell the simulator.
		gAgent.sendWalkRun(gAgent.getAlwaysRun());

		return true;
	}
};

class LLWorldCheckAlwaysRun : public view_listener_t
{
	bool handleEvent(LLPointer<LLEvent> event, const LLSD& userdata)
	{
		bool new_value = gAgent.getAlwaysRun();
		gMenuHolder->findControl(userdata["control"].asString())->setValue(new_value);
		return true;
	}
};

class LLWorldSitOnGround : public view_listener_t
{
	bool handleEvent(LLPointer<LLEvent> event, const LLSD& userdata)
	{
		if (gAgentAvatarp)
		{
			if(!gAgentAvatarp->isSitting())
			{
				gAgent.setControlFlags(AGENT_CONTROL_SIT_ON_GROUND);
			} 
			else 
			{
				gAgent.setControlFlags(AGENT_CONTROL_STAND_UP);
			}
		}
		return true;
	}
};

class LLWorldFakeAway : public view_listener_t
{
	bool handleEvent(LLPointer<LLEvent> event, const LLSD& userdata)
	{
		if (!gSavedSettings.controlExists("FakeAway")) gSavedSettings.declareBOOL("FakeAway", FALSE, "", NO_PERSIST);

		if (gSavedSettings.getBOOL("FakeAway") == TRUE)
		{
			gSavedSettings.setBOOL("FakeAway", FALSE);
			gAgent.sendAnimationRequest(ANIM_AGENT_AWAY, ANIM_REQUEST_STOP);
		}
		else
		{
			gSavedSettings.setBOOL("FakeAway", TRUE);
			gAgent.sendAnimationRequest(ANIM_AGENT_AWAY, ANIM_REQUEST_START);
		}
		return true;
	}
};

class LLWorldEnableSitOnGround : public view_listener_t
{
	bool handleEvent(LLPointer<LLEvent> event, const LLSD& userdata)
	{
		bool new_value = (gAgentAvatarp);
		gMenuHolder->findControl(userdata["control"].asString())->setValue(new_value);
		return true;
	}
};

class LLWorldSetAway : public view_listener_t
{
	bool handleEvent(LLPointer<LLEvent> event, const LLSD& userdata)
	{
		if (gAgent.getAFK())
		{
			gAgent.clearAFK();
		}
		else
		{
			gAgent.setAFK();
		}
		return true;
	}
};

class LLWorldSetBusy : public view_listener_t
{
	bool handleEvent(LLPointer<LLEvent> event, const LLSD& userdata)
	{
		if (gAgent.getBusy())
		{
			gAgent.clearBusy();
		}
		else
		{
			gAgent.setBusy();
			LLNotificationsUtil::add("BusyModeSet");
		}
		return true;
	}
};


class LLWorldCreateLandmark : public view_listener_t
{
	bool handleEvent(LLPointer<LLEvent> event, const LLSD& userdata)
	{
// [RLVa:KB] - Checked: 2010-09-28 (RLVa-1.2.1f) | Added: RLVa-1.0.0a | OK
		if (gRlvHandler.hasBehaviour(RLV_BHVR_SHOWLOC))
		{
			return true;
		}
// [/RLVa:KB]

		LLViewerRegion* agent_region = gAgent.getRegion();
		if(!agent_region)
		{
			llwarns << "No agent region" << llendl;
			return true;
		}
		LLParcel* agent_parcel = LLViewerParcelMgr::getInstance()->getAgentParcel();
		if (!agent_parcel)
		{
			llwarns << "No agent parcel" << llendl;
			return true;
		}
		if (!agent_parcel->getAllowLandmark()
			&& !LLViewerParcelMgr::isParcelOwnedByAgent(agent_parcel, GP_LAND_ALLOW_LANDMARK))
		{
			LLNotificationsUtil::add("CannotCreateLandmarkNotOwner");
			return true;
		}

		LLUUID folder_id;
		folder_id = gInventory.findCategoryUUIDForType(LLFolderType::FT_LANDMARK);
		std::string pos_string;
		LLAgentUI::buildLocationString(pos_string);
		
		create_inventory_item(gAgent.getID(), gAgent.getSessionID(),
							  folder_id, LLTransactionID::tnull,
							  pos_string, pos_string, // name, desc
							  LLAssetType::AT_LANDMARK,
							  LLInventoryType::IT_LANDMARK,
							  NOT_WEARABLE, PERM_ALL, 
							  new LLCreateLandmarkCallback);
		return true;
	}
};

class LLToolsLookAtSelection : public view_listener_t
{
	bool handleEvent(LLPointer<LLEvent> event, const LLSD& userdata)
	{
		const F32 PADDING_FACTOR = 2.f;
		BOOL zoom = (userdata.asString() == "zoom");
		if (!LLSelectMgr::getInstance()->getSelection()->isEmpty())
		{
			gAgentCamera.setFocusOnAvatar(FALSE, ANIMATE);

			LLBBox selection_bbox = LLSelectMgr::getInstance()->getBBoxOfSelection();
			F32 angle_of_view = llmax(0.1f, LLViewerCamera::getInstance()->getAspect() > 1.f ? LLViewerCamera::getInstance()->getView() * LLViewerCamera::getInstance()->getAspect() : LLViewerCamera::getInstance()->getView());
			F32 distance = selection_bbox.getExtentLocal().magVec() * PADDING_FACTOR / atan(angle_of_view);

			LLVector3 obj_to_cam = LLViewerCamera::getInstance()->getOrigin() - selection_bbox.getCenterAgent();
			obj_to_cam.normVec();

			LLUUID object_id;
			if (LLSelectMgr::getInstance()->getSelection()->getPrimaryObject())
			{
				object_id = LLSelectMgr::getInstance()->getSelection()->getPrimaryObject()->mID;
			}
			if (zoom)
			{
				gAgentCamera.setCameraPosAndFocusGlobal(LLSelectMgr::getInstance()->getSelectionCenterGlobal() + LLVector3d(obj_to_cam * distance), 
												LLSelectMgr::getInstance()->getSelectionCenterGlobal(), 
												object_id );
			}
			else
			{
				gAgentCamera.setFocusGlobal( LLSelectMgr::getInstance()->getSelectionCenterGlobal(), object_id );
			}
		}
		return true;
	}
};

void callback_invite_to_group(LLUUID group_id, void *user_data)
{
	std::vector<LLUUID> agent_ids;
	agent_ids.push_back(*(LLUUID *)user_data);
	
	LLFloaterGroupInvite::showForGroup(group_id, &agent_ids);
}

void invite_to_group(const LLUUID& dest_id)
{
	LLViewerObject* dest = gObjectList.findObject(dest_id);
	if(dest && dest->isAvatar())
	{
		LLFloaterGroupPicker* widget;
		widget = LLFloaterGroupPicker::showInstance(LLSD(gAgent.getID()));
		if (widget)
		{
			widget->center();
			widget->setPowersMask(GP_MEMBER_INVITE);
			widget->setSelectCallback(callback_invite_to_group, (void *)&dest_id);
		}
	}
}

class LLAvatarInviteToGroup : public view_listener_t
{
	bool handleEvent(LLPointer<LLEvent> event, const LLSD& userdata)
	{
// [RLVa:KB] - Checked: 2009-07-08 (RLVa-1.0.0e) | OK
		if (gRlvHandler.hasBehaviour(RLV_BHVR_SHOWNAMES))
		{
			return true;
		}
// [/RLVa:KB]

		LLVOAvatar* avatar = find_avatar_from_object( LLSelectMgr::getInstance()->getSelection()->getPrimaryObject() );
		if(avatar)
		{
			invite_to_group(avatar->getID());
		}
		return true;
	}
};

class LLAvatarAddFriend : public view_listener_t
{
	bool handleEvent(LLPointer<LLEvent> event, const LLSD& userdata)
	{
// [RLVa:KB] - Checked: 2009-07-08 (RLVa-1.0.0e) | OK
		if (gRlvHandler.hasBehaviour(RLV_BHVR_SHOWNAMES))
		{
			return true;	// Fallback code [see LLAvatarEnableAddFriend::handleEvent()]
		}
// [/RLVa:KB]

		LLVOAvatar* avatar = find_avatar_from_object( LLSelectMgr::getInstance()->getSelection()->getPrimaryObject() );
		if(avatar && !is_agent_friend(avatar->getID()))
		{
			request_friendship(avatar->getID());
		}
		return true;
	}
};

bool complete_give_money(const LLSD& notification, const LLSD& response, LLObjectSelectionHandle handle)
{
	S32 option = LLNotification::getSelectedOption(notification, response);
	if (option == 0)
	{
		gAgent.clearBusy();
	}

	LLViewerObject* objectp = handle->getPrimaryObject();

	// Show avatar's name if paying attachment
	if (objectp && objectp->isAttachment())
	{
		while (objectp && !objectp->isAvatar())
		{
			objectp = (LLViewerObject*)objectp->getParent();
		}
	}

	if (objectp)
	{
		if (objectp->isAvatar())
		{
			const BOOL is_group = FALSE;
			LLFloaterPay::payDirectly(&give_money,
									  objectp->getID(),
									  is_group);
		}
		else
		{
			LLFloaterPay::payViaObject(&give_money, objectp->getID());
		}
	}
	return false;
}

bool handle_give_money_dialog()
{
	LLNotification::Params params("BusyModePay");
	params.functor(boost::bind(complete_give_money, _1, _2, LLSelectMgr::getInstance()->getSelection()));

	if (gAgent.getBusy())
	{
		// warn users of being in busy mode during a transaction
		LLNotifications::instance().add(params);
	}
	else
	{
		LLNotifications::instance().forceResponse(params, 1);
	}
	return true;
}

class LLPayObject : public view_listener_t
{
	bool handleEvent(LLPointer<LLEvent> event, const LLSD& userdata)
	{
		return handle_give_money_dialog();
	}
};

class LLEnablePayObject : public view_listener_t
{
	bool handleEvent(LLPointer<LLEvent> event, const LLSD& userdata)
	{
		LLVOAvatar* avatar = find_avatar_from_object(LLSelectMgr::getInstance()->getSelection()->getPrimaryObject());
		bool new_value = (avatar != NULL);
		if (!new_value)
		{
			LLViewerObject* object = LLSelectMgr::getInstance()->getSelection()->getPrimaryObject();
			if( object )
			{
				LLViewerObject *parent = (LLViewerObject *)object->getParent();
				if((object->flagTakesMoney()) || (parent && parent->flagTakesMoney()))
				{
					new_value = true;
				}
			}
		}

// [RLVa:KB] - Checked: 2009-07-08 (RLVa-1.0.0e)
		// Don't enable "Pay..." on the avatar pie menu under @shownames=n 
		new_value &= (!gRlvHandler.hasBehaviour(RLV_BHVR_SHOWNAMES)) || (avatar == NULL);
// [/RLVa:KB]

		gMenuHolder->findControl(userdata["control"].asString())->setValue(new_value);
		return true;
	}
};

class LLObjectEnableSitOrStand : public view_listener_t
{
	bool handleEvent(LLPointer<LLEvent> event, const LLSD& userdata)
	{
		bool new_value = false;
		LLViewerObject* dest_object = LLSelectMgr::getInstance()->getSelection()->getPrimaryObject();

		if(dest_object)
		{
			if(dest_object->getPCode() == LL_PCODE_VOLUME)
			{
				new_value = true;
			}
		}
// [RLVa:KB] - Checked: 2009-12-22 (RLVa-1.1.0k) | Added: RLVa-1.1.0j
//		gMenuHolder->findControl(userdata["control"].asString())->setValue(new_value);
// [/RLVa:KB]

		// Update label
		std::string label;
		std::string sit_text;
		std::string stand_text;
		std::string param = userdata["data"].asString();
		std::string::size_type offset = param.find(",");
		if (offset != param.npos)
		{
			sit_text = param.substr(0, offset);
			stand_text = param.substr(offset+1);
		}
		if (sitting_on_selection())
		{
			label = stand_text;
// [RLVa:KB] - Checked: 2009-12-22 (RLVa-1.1.0k) | Added: RLVa-1.1.0j
			new_value &= !gRlvHandler.hasBehaviour(RLV_BHVR_UNSIT);
// [/RLVa:KB]
		}
		else
		{
			LLSelectNode* node = LLSelectMgr::getInstance()->getSelection()->getFirstRootNode();
			if (node && node->mValid && !node->mSitName.empty())
			{
				label.assign(node->mSitName);
			}
			else
			{
				label = sit_text;
			}
// [RLVa:KB] - Checked: 2009-12-22 (RLVa-1.1.0k) | Added: RLVa-1.1.0j
			if ( (rlv_handler_t::isEnabled()) && (new_value) )
			{
				// RELEASE-RLVa: [2009-12-22] make sure we examine the same object that handle_sit_or_stand() will request a sit for
				const LLPickInfo& pick = LLToolPie::getInstance()->getPick();
				if (pick.mObjectID.notNull())
				{
					new_value = gRlvHandler.canSit(pick.getObject(), pick.mObjectOffset);
				}
			}
// [/RLVa:KB]
		}
		gMenuHolder->childSetText("Object Sit", label);
// [RLVa:KB] - Checked: 2009-12-22 (RLVa-1.1.0k) | Added: RLVa-1.1.0j
		gMenuHolder->findControl(userdata["control"].asString())->setValue(new_value);
// [/RLVa:KB]

		return true;
	}
};

void edit_ui(void*)
{
	LLFloater::setEditModeEnabled(!LLFloater::getEditModeEnabled());
}

void dump_select_mgr(void*)
{
	LLSelectMgr::getInstance()->dump();
}

void dump_inventory(void*)
{
	gInventory.dumpInventory();
}

// forcibly unlock an object
void handle_force_unlock(void*)
{
	// First, make it public.
	LLSelectMgr::getInstance()->sendOwner(LLUUID::null, LLUUID::null, TRUE);

	// Second, lie to the viewer and mark it editable and unowned

	struct f : public LLSelectedObjectFunctor
	{
		virtual bool apply(LLViewerObject* object)
		{
			object->mFlags |= FLAGS_OBJECT_MOVE;
			object->mFlags |= FLAGS_OBJECT_MODIFY;
			object->mFlags |= FLAGS_OBJECT_COPY;

			object->mFlags &= ~FLAGS_OBJECT_ANY_OWNER;
			object->mFlags &= ~FLAGS_OBJECT_YOU_OWNER;
			return true;
		}
	} func;
	LLSelectMgr::getInstance()->getSelection()->applyToObjects(&func);
}

void handle_dump_followcam(void*)
{
	LLFollowCamMgr::dump();
}

void handle_viewer_enable_message_log(void*)
{
	gMessageSystem->startLogging();
}

void handle_viewer_disable_message_log(void*)
{
	gMessageSystem->stopLogging();
}

// TomY TODO: Move!
class LLShowFloater : public view_listener_t
{
	bool handleEvent(LLPointer<LLEvent> event, const LLSD& userdata)
	{
		std::string floater_name = userdata.asString();
		if (floater_name == "gestures")
		{
			LLFloaterGesture::toggleVisibility();
		}
		else if (floater_name == "appearance")
		{
			if (gAgentWearables.areWearablesLoaded())
			{
				gAgentCamera.changeCameraToCustomizeAvatar();
			}
		}
		// Phoenix: Wolfspirit: Enabled Show Floater out of viewer menu
		else if (floater_name == "displayname")
		{
			LLFloaterDisplayName::show();
		}
		else if (floater_name == "friends")
		{
			LLFloaterMyFriends::toggleInstance(0);
		}
		else if (floater_name == "preferences")
		{
			LLFloaterPreference::show(NULL);
		}
		else if (floater_name == "toolbar")
		{
			LLToolBar::toggle(NULL);
		}
		else if (floater_name == "chat history")
		{
			LLFloaterChat::toggleInstance(LLSD());
		}
		else if (floater_name == "teleport history")
		{
			LLFloaterTeleportHistory::toggleInstance();
		}
		else if (floater_name == "im")
		{
			LLFloaterChatterBox::toggleInstance(LLSD());
		}
		else if (floater_name == "inventory")
		{
			LLInventoryView::toggleVisibility(NULL);
		}
		else if (floater_name == "mute list")
		{
			LLFloaterMute::toggleInstance();
		}
		else if (floater_name == "media filter")
		{
			SLFloaterMediaFilter::toggleInstance();
		}
		else if (floater_name == "camera controls")
		{
			LLFloaterCamera::toggleInstance();
		}
		else if (floater_name == "movement controls")
		{
			LLFloaterMove::toggleInstance();
		}
		else if (floater_name == "world map")
		{
			LLFloaterWorldMap::toggle(NULL);
		}
		else if (floater_name == "mini map")
		{
			LLFloaterMap::toggleInstance();
		}
		else if (floater_name == "stat bar")
		{
			LLFloaterStats::toggleInstance();
		}
		else if (floater_name == "my land")
		{
			LLFloaterLandHoldings::show(NULL);
		}
		else if (floater_name == "about land")
		{
			LLFloaterLand::showInstance();
		}
		else if (floater_name == "buy land")
		{
// [RLVa:KB] - Checked: 2009-07-04 (RLVa-1.0.0a)
			if (gRlvHandler.hasBehaviour(RLV_BHVR_SHOWLOC))
			{
				return true;
			}
// [/RLVa:KB]
			if (LLViewerParcelMgr::getInstance()->selectionEmpty())
			{
				LLViewerParcelMgr::getInstance()->selectParcelAt(gAgent.getPositionGlobal());
			}
			
			LLViewerParcelMgr::getInstance()->startBuyLand();
		}
		else if (floater_name == "about region")
		{
			LLFloaterRegionInfo::showInstance();
		}
		else if (floater_name == "areasearch")
		{
			JCFloaterAreaSearch::toggle();
		}
		else if (floater_name == "grid options")
		{
			LLFloaterBuildOptions::show(NULL);
		}
		else if (floater_name == "script errors")
		{
			LLFloaterScriptDebug::show(LLUUID::null);
		}
		else if (floater_name == "help f1")
		{
			llinfos << "Spawning HTML help window" << llendl;
			gViewerHtmlHelp.show();
		}
		else if (floater_name == "help tutorial")
		{
			LLFloaterHUD::showHUD();
		}
		else if (floater_name == "complaint reporter")
		{
			// Prevent menu from appearing in screen shot.
			gMenuHolder->hideMenus();
			LLFloaterReporter::showFromMenu(COMPLAINT_REPORT);
		}
		else if (floater_name == "mean events")
		{
			if (!gNoRender)
			{
				LLFloaterBump::show(NULL);
			}
		}
		else if (floater_name == "lag meter")
		{
			LLFloaterLagMeter::showInstance();
		}
		else if (floater_name == "bug reporter")
		{
			// Prevent menu from appearing in screen shot.
			gMenuHolder->hideMenus();
			LLFloaterReporter::showFromMenu(BUG_REPORT);
		}
		else if (floater_name == "buy currency")
		{
			LLFloaterBuyCurrency::buyCurrency();
		}
		else if (floater_name == "about")
		{
			LLFloaterAbout::show(NULL);
		}
		else if (floater_name == "active speakers")
		{
			LLFloaterActiveSpeakers::toggleInstance(LLSD());
		}
		else if (floater_name == "beacons")
		{
			LLFloaterBeacons::toggleInstance(LLSD());
		}
		else if (floater_name == "perm prefs")
		{
			LLFloaterPerms::toggleInstance(LLSD());
		}
		return true;
	}
};

class LLFloaterVisible : public view_listener_t
{
	bool handleEvent(LLPointer<LLEvent> event, const LLSD& userdata)
	{
		std::string control_name = userdata["control"].asString();
		std::string floater_name = userdata["data"].asString();
		bool new_value = false;
		if (floater_name == "friends")
		{
			new_value = LLFloaterMyFriends::instanceVisible(0);
		}
		else if (floater_name == "communicate")
		{
			new_value = LLFloaterChatterBox::instanceVisible();
		}
		else if (floater_name == "toolbar")
		{
			new_value = LLToolBar::visible(NULL);
		}
		else if (floater_name == "chat history")
		{
			new_value = LLFloaterChat::instanceVisible();
		}
		else if (floater_name == "teleport history")
		{
			new_value = LLFloaterTeleportHistory::instanceVisible();
		}
		else if (floater_name == "im")
		{
			new_value = LLFloaterMyFriends::instanceVisible(0);
		}
		else if (floater_name == "mute list")
		{
			new_value = LLFloaterMute::instanceVisible();
		}
		else if (floater_name == "media filter")
		{
			new_value = SLFloaterMediaFilter::instanceVisible();
		}
		else if (floater_name == "camera controls")
		{
			new_value = LLFloaterCamera::instanceVisible();
		}
		else if (floater_name == "movement controls")
		{
			new_value = LLFloaterMove::instanceVisible();
		}
		else if (floater_name == "stat bar")
		{
			new_value = LLFloaterStats::instanceVisible();
		}
		else if (floater_name == "active speakers")
		{
			new_value = LLFloaterActiveSpeakers::instanceVisible(LLSD());
		}
		else if (floater_name == "beacons")
		{
			new_value = LLFloaterBeacons::instanceVisible(LLSD());
		}
		else if (floater_name == "inventory")
		{
			LLInventoryView* iv = LLInventoryView::getActiveInventory(); 
			new_value = (NULL != iv && TRUE == iv->getVisible());
		}
		else if (floater_name == "areasearch")
		{
			JCFloaterAreaSearch* instn = JCFloaterAreaSearch::getInstance();
			if (!instn) new_value = false;
			else new_value = instn->getVisible();
		}
		gMenuHolder->findControl(control_name)->setValue(new_value);
		return true;
	}
};

bool callback_show_url(const LLSD& notification, const LLSD& response)
{
	S32 option = LLNotification::getSelectedOption(notification, response);
	if (0 == option)
	{
		LLWeb::loadURL(notification["payload"]["url"].asString());
	}
	return false;
}

class LLPromptShowURL : public view_listener_t
{
	bool handleEvent(LLPointer<LLEvent> event, const LLSD& userdata)
	{
		std::string param = userdata.asString();
		std::string::size_type offset = param.find(",");
		if (offset != param.npos)
		{
			std::string alert = param.substr(0, offset);
			std::string url = param.substr(offset+1);

			if(gSavedSettings.getBOOL("UseExternalBrowser"))
			{ 
    			LLSD payload;
    			payload["url"] = url;
    			LLNotifications::instance().add(alert, LLSD(), payload, callback_show_url);
			}
			else
			{
		        LLWeb::loadURL(url);
			}
		}
		else
		{
			llinfos << "PromptShowURL invalid parameters! Expecting \"ALERT,URL\"." << llendl;
		}
		return true;
	}
};

bool callback_show_file(const LLSD& notification, const LLSD& response)
{
	S32 option = LLNotification::getSelectedOption(notification, response);
	if (0 == option)
	{
		LLWeb::loadURL(notification["payload"]["url"]);
	}
	return false;
}

class LLPromptShowFile : public view_listener_t
{
	bool handleEvent(LLPointer<LLEvent> event, const LLSD& userdata)
	{
		std::string param = userdata.asString();
		std::string::size_type offset = param.find(",");
		if (offset != param.npos)
		{
			std::string alert = param.substr(0, offset);
			std::string file = param.substr(offset+1);

			LLSD payload;
			payload["url"] = file;
			LLNotifications::instance().add(alert, LLSD(), payload, callback_show_file);
		}
		else
		{
			llinfos << "PromptShowFile invalid parameters! Expecting \"ALERT,FILE\"." << llendl;
		}
		return true;
	}
};

class LLShowAgentProfile : public view_listener_t
{
	bool handleEvent(LLPointer<LLEvent> event, const LLSD& userdata)
	{
		LLUUID agent_id;
		if (userdata.asString() == "agent")
		{
			agent_id = gAgent.getID();
		}
		else if (userdata.asString() == "hit object")
		{
// [RLVa:KB] - Checked: 2009-07-08 (RLVa-1.0.0e)
			if (gRlvHandler.hasBehaviour(RLV_BHVR_SHOWNAMES))
			{
				return true;
			}
// [/RLVa:KB]

			LLViewerObject* objectp = LLSelectMgr::getInstance()->getSelection()->getPrimaryObject();
			if (objectp)
			{
				agent_id = objectp->getID();
			}
		}
		else
		{
			agent_id = userdata.asUUID();
		}

		LLVOAvatar* avatar = find_avatar_from_object(agent_id);
		if (avatar)
		{
			LLFloaterAvatarInfo::show( avatar->getID() );
		}
		return true;
	}
};

class LLShowAgentGroups : public view_listener_t
{
	bool handleEvent(LLPointer<LLEvent> event, const LLSD& userdata)
	{
		LLFloaterMyFriends::toggleInstance(1);
		return true;
	}
};

void handle_focus(void *)
{
	if (gDisconnected)
	{
		return;
	}

	if (gAgentCamera.getFocusOnAvatar())
	{
		// zoom in if we're looking at the avatar
		gAgentCamera.setFocusOnAvatar(FALSE, ANIMATE);
		gAgentCamera.setFocusGlobal(LLToolPie::getInstance()->getPick());
		gAgentCamera.cameraZoomIn(0.666f);
	}
	else
	{
		gAgentCamera.setFocusGlobal(LLToolPie::getInstance()->getPick());
	}

	gViewerWindow->moveCursorToCenter();

	// Switch to camera toolset
//	LLToolMgr::getInstance()->setCurrentToolset(gCameraToolset);
	LLToolMgr::getInstance()->getCurrentToolset()->selectTool( LLToolCamera::getInstance() );
}

class LLLandEdit : public view_listener_t
{
	bool handleEvent(LLPointer<LLEvent> event, const LLSD& userdata)
	{
// [RLVa:KB] - Checked: 2009-07-04 (RLVa-1.0.0b)
		if ( (rlv_handler_t::isEnabled()) && (gRlvHandler.hasBehaviour(RLV_BHVR_EDIT)) )
		{
			return true;
		}
// [/RLVa:KB]

		if (gAgentCamera.getFocusOnAvatar() && gSavedSettings.getBOOL("EditCameraMovement") )
		{
			// zoom in if we're looking at the avatar
			gAgentCamera.setFocusOnAvatar(FALSE, ANIMATE);
			gAgentCamera.setFocusGlobal(LLToolPie::getInstance()->getPick());

			gAgentCamera.cameraOrbitOver( F_PI * 0.25f );
			gViewerWindow->moveCursorToCenter();
		}
		else if ( gSavedSettings.getBOOL("EditCameraMovement") )
		{
			gAgentCamera.setFocusGlobal(LLToolPie::getInstance()->getPick());
			gViewerWindow->moveCursorToCenter();
		}


		LLViewerParcelMgr::getInstance()->selectParcelAt( LLToolPie::getInstance()->getPick().mPosGlobal );

		gFloaterView->bringToFront( gFloaterTools );

		// Switch to land edit toolset
		LLToolMgr::getInstance()->getCurrentToolset()->selectTool( LLToolSelectLand::getInstance() );
		return true;
	}
};

class LLWorldEnableBuyLand : public view_listener_t
{
	bool handleEvent(LLPointer<LLEvent> event, const LLSD& userdata)
	{
		bool new_value = LLViewerParcelMgr::getInstance()->canAgentBuyParcel(
								LLViewerParcelMgr::getInstance()->selectionEmpty()
									? LLViewerParcelMgr::getInstance()->getAgentParcel()
									: LLViewerParcelMgr::getInstance()->getParcelSelection()->getParcel(),
								false);
		gMenuHolder->findControl(userdata["control"].asString())->setValue(new_value);
		return true;
	}
};

BOOL enable_buy_land(void*)
{
	return LLViewerParcelMgr::getInstance()->canAgentBuyParcel(
				LLViewerParcelMgr::getInstance()->getParcelSelection()->getParcel(), false);
}


void handle_move(void*)
{
	if (gAgentCamera.getFocusOnAvatar())
	{
		// zoom in if we're looking at the avatar
		gAgentCamera.setFocusOnAvatar(FALSE, ANIMATE);
		gAgentCamera.setFocusGlobal(LLToolPie::getInstance()->getPick());

		gAgentCamera.cameraZoomIn(0.666f);
	}
	else
	{
		gAgentCamera.setFocusGlobal(LLToolPie::getInstance()->getPick());
	}

	gViewerWindow->moveCursorToCenter();

	LLToolMgr::getInstance()->setCurrentToolset(gBasicToolset);
	LLToolMgr::getInstance()->getCurrentToolset()->selectTool( LLToolGrab::getInstance() );
}

class LLObjectAttachToAvatar : public view_listener_t
{
public:
	static void setObjectSelection(LLObjectSelectionHandle selection) { sObjectSelection = selection; }

private:
	bool handleEvent(LLPointer<LLEvent> event, const LLSD& userdata)
	{
		setObjectSelection(LLSelectMgr::getInstance()->getSelection());
		LLViewerObject* selectedObject = sObjectSelection->getFirstRootObject();
		if (selectedObject)
		{
			S32 index = userdata.asInteger();
			LLViewerJointAttachment* attachment_point = NULL;
			if (index > 0)
				attachment_point = get_if_there(gAgentAvatarp->mAttachmentPoints, index, (LLViewerJointAttachment*)NULL);

// [RLVa:KB] - Checked: 2010-09-28 (RLVa-1.2.1f) | Modified: RLVa-1.2.1f | OK
			// RELEASE-RLVa: [SL-2.2.0] If 'index != 0' then the object will be "add attached" [see LLSelectMgr::sendAttach()]
			if ( (rlv_handler_t::isEnabled()) &&
				 ( ((!index) && (gRlvAttachmentLocks.hasLockedAttachmentPoint(RLV_LOCK_ANY))) ||		    // Can't wear on default
				   ((index) && ((RLV_WEAR_ADD & gRlvAttachmentLocks.canAttach(attachment_point)) == 0)) ||	// or non-attachable attachpt
				   (gRlvHandler.hasBehaviour(RLV_BHVR_REZ)) ) )											    // Attach on object == "Take"
			{
				setObjectSelection(NULL); // Clear the selection or it'll get stuck
				return true;
			}
// [/RLVa:KB]

			confirm_replace_attachment(0, attachment_point);
		}
		return true;
	}

protected:
	static LLObjectSelectionHandle sObjectSelection;
};

LLObjectSelectionHandle LLObjectAttachToAvatar::sObjectSelection;

void near_attach_object(BOOL success, void *user_data)
{
	if (success)
	{
		LLViewerJointAttachment *attachment = (LLViewerJointAttachment *)user_data;
		
		U8 attachment_id = 0;
		if (attachment)
		{
			for (LLVOAvatar::attachment_map_t::iterator iter = gAgentAvatarp->mAttachmentPoints.begin();
				 iter != gAgentAvatarp->mAttachmentPoints.end(); ++iter)
			{
				if (iter->second == attachment)
				{
					attachment_id = iter->first;
					break;
				}
			}
		}
		else
		{
			// interpret 0 as "default location"
			attachment_id = 0;
		}
		LLSelectMgr::getInstance()->sendAttach(attachment_id);
	}		
	LLObjectAttachToAvatar::setObjectSelection(NULL);
}

void confirm_replace_attachment(S32 option, void* user_data)
{
	if (option == 0/*YES*/)
	{
		LLViewerObject* selectedObject = LLSelectMgr::getInstance()->getSelection()->getFirstRootObject();
		if (selectedObject)
		{
			const F32 MIN_STOP_DISTANCE = 1.f;	// meters
			const F32 ARM_LENGTH = 0.5f;		// meters
			const F32 SCALE_FUDGE = 1.5f;

			F32 stop_distance = SCALE_FUDGE * selectedObject->getMaxScale() + ARM_LENGTH;
			if (stop_distance < MIN_STOP_DISTANCE)
			{
				stop_distance = MIN_STOP_DISTANCE;
			}

			LLVector3 walkToSpot = selectedObject->getPositionAgent();
			
			// make sure we stop in front of the object
			LLVector3 delta = walkToSpot - gAgent.getPositionAgent();
			delta.normVec();
			delta = delta * 0.5f;
			walkToSpot -= delta;

			gAgent.startAutoPilotGlobal(gAgent.getPosGlobalFromAgent(walkToSpot), "Attach", NULL, near_attach_object, user_data, stop_distance);
			gAgentCamera.clearFocusObject();
		}
	}
}

class LLAttachmentDrop : public view_listener_t
{
	bool handleEvent(LLPointer<LLEvent> event, const LLSD& userdata)
	{
		// Called when the user clicked on an object attached to them
		// and selected "Drop".
		LLViewerObject *object = LLSelectMgr::getInstance()->getSelection()->getPrimaryObject();
		if (!object)
		{
			llwarns << "handle_drop_attachment() - no object to drop" << llendl;
			return true;
		}

		LLViewerObject *parent = (LLViewerObject*)object->getParent();
		while (parent)
		{
			if(parent->isAvatar())
			{
				break;
			}
			object = parent;
			parent = (LLViewerObject*)parent->getParent();
		}

		if (!object)
		{
			llwarns << "handle_detach() - no object to detach" << llendl;
			return true;
		}

		if (object->isAvatar())
		{
			llwarns << "Trying to detach avatar from avatar." << llendl;
			return true;
		}

// [RLVa:KB] - Checked: 2010-03-15 (RLVa-1.2.0e) | Modified: RLVa-1.0.5 | OK
		if (rlv_handler_t::isEnabled())
		{
			if (gRlvAttachmentLocks.hasLockedAttachmentPoint(RLV_LOCK_REMOVE))
			{
				// NOTE: copy/paste of the code in enable_detach()
				LLObjectSelectionHandle hSelect = LLSelectMgr::getInstance()->getSelection();
				RlvSelectHasLockedAttach f;
				if ( (hSelect->isAttachment()) && (hSelect->getFirstRootNode(&f, FALSE) != NULL) )
					return true;
			}
			if (gRlvHandler.hasBehaviour(RLV_BHVR_REZ))
			{
				return true;
			}
		}
// [/RLVa:KB]

		// The sendDropAttachment() method works on the list of selected
		// objects.  Thus we need to clear the list, make sure it only
		// contains the object the user clicked, send the message,
		// then clear the list.
		LLSelectMgr::getInstance()->sendDropAttachment();
		return true;
	}
};

// called from avatar pie menu
void handle_detach_from_avatar(void* user_data)
{
	const LLViewerJointAttachment *attachment = (LLViewerJointAttachment*)user_data;
	
//	if (attachment->getNumObjects() > 0)
// [RLVa:KB] - Checked: 2010-03-04 (RLVa-1.2.0a) | Added: RLVa-1.2.0a
	if ( (attachment->getNumObjects() > 0) && ((!rlv_handler_t::isEnabled()) || (gRlvAttachmentLocks.canDetach(attachment))) )
// [/RLVa:KB]
	{
		gMessageSystem->newMessage("ObjectDetach");
		gMessageSystem->nextBlockFast(_PREHASH_AgentData);
		gMessageSystem->addUUIDFast(_PREHASH_AgentID, gAgent.getID() );
		gMessageSystem->addUUIDFast(_PREHASH_SessionID, gAgent.getSessionID());
		
		for (LLViewerJointAttachment::attachedobjs_vec_t::const_iterator iter = attachment->mAttachedObjects.begin();
			 iter != attachment->mAttachedObjects.end();
			 iter++)
		{
			LLViewerObject *attached_object = (*iter);
// [RLVa:KB] - Checked: 2010-03-04 (RLVa-1.2.0a) | Added: RLVa-1.2.0a
			if ( (rlv_handler_t::isEnabled()) && (gRlvAttachmentLocks.isLockedAttachment(attached_object)) )
				continue;
// [/RLVa:KB]
			gMessageSystem->nextBlockFast(_PREHASH_ObjectData);
			gMessageSystem->addU32Fast(_PREHASH_ObjectLocalID, attached_object->getLocalID());
		}
		gMessageSystem->sendReliable( gAgent.getRegionHost() );
	}
}

void attach_label(std::string& label, void* user_data)
{
	LLViewerJointAttachment *attachment = (LLViewerJointAttachment*)user_data;
	if (attachment)
	{
		label = attachment->getName();
		for (LLViewerJointAttachment::attachedobjs_vec_t::const_iterator attachment_iter = attachment->mAttachedObjects.begin();
			 attachment_iter != attachment->mAttachedObjects.end();
			 ++attachment_iter)
		{
			const LLViewerObject* attached_object = (*attachment_iter);
			if (attached_object)
			{
				LLViewerInventoryItem* itemp = gInventory.getItem(attached_object->getAttachmentItemID());
				if (itemp)
				{
					label += std::string(" (") + itemp->getName() + std::string(")");
					break;
				}
			}
		}
	}
}

void detach_label(std::string& label, void* user_data)
{
	LLViewerJointAttachment *attachment = (LLViewerJointAttachment*)user_data;
	if (attachment)
	{
		label = attachment->getName();
		for (LLViewerJointAttachment::attachedobjs_vec_t::const_iterator attachment_iter = attachment->mAttachedObjects.begin();
			 attachment_iter != attachment->mAttachedObjects.end();
			 ++attachment_iter)
		{
			const LLViewerObject* attached_object = (*attachment_iter);
			if (attached_object)
			{
				LLViewerInventoryItem* itemp = gInventory.getItem(attached_object->getAttachmentItemID());
				if (itemp)
				{
					label += std::string(" (") + itemp->getName() + std::string(")");
					break;
				}
			}
		}
	}
}


class LLAttachmentDetach : public view_listener_t
{
	bool handleEvent(LLPointer<LLEvent> event, const LLSD& userdata)
	{
		// Called when the user clicked on an object attached to them
		// and selected "Detach".
		LLViewerObject *object = LLSelectMgr::getInstance()->getSelection()->getPrimaryObject();
		if (!object)
		{
			llwarns << "handle_detach() - no object to detach" << llendl;
			return true;
		}

		LLViewerObject *parent = (LLViewerObject*)object->getParent();
		while (parent)
		{
			if(parent->isAvatar())
			{
				break;
			}
			object = parent;
			parent = (LLViewerObject*)parent->getParent();
		}

		if (!object)
		{
			llwarns << "handle_detach() - no object to detach" << llendl;
			return true;
		}

		if (object->isAvatar())
		{
			llwarns << "Trying to detach avatar from avatar." << llendl;
			return true;
		}

// [RLVa:KB] - Checked: 2010-03-15 (RLVa-1.2.0a) | Modified: RLVa-1.0.5 | OK
		// NOTE: copy/paste of the code in enable_detach()
		if ( (rlv_handler_t::isEnabled()) && (gRlvAttachmentLocks.hasLockedAttachmentPoint(RLV_LOCK_REMOVE)) )
		{
			LLObjectSelectionHandle hSelect = LLSelectMgr::getInstance()->getSelection();
			RlvSelectHasLockedAttach f;
			if ( (hSelect->isAttachment()) && (hSelect->getFirstRootNode(&f, FALSE) != NULL) )
				return true;
		}
// [/RLVa:KB]

		// The sendDetach() method works on the list of selected
		// objects.  Thus we need to clear the list, make sure it only
		// contains the object the user clicked, send the message,
		// then clear the list.
		// We use deselectAll to update the simulator's notion of what's
		// selected, and removeAll just to change things locally.
		//RN: I thought it was more useful to detach everything that was selected
		if (LLSelectMgr::getInstance()->getSelection()->isAttachment())
		{
			LLSelectMgr::getInstance()->sendDetach();
		}
		return true;
	}
};

//Adding an observer for a Jira 2422 and needs to be a fetch observer
//for Jira 3119
class LLWornItemFetchedObserver : public LLInventoryFetchItemsObserver
{
public:
	LLWornItemFetchedObserver(const LLUUID& worn_item_id) :
		LLInventoryFetchItemsObserver(worn_item_id)
	{}
	virtual ~LLWornItemFetchedObserver() {}

protected:
	virtual void done()
	{
		gPieAttachment->buildDrawLabels();
		gInventory.removeObserver(this);
		delete this;
	}
};

// You can only drop items on parcels where you can build.
class LLAttachmentEnableDrop : public view_listener_t
{
	bool handleEvent(LLPointer<LLEvent> event, const LLSD& userdata)
	{
		BOOL can_build   = gAgent.isGodlike() || (LLViewerParcelMgr::getInstance()->allowAgentBuild());

		//Add an inventory observer to only allow dropping the newly attached item
		//once it exists in your inventory.  Look at Jira 2422.
		//-jwolk

		// A bug occurs when you wear/drop an item before it actively is added to your inventory
		// if this is the case (you're on a slow sim, etc.) a copy of the object,
		// well, a newly created object with the same properties, is placed
		// in your inventory.  Therefore, we disable the drop option until the
		// item is in your inventory

		LLViewerObject*              object         = LLSelectMgr::getInstance()->getSelection()->getPrimaryObject();
		LLViewerJointAttachment*     attachment_pt  = NULL;
		LLInventoryItem*             item           = NULL;

		if ( object )
		{
    		S32 attachmentID  = ATTACHMENT_ID_FROM_STATE(object->getState());
			attachment_pt = get_if_there(gAgentAvatarp->mAttachmentPoints, attachmentID, (LLViewerJointAttachment*)NULL);

			if ( attachment_pt )
			{
				for (LLViewerJointAttachment::attachedobjs_vec_t::iterator attachment_iter = attachment_pt->mAttachedObjects.begin();
					 attachment_iter != attachment_pt->mAttachedObjects.end();
					 ++attachment_iter)
				{
					// make sure item is in your inventory (it could be a delayed attach message being sent from the sim)
					// so check to see if the item is in the inventory already
					item = gInventory.getItem((*attachment_iter)->getAttachmentItemID());
					if (!item)
					{
						// Item does not exist, make an observer to enable the pie menu 
						// when the item finishes fetching worst case scenario 
						// if a fetch is already out there (being sent from a slow sim)
						// we refetch and there are 2 fetches
						LLWornItemFetchedObserver* worn_item_fetched = new LLWornItemFetchedObserver((*attachment_iter)->getAttachmentItemID());		
						worn_item_fetched->startFetch();
						gInventory.addObserver(worn_item_fetched);
					}
				}
			}
		}

		//now check to make sure that the item is actually in the inventory before we enable dropping it
//		bool new_value = enable_detach(NULL) && can_build && item;
// [RLVa:KB] - Checked: 2009-07-05 (RLVa-1.0.0b)
		bool new_value = enable_detach(NULL) && can_build && item && (!gRlvHandler.hasBehaviour(RLV_BHVR_REZ));
// [/RLVa:KB]

		gMenuHolder->findControl(userdata["control"].asString())->setValue(new_value);
		return true;
	}
};

BOOL enable_detach(void*)
{
	LLViewerObject* object = LLSelectMgr::getInstance()->getSelection()->getPrimaryObject();
	if (!object) return FALSE;
	if (!object->isAttachment()) return FALSE;

	// Find the avatar who owns this attachment
	LLViewerObject* avatar = object;
	while (avatar)
	{
		// ...if it's you, good to detach
		if (avatar->getID() == gAgent.getID())
		{
// [RLVa:KB] - Checked: 2010-03-15 (RLVa-1.2.0a) | Modified: RLVa-1.0.5 | OK
			// NOTE: this code is reused as-is in LLAttachmentDetach::handleEvent() and LLAttachmentDrop::handleEvent()
			//       so any changes here should be reflected there as well

			// RELEASE-RLVa: [SL-2.2.0] LLSelectMgr::sendDetach() and LLSelectMgr::sendDropAttachment() call sendListToRegions with
			//                          SEND_ONLY_ROOTS so we only need to examine the roots which saves us time
			if ( (rlv_handler_t::isEnabled()) && (gRlvAttachmentLocks.hasLockedAttachmentPoint(RLV_LOCK_REMOVE)) )
			{
				LLObjectSelectionHandle hSelect = LLSelectMgr::getInstance()->getSelection();
				RlvSelectHasLockedAttach f;
				if ( (hSelect->isAttachment()) && (hSelect->getFirstRootNode(&f, FALSE) != NULL) )
					return FALSE;
			}
// [/RLVa:KB]
			return TRUE;
		}

		avatar = (LLViewerObject*)avatar->getParent();
	}

	return FALSE;
}

class LLAttachmentEnableDetach : public view_listener_t
{
	bool handleEvent(LLPointer<LLEvent> event, const LLSD& userdata)
	{
		bool new_value = enable_detach(NULL);
		gMenuHolder->findControl(userdata["control"].asString())->setValue(new_value);
		return true;
	}
};

// Used to tell if the selected object can be attached to your avatar.
BOOL object_selected_and_point_valid(void *user_data)
{
// [RLVa:KB] - Checked: 2010-09-28 (RLVa-1.2.1f) | Modified: RLVa-1.2.1f | OK
	if (rlv_handler_t::isEnabled())
	{
		// RELEASE-RLVa: look at the caller graph for this function on every new release
		//	-> 1.22.11 and 1.23.4
		//		- object_is_wearable() => dead code [user_data == NULL => default attach point => OK!]
		//      - LLObjectEnableWear::handleEvent() => Rezzed prim / right-click / "Wear" [user_data == NULL => see above]
		//      - enabler set up in LLVOAvatar::buildCharacter() => Rezzed prim / right-click / "Attach >" [user_data == pAttachPt]
		//      - enabler set up in LLVOAvatar::buildCharacter() => Rezzed prim / Edit menu / "Attach Object" [user_data == pAttachPt]
		const LLViewerJointAttachment* pAttachPt = (const LLViewerJointAttachment*)user_data;
		if ( ((!pAttachPt) && (gRlvAttachmentLocks.hasLockedAttachmentPoint(RLV_LOCK_ANY))) ||		// Can't wear on default attach point
			 ((pAttachPt) && ((RLV_WEAR_ADD & gRlvAttachmentLocks.canAttach(pAttachPt)) == 0)) ||	// or non-attachable attach point
			 (gRlvHandler.hasBehaviour(RLV_BHVR_REZ)) )												// Attach on object == "Take"
		{
			return FALSE;
		}
	}
// [/RLVa:KB]

	//LLViewerJointAttachment *attachment = (LLViewerJointAttachment *)user_data;
	LLObjectSelectionHandle selection = LLSelectMgr::getInstance()->getSelection();
	for (LLObjectSelection::root_iterator iter = selection->root_begin();
		 iter != selection->root_end(); iter++)
	{
		LLSelectNode* node = *iter;
		LLViewerObject* object = node->getObject();
		LLViewerObject::const_child_list_t& child_list = object->getChildren();
		for (LLViewerObject::child_list_t::const_iterator iter = child_list.begin();
			 iter != child_list.end(); iter++)
		{
			LLViewerObject* child = *iter;
			if (child->isAvatar())
			{
				return FALSE;
			}
		}
	}

	return (selection->getRootObjectCount() == 1) && 
		(selection->getFirstRootObject()->getPCode() == LL_PCODE_VOLUME) && 
		selection->getFirstRootObject()->permYouOwner() &&
		!((LLViewerObject*)selection->getFirstRootObject()->getRoot())->isAvatar() && 
		(selection->getFirstRootObject()->getNVPair("AssetContainer") == NULL);
}


BOOL object_is_wearable()
{
	if (!object_selected_and_point_valid(NULL))
	{
		return FALSE;
	}
	if (sitting_on_selection())
	{
		return FALSE;
	}
	LLObjectSelectionHandle selection = LLSelectMgr::getInstance()->getSelection();
	for (LLObjectSelection::valid_root_iterator iter = LLSelectMgr::getInstance()->getSelection()->valid_root_begin();
		 iter != LLSelectMgr::getInstance()->getSelection()->valid_root_end(); iter++)
	{
		LLSelectNode* node = *iter;		
		if (node->mPermissions->getOwner() == gAgent.getID())
		{
			return TRUE;
		}
	}
	return FALSE;
}


// Also for seeing if object can be attached.  See above.
class LLObjectEnableWear : public view_listener_t
{
	bool handleEvent(LLPointer<LLEvent> event, const LLSD& userdata)
	{
		bool is_wearable = object_selected_and_point_valid(NULL);
		gMenuHolder->findControl(userdata["control"].asString())->setValue(is_wearable);
		return TRUE;
	}
};


BOOL object_attached(void *user_data)
{
	LLViewerJointAttachment *attachment = (LLViewerJointAttachment *)user_data;

// [RLVa:KB] - Checked: 2010-09-28 (RLVa-1.1.3b) | Modified: RLVa-1.1.3b
	return ( 
		      (attachment->getNumObjects() > 0) && 
			  ( (!rlv_handler_t::isEnabled()) || (gRlvAttachmentLocks.canDetach(attachment)) )
		   );
// [/RLVa:KB]
//	return attachment->getNumObjects() > 0;
}

class LLAvatarSendIM : public view_listener_t
{
	bool handleEvent(LLPointer<LLEvent> event, const LLSD& userdata)
	{
		LLVOAvatar* avatar = find_avatar_from_object( LLSelectMgr::getInstance()->getSelection()->getPrimaryObject() );
// [RLVa:KB] - Checked: 2009-07-08 (RLVa-1.0.0e) | OK
		if (gRlvHandler.hasBehaviour(RLV_BHVR_SHOWNAMES))
		{
			return true;
		}
// [/RLVa:KB]
		if(avatar)
		{
			std::string name("IM");
			LLNameValue *first = avatar->getNVPair("FirstName");
			LLNameValue *last = avatar->getNVPair("LastName");
			if (first && last)
			{
				name.assign( first->getString() );
				name.append(" ");
				name.append( last->getString() );
			}

			gIMMgr->setFloaterOpen(TRUE);
			//EInstantMessage type = have_agent_callingcard(gLastHitObjectID)
			//	? IM_SESSION_ADD : IM_SESSION_CARDLESS_START;
			gIMMgr->addSession(LLCacheName::cleanFullName(name),IM_NOTHING_SPECIAL,avatar->getID());
		}
		return true;
	}
};


void handle_activate(void*)
{
}

BOOL enable_activate(void*)
{
	return FALSE;
}

namespace
{
	struct QueueObjects : public LLSelectedObjectFunctor
	{
		BOOL scripted;
		BOOL modifiable;
		LLFloaterScriptQueue* mQueue;
		QueueObjects(LLFloaterScriptQueue* q) : mQueue(q), scripted(FALSE), modifiable(FALSE) {}
		virtual bool apply(LLViewerObject* obj)
		{
			scripted = obj->flagScripted();
			modifiable = obj->permModify();

			if( scripted && modifiable )
			{
				mQueue->addObject(obj->getID());
				return false;
			}
			else
			{
				return true; // fail: stop applying
			}
		}
	};
}

void queue_actions(LLFloaterScriptQueue* q, const std::string& noscriptmsg, const std::string& nomodmsg)
{
	QueueObjects func(q);
	LLSelectMgr *mgr = LLSelectMgr::getInstance();
	LLObjectSelectionHandle selectHandle = mgr->getSelection();
	bool fail = selectHandle->applyToObjects(&func);
	if(fail)
	{
		if ( !func.scripted )
		{
			LLNotifications::instance().add(noscriptmsg);
		}
		else if ( !func.modifiable )
		{
			LLNotifications::instance().add(nomodmsg);
		}
		else
		{
			llerrs << "Bad logic." << llendl;
		}
	}
	else
	{
		if (!q->start())
		{
			llwarns << "Unexpected script compile failure." << llendl;
		}
	}
}

void handle_compile_queue(std::string to_lang)
{
	LLFloaterCompileQueue* queue;
	if (to_lang == "mono")
	{
		queue = LLFloaterCompileQueue::create(TRUE);
	}
	else
	{
		queue = LLFloaterCompileQueue::create(FALSE);
	}
	queue_actions(queue, "CannotRecompileSelectObjectsNoScripts", "CannotRecompileSelectObjectsNoPermission");
}

void handle_reset_selection(void)
{
	LLFloaterResetQueue* queue = LLFloaterResetQueue::create();
	queue_actions(queue, "CannotResetSelectObjectsNoScripts", "CannotResetSelectObjectsNoPermission");
}

void handle_set_run_selection(void)
{
	LLFloaterRunQueue* queue = LLFloaterRunQueue::create();
	queue_actions(queue, "CannotSetRunningSelectObjectsNoScripts", "CannotSerRunningSelectObjectsNoPermission");
}

void handle_set_not_run_selection(void)
{
	LLFloaterNotRunQueue* queue = LLFloaterNotRunQueue::create();
	queue_actions(queue, "CannotSetRunningNotSelectObjectsNoScripts", "CannotSerRunningNotSelectObjectsNoPermission");
}

class LLToolsSelectedScriptAction : public view_listener_t
{
	bool handleEvent(LLPointer<LLEvent> event, const LLSD& userdata)
	{
// [RLVa:KB] - Checked: 2010-04-19 (RLVa-1.2.0f) | Modified: RLVa-1.0.5a | OK
		// We'll allow resetting the scripts of objects on a non-attachable attach point since they wouldn't be able to circumvent anything
		if ( (rlv_handler_t::isEnabled()) && (gRlvAttachmentLocks.hasLockedAttachmentPoint(RLV_LOCK_REMOVE)) )
		{
			LLObjectSelectionHandle hSel = LLSelectMgr::getInstance()->getSelection();
			RlvSelectHasLockedAttach f;
			if ( (hSel->isAttachment()) && (hSel->getFirstNode(&f) != NULL) )
				return true;
		}
// [/RLVa:KB]

		std::string action = userdata.asString();
		if (action == "compile mono")
		{
			handle_compile_queue("mono");
		}
		if (action == "compile lsl")
		{
			handle_compile_queue("lsl");
		}
		else if (action == "reset")
		{
			handle_reset_selection();
		}
		else if (action == "start")
		{
			handle_set_run_selection();
		}
		else if (action == "stop")
		{
			handle_set_not_run_selection();
		}
		return true;
	}
};

void handle_selected_texture_info(void*)
{
	// <edit>
	std::map<LLUUID, bool> unique_textures;
	S32 total_memory = 0;
	// </edit>
	for (LLObjectSelection::valid_iterator iter = LLSelectMgr::getInstance()->getSelection()->valid_begin();
		 iter != LLSelectMgr::getInstance()->getSelection()->valid_end(); iter++)
	{
		LLSelectNode* node = *iter;
		
		std::string msg;
		msg.assign("Texture info for: ");
		msg.append(node->mName);
		LLChat chat(msg);
		LLFloaterChat::addChat(chat);

		U8 te_count = node->getObject()->getNumTEs();
		// map from texture ID to list of faces using it
		typedef std::map< LLUUID, std::vector<U8> > map_t;
		map_t faces_per_texture;
		for (U8 i = 0; i < te_count; i++)
		{
			if (!node->isTESelected(i)) continue;

			LLViewerTexture* img = node->getObject()->getTEImage(i);
			LLUUID image_id = img->getID();
			faces_per_texture[image_id].push_back(i);
			// <edit>
			if(!unique_textures[image_id])
			{
				unique_textures[image_id] = true;
				total_memory += (img->getWidth() * img->getHeight() * img->getComponents());
			}
			// </edit>
		}
		// Per-texture, dump which faces are using it.
		map_t::iterator it;
		for (it = faces_per_texture.begin(); it != faces_per_texture.end(); ++it)
		{
			U8 te = it->second[0];
			LLViewerTexture* img = node->getObject()->getTEImage(te);
			S32 height = img->getHeight();
			S32 width = img->getWidth();
			S32 components = img->getComponents();
			// <edit>
			//msg = llformat("%dx%d %s on face ",
			msg = llformat("%dx%d %s on face ",
								width,
								height,
								(components == 4 ? "alpha" : "opaque"));
			for (U8 i = 0; i < it->second.size(); ++i)
			{
				msg.append( llformat("%d ", (S32)(it->second[i])));
			}
			LLChat chat(msg);
			LLFloaterChat::addChat(chat);
		}
	}

	// Show total widthxheight
	F32 memory = (F32)total_memory;
	memory = memory / 1000000;
	std::string msg = llformat("Total uncompressed: %f MB", memory);
	LLChat chat(msg);
	LLFloaterChat::addChat(chat);
	// </edit>
}

void handle_dump_image_list(void*)
{
	gTextureList.dump();
}

void handle_test_male(void*)
{
// [RLVa:KB] - Checked: 2010-03-19 (RLVa-1.2.0c) | Modified: RLVa-1.2.0a | OK
	// TODO-RLVa: [RLVa-1.2.1] Is there any reason to still block this?
 	if ( (rlv_handler_t::isEnabled()) && 
		 ((gRlvAttachmentLocks.hasLockedAttachmentPoint(RLV_LOCK_ANY)) || (gRlvWearableLocks.hasLockedWearableType(RLV_LOCK_ANY))) )
	{
		return;
	}
// [/RLVa:KB]

	LLAppearanceMgr::instance().wearOutfitByName("Male Shape & Outfit");
	//gGestureList.requestResetFromServer( TRUE );
}

void handle_test_female(void*)
{
// [RLVa:KB] - Checked: 2010-03-19 (RLVa-1.2.0c) | Modified: RLVa-1.2.0a | OK
	// TODO-RLVa: [RLVa-1.2.1] Is there any reason to still block this?
 	if ( (rlv_handler_t::isEnabled()) && 
		 ((gRlvAttachmentLocks.hasLockedAttachmentPoint(RLV_LOCK_ANY)) || (gRlvWearableLocks.hasLockedWearableType(RLV_LOCK_ANY))) )
	{
		return;
	}
// [/RLVa:KB]

	LLAppearanceMgr::instance().wearOutfitByName("Female Shape & Outfit");
	//gGestureList.requestResetFromServer( FALSE );
}

void handle_toggle_pg(void*)
{
	gAgent.setTeen( !gAgent.isTeen() );

	LLFloaterWorldMap::reloadIcons(NULL);

	llinfos << "PG status set to " << (S32)gAgent.isTeen() << llendl;
}

void handle_dump_attachments(void*)
{
	LLVOAvatar* avatar = gAgentAvatarp;
	if( !avatar )
	{
		llinfos << "NO AVATAR" << llendl;
		return;
	}

	for (LLVOAvatar::attachment_map_t::iterator iter = avatar->mAttachmentPoints.begin(); 
		 iter != avatar->mAttachmentPoints.end(); )
	{
		LLVOAvatar::attachment_map_t::iterator curiter = iter++;
		LLViewerJointAttachment* attachment = curiter->second;
		S32 key = curiter->first;
		for (LLViewerJointAttachment::attachedobjs_vec_t::iterator attachment_iter = attachment->mAttachedObjects.begin();
			 attachment_iter != attachment->mAttachedObjects.end();
			 ++attachment_iter)
		{
			LLViewerObject *attached_object = (*attachment_iter);
			BOOL visible = (attached_object != NULL &&
							attached_object->mDrawable.notNull() && 
							!attached_object->mDrawable->isRenderType(0));
			LLVector3 pos;
			if (visible) pos = attached_object->mDrawable->getPosition();
			llinfos << "ATTACHMENT " << key << ": item_id=" << attached_object->getAttachmentItemID()
					<< (attached_object ? " present " : " absent ")
					<< (visible ? "visible " : "invisible ")
					<<  " at " << pos
					<< " and " << (visible ? attached_object->getPosition() : LLVector3::zero)
					<< llendl;
		}
	}
}

//---------------------------------------------------------------------
// Callbacks for enabling/disabling items
//---------------------------------------------------------------------

BOOL menu_ui_enabled(void *user_data)
{
	BOOL high_res = gSavedSettings.getBOOL( "HighResSnapshot" );
	return !high_res;
}

// TomY TODO DEPRECATE & REMOVE
void menu_toggle_control( void* user_data )
{
        std::string setting(static_cast<char*>(user_data));
        BOOL checked = gSavedSettings.getBOOL(setting);
        if (setting == "HighResSnapshot" && !checked)
        {
                // High Res Snapshot active, must uncheck RenderUIInSnapshot
                gSavedSettings.setBOOL( "RenderUIInSnapshot", FALSE );
        }
        else if (setting == "DoubleClickAutoPilot" && !checked)
        {
                // Doubleclick actions - there can be only one
                gSavedSettings.setBOOL( "DoubleClickTeleport", FALSE );
        }
        else if (setting == "DoubleClickTeleport" && !checked)
        {
                // Doubleclick actions - there can be only one
                gSavedSettings.setBOOL( "DoubleClickAutoPilot", FALSE );
        }
        gSavedSettings.setBOOL(setting, !checked);
}


// these are used in the gl menus to set control values.
class LLToggleControl : public view_listener_t
{
	bool handleEvent(LLPointer<LLEvent> event, const LLSD& userdata)
	{
		std::string control_name = userdata.asString();
		BOOL checked = gSavedSettings.getBOOL( control_name );
		if (control_name == "HighResSnapshot" && !checked)
		{
			// High Res Snapshot active, must uncheck RenderUIInSnapshot
			gSavedSettings.setBOOL( "RenderUIInSnapshot", FALSE );
		}
		gSavedSettings.setBOOL( control_name, !checked );
		return true;
	}
};

BOOL menu_check_control( void* user_data)
{
	return gSavedSettings.getBOOL((char*)user_data);
}

// 
void menu_toggle_variable( void* user_data )
{
	BOOL checked = *(BOOL*)user_data;
	*(BOOL*)user_data = !checked;
}

BOOL menu_check_variable( void* user_data)
{
	return *(BOOL*)user_data;
}


BOOL enable_land_selected( void* )
{
	return !(LLViewerParcelMgr::getInstance()->selectionEmpty());
}

void menu_toggle_attached_lights(void* user_data)
{
	menu_toggle_control(user_data);
	LLPipeline::sRenderAttachedLights = gSavedSettings.getBOOL("RenderAttachedLights");
}

void menu_toggle_attached_particles(void* user_data)
{
	menu_toggle_control(user_data);
	LLPipeline::sRenderAttachedParticles = gSavedSettings.getBOOL("RenderAttachedParticles");
}

class LLSomethingSelected : public view_listener_t
{
	bool handleEvent(LLPointer<LLEvent> event, const LLSD& userdata)
	{
		bool new_value = !(LLSelectMgr::getInstance()->getSelection()->isEmpty());
		gMenuHolder->findControl(userdata["control"].asString())->setValue(new_value);
		return true;
	}
};

class LLSomethingSelectedNoHUD : public view_listener_t
{
	bool handleEvent(LLPointer<LLEvent> event, const LLSD& userdata)
	{
		LLObjectSelectionHandle selection = LLSelectMgr::getInstance()->getSelection();
		bool new_value = !(selection->isEmpty()) && !(selection->getSelectType() == SELECT_TYPE_HUD);
		gMenuHolder->findControl(userdata["control"].asString())->setValue(new_value);
		return true;
	}
};

BOOL enable_more_than_one_selected(void* )
{
	return (LLSelectMgr::getInstance()->getSelection()->getObjectCount() > 1);
}

static bool is_editable_selected()
{
// [RLVa:KB] - Checked: 2010-09-28 (RLVa-1.2.1f) | Modified: RLVa-1.0.5a | OK
	// RELEASE-RLVa: [SL-2.2.0] Check that this still isn't called by anything but script actions in the Build menu
	if ( (rlv_handler_t::isEnabled()) && (gRlvAttachmentLocks.hasLockedAttachmentPoint(RLV_LOCK_REMOVE)) )
	{
		LLObjectSelectionHandle hSelection = LLSelectMgr::getInstance()->getSelection();

		// NOTE: this is called for 5 different menu items so we'll trade accuracy for efficiency and only
		//       examine root nodes (LLToolsSelectedScriptAction::handleEvent() will catch what we miss)
		RlvSelectHasLockedAttach f;
		if ( (hSelection->isAttachment()) && (hSelection->getFirstRootNode(&f)) )
		{
			return false;
		}
	}
// [/RLVa:KB]

	return (LLSelectMgr::getInstance()->getSelection()->getFirstEditableObject() != NULL);
}

class LLEditableSelected : public view_listener_t
{
	bool handleEvent(LLPointer<LLEvent> event, const LLSD& userdata)
	{
		gMenuHolder->findControl(userdata["control"].asString())->setValue(is_editable_selected());
		return true;
	}
};

class LLEditableSelectedMono : public view_listener_t
{
	bool handleEvent(LLPointer<LLEvent> event, const LLSD& userdata)
	{
		LLViewerRegion* region = gAgent.getRegion();
		if(region && gMenuHolder && gMenuHolder->findControl(userdata["control"].asString()))
		{
			bool have_cap = (! region->getCapability("UpdateScriptTask").empty());
			bool selected = is_editable_selected() && have_cap;
			gMenuHolder->findControl(userdata["control"].asString())->setValue(selected);
			return true;
		}
		return false;
	}
};

class LLToolsEnableTakeCopy : public view_listener_t
{
	bool handleEvent(LLPointer<LLEvent> event, const LLSD& userdata)
	{
		bool all_valid = false;
		if (LLSelectMgr::getInstance())
		{
			all_valid = true;
#ifndef HACKED_GODLIKE_VIEWER
# ifdef TOGGLE_HACKED_GODLIKE_VIEWER
			if (LLViewerLogin::getInstance()->isInProductionGrid()
                || !gAgent.isGodlike())
# endif
			{
				struct f : public LLSelectedObjectFunctor
				{
					virtual bool apply(LLViewerObject* obj)
					{
//						return (!obj->permCopy() || obj->isAttachment());
// [RLVa:KB] - Checked: 2009-07-10 (RLVa-1.0.0g)
						return (!obj->permCopy() || obj->isAttachment()) || 
							   ( (gRlvHandler.hasBehaviour(RLV_BHVR_UNSIT)) && (gAgentAvatarp) && 
							     (gAgentAvatarp->getRoot() == obj) );
// [/RLVa:KB]
					}
				} func;
				const bool firstonly = true;
				bool any_invalid = LLSelectMgr::getInstance()->getSelection()->applyToRootObjects(&func, firstonly);
				all_valid = !any_invalid;
			}
#endif // HACKED_GODLIKE_VIEWER
		}

		gMenuHolder->findControl(userdata["control"].asString())->setValue(all_valid);
		return true;
	}
};

// <edit>
class LLToolsEnableAdminDelete : public view_listener_t
{
	bool handleEvent(LLPointer<LLEvent> event, const LLSD& userdata)
	{
		LLViewerObject* object = LLSelectMgr::getInstance()->getSelection()->getPrimaryObject();
		return (object != NULL);
	}
};
class LLToolsAdminDelete : public view_listener_t
{
	bool handleEvent(LLPointer<LLEvent> event, const LLSD& userdata)
	{
		LLSelectMgr::getInstance()->selectForceDelete();
		return true;
	}
};
// </edit>

BOOL enable_selection_you_own_all(void*)
{
	if (LLSelectMgr::getInstance())
	{
		struct f : public LLSelectedObjectFunctor
		{
			virtual bool apply(LLViewerObject* obj)
			{
				return (!obj->permYouOwner());
			}
		} func;
		const bool firstonly = true;
		bool no_perms = LLSelectMgr::getInstance()->getSelection()->applyToRootObjects(&func, firstonly);
		if (no_perms)
		{
			return FALSE;
		}
	}
	return TRUE;
}

BOOL enable_selection_you_own_one(void*)
{
	if (LLSelectMgr::getInstance())
	{
		struct f : public LLSelectedObjectFunctor
		{
			virtual bool apply(LLViewerObject* obj)
			{
				return (obj->permYouOwner());
			}
		} func;
		const bool firstonly = true;
		bool any_perms = LLSelectMgr::getInstance()->getSelection()->applyToRootObjects(&func, firstonly);
		if (!any_perms)
		{
			return FALSE;
		}
	}
	return TRUE;
}

class LLHasAsset : public LLInventoryCollectFunctor
{
public:
	LLHasAsset(const LLUUID& id) : mAssetID(id), mHasAsset(FALSE) {}
	virtual ~LLHasAsset() {}
	virtual bool operator()(LLInventoryCategory* cat,
							LLInventoryItem* item);
	BOOL hasAsset() const { return mHasAsset; }

protected:
	LLUUID mAssetID;
	BOOL mHasAsset;
};

bool LLHasAsset::operator()(LLInventoryCategory* cat,
							LLInventoryItem* item)
{
	if(item && item->getAssetUUID() == mAssetID)
	{
		mHasAsset = TRUE;
	}
	return FALSE;
}

BOOL enable_save_into_inventory(void*)
{
	// *TODO: clean this up
	// find the last root
	LLSelectNode* last_node = NULL;
	for (LLObjectSelection::root_iterator iter = LLSelectMgr::getInstance()->getSelection()->root_begin();
		 iter != LLSelectMgr::getInstance()->getSelection()->root_end(); iter++)
	{
		last_node = *iter;
	}

#ifdef HACKED_GODLIKE_VIEWER
	return TRUE;
#else
# ifdef TOGGLE_HACKED_GODLIKE_VIEWER
	if (!LLViewerLogin::getInstance()->isInProductionGrid()
        && gAgent.isGodlike())
	{
		return TRUE;
	}
# endif
	// check all pre-req's for save into inventory.
	if(last_node && last_node->mValid && !last_node->mItemID.isNull()
	   && (last_node->mPermissions->getOwner() == gAgent.getID())
	   && (gInventory.getItem(last_node->mItemID) != NULL))
	{
		LLViewerObject* obj = last_node->getObject();
		if( obj && !obj->isAttachment() )
		{
			return TRUE;
		}
	}
#endif
	return FALSE;
}

BOOL enable_save_into_task_inventory(void*)
{
	LLSelectNode* node = LLSelectMgr::getInstance()->getSelection()->getFirstRootNode();
	if(node && (node->mValid) && (!node->mFromTaskID.isNull()))
	{
		// *TODO: check to see if the fromtaskid object exists.
		LLViewerObject* obj = node->getObject();
		if( obj && !obj->isAttachment() )
		{
			return TRUE;
		}
	}
	return FALSE;
}

class LLToolsEnableSaveToObjectInventory : public view_listener_t
{
	bool handleEvent(LLPointer<LLEvent> event, const LLSD& userdata)
	{
		bool new_value = enable_save_into_task_inventory(NULL);
		gMenuHolder->findControl(userdata["control"].asString())->setValue(new_value);
		return true;
	}
};

BOOL enable_not_thirdperson(void*)
{
	return !gAgentCamera.cameraThirdPerson();
}


// BOOL enable_export_selected(void *)
// {
// 	if (LLSelectMgr::getInstance()->getSelection()->isEmpty())
// 	{
// 		return FALSE;
// 	}
// 	if (!gExporterRequestID.isNull())
// 	{
// 		return FALSE;
// 	}
// 	if (!LLUploadDialog::modalUploadIsFinished())
// 	{
// 		return FALSE;
// 	}
// 	return TRUE;
// }

class LLViewEnableMouselook : public view_listener_t
{
	bool handleEvent(LLPointer<LLEvent> event, const LLSD& userdata)
	{
		// You can't go directly from customize avatar to mouselook.
		// TODO: write code with appropriate dialogs to handle this transition.
		bool new_value = (CAMERA_MODE_CUSTOMIZE_AVATAR != gAgentCamera.getCameraMode() && !gSavedSettings.getBOOL("FreezeTime"));
		gMenuHolder->findControl(userdata["control"].asString())->setValue(new_value);
		return true;
	}
};

class LLToolsEnableToolNotPie : public view_listener_t
{
	bool handleEvent(LLPointer<LLEvent> event, const LLSD& userdata)
	{
		bool new_value = ( LLToolMgr::getInstance()->getBaseTool() != LLToolPie::getInstance() );
		gMenuHolder->findControl(userdata["control"].asString())->setValue(new_value);
		return true;
	}
};

class LLWorldEnableCreateLandmark : public view_listener_t
{
	bool handleEvent(LLPointer<LLEvent> event, const LLSD& userdata)
	{
		bool new_value = gAgent.isGodlike() || 
			(gAgent.getRegion() && gAgent.getRegion()->getAllowLandmark());
// [RLVa:KB] - Checked: 2009-07-04 (RLVa-1.0.0a) | OK
		new_value &= !gRlvHandler.hasBehaviour(RLV_BHVR_SHOWLOC);
// [/RLVa:KB]
		gMenuHolder->findControl(userdata["control"].asString())->setValue(new_value);
		return true;
	}
};

class LLWorldEnableSetHomeLocation : public view_listener_t
{
	bool handleEvent(LLPointer<LLEvent> event, const LLSD& userdata)
	{
		bool new_value = gAgent.isGodlike() || 
			(gAgent.getRegion() && gAgent.getRegion()->getAllowSetHome());
		gMenuHolder->findControl(userdata["control"].asString())->setValue(new_value);
		return true;
	}
};

class LLWorldEnableTeleportHome : public view_listener_t
{
	bool handleEvent(LLPointer<LLEvent> event, const LLSD& userdata)
	{
		LLViewerRegion* regionp = gAgent.getRegion();
		bool agent_on_prelude = (regionp && regionp->isPrelude());
		bool enable_teleport_home = gAgent.isGodlike() || !agent_on_prelude;
// [RLVa:KB] - Checked: 2009-12-22 (RLVa-1.1.0k) | Added: RLVa-1.1.0j
		enable_teleport_home &= !gRlvHandler.hasBehaviour(RLV_BHVR_TPLM);
// [/RLVa:KB]
		gMenuHolder->findControl(userdata["control"].asString())->setValue(enable_teleport_home);
		return true;
	}
};

BOOL enable_region_owner(void*)
{
	if(gAgent.getRegion() && gAgent.getRegion()->getOwner() == gAgent.getID())
		return TRUE;
	return enable_god_customer_service(NULL);
}

BOOL enable_god_full(void*)
{
	return gAgent.getGodLevel() >= GOD_FULL;
}

BOOL enable_god_liaison(void*)
{
	return gAgent.getGodLevel() >= GOD_LIAISON;
}

BOOL enable_god_customer_service(void*)
{
	return gAgent.getGodLevel() >= GOD_CUSTOMER_SERVICE;
}

BOOL enable_god_basic(void*)
{
// [RLVa:KB] - Checked: 2009-07-04 (RLVa-1.0.0a)
	// RELEASE-RLVa: check that this function isn't used for anything other than to enable/disable showing the "God Tools..." floater
	return (gAgent.getGodLevel() > GOD_NOT) && (!gRlvHandler.hasBehaviour(RLV_BHVR_SHOWLOC));
// [/RLVa:KB]
	//return gAgent.getGodLevel() > GOD_NOT;
}

#if 0 // 1.9.2
void toggle_vertex_shaders(void *)
{
	BOOL use_shaders = gPipeline.getUseVertexShaders();
	gPipeline.setUseVertexShaders(use_shaders);
}

BOOL check_vertex_shaders(void *)
{
	return gPipeline.getUseVertexShaders();
}
#endif

void toggle_show_xui_names(void *)
{
	BOOL showXUINames = gSavedSettings.getBOOL("ShowXUINames");
	
	showXUINames = !showXUINames;
	gSavedSettings.setBOOL("ShowXUINames", showXUINames);
}

BOOL check_show_xui_names(void *)
{
	return gSavedSettings.getBOOL("ShowXUINames");
}



void toggle_cull_small(void *)
{
//	gPipeline.mCullBySize = !gPipeline.mCullBySize;
//
//	gSavedSettings.setBOOL("RenderCullBySize", gPipeline.mCullBySize);
}

class LLToolsSelectOnlyMyObjects : public view_listener_t
{
	bool handleEvent(LLPointer<LLEvent> event, const LLSD& userdata)
	{
		BOOL cur_val = gSavedSettings.getBOOL("SelectOwnedOnly");

		gSavedSettings.setBOOL("SelectOwnedOnly", ! cur_val );

		return true;
	}
};

class LLToolsSelectOnlyMovableObjects : public view_listener_t
{
	bool handleEvent(LLPointer<LLEvent> event, const LLSD& userdata)
	{
		BOOL cur_val = gSavedSettings.getBOOL("SelectMovableOnly");

		gSavedSettings.setBOOL("SelectMovableOnly", ! cur_val );

		return true;
	}
};

class LLToolsSelectBySurrounding : public view_listener_t
{
	bool handleEvent(LLPointer<LLEvent> event, const LLSD& userdata)
	{
		LLSelectMgr::sRectSelectInclusive = !LLSelectMgr::sRectSelectInclusive;

		gSavedSettings.setBOOL("RectangleSelectInclusive", LLSelectMgr::sRectSelectInclusive);
		return true;
	}
};

class LLToolsShowSelectionHighlights : public view_listener_t
{
	bool handleEvent(LLPointer<LLEvent> event, const LLSD& userdata)
	{
		LLControlVariable *ctrl = gSavedSettings.getControl("RenderHighlightSelections");
		ctrl->setValue(!ctrl->getValue().asBoolean());
		return true;
	}
};

class LLToolsShowHiddenSelection : public view_listener_t
{
	bool handleEvent(LLPointer<LLEvent> event, const LLSD& userdata)
	{
		// TomY TODO Merge these
		LLSelectMgr::sRenderHiddenSelections = !LLSelectMgr::sRenderHiddenSelections;

		gSavedSettings.setBOOL("RenderHiddenSelections", LLSelectMgr::sRenderHiddenSelections);
		return true;
	}
};

class LLToolsShowSelectionLightRadius : public view_listener_t
{
	bool handleEvent(LLPointer<LLEvent> event, const LLSD& userdata)
	{
		// TomY TODO merge these
		LLSelectMgr::sRenderLightRadius = !LLSelectMgr::sRenderLightRadius;

		gSavedSettings.setBOOL("RenderLightRadius", LLSelectMgr::sRenderLightRadius);
		return true;
	}
};

class LLToolsEditLinkedParts : public view_listener_t
{
	bool handleEvent(LLPointer<LLEvent> event, const LLSD& userdata)
	{
		BOOL select_individuals = gSavedSettings.getBOOL("EditLinkedParts");
		if (select_individuals)
		{
			LLSelectMgr::getInstance()->demoteSelectionToIndividuals();
		}
		else
		{
			LLSelectMgr::getInstance()->promoteSelectionToRoot();
		}
		return true;
	}
};

void reload_personal_settings_overrides(void *)
{
	llinfos << "Loading overrides from " << gDirUtilp->getExpandedFilename(LL_PATH_PER_SL_ACCOUNT,"overrides.xml") << llendl;
	
	gSavedSettings.loadFromFile(gDirUtilp->getExpandedFilename(LL_PATH_PER_SL_ACCOUNT,"overrides.xml"));
}

void reload_vertex_shader(void *)
{
	//THIS WOULD BE AN AWESOME PLACE TO RELOAD SHADERS... just a thought	- DaveP
}

void slow_mo_animations(void*)
{
	static BOOL slow_mo = FALSE;
	if (slow_mo)
	{
		gAgentAvatarp->setAnimTimeFactor(1.f);
		slow_mo = FALSE;
	}
	else
	{
		gAgentAvatarp->setAnimTimeFactor(0.2f);
		slow_mo = TRUE;
	}
}

void handle_dump_avatar_local_textures(void*)
{
	if( isAgentAvatarValid() )
	{
		gAgentAvatarp->dumpLocalTextures();
	}
}

void handle_meshes_and_morphs(void* menu_item)
{
	LLMenuItemCallGL* item = (LLMenuItemCallGL*) menu_item;
	LLMenuGL* parent_menu = (LLMenuGL*) item->getParent();
	parent_menu->removeChild(item);

	LLMenuGL* menu = new LLMenuGL("Meshes And Morphs");
	menu->addChild(new LLMenuItemCallGL("Dump Avatar Mesh Info", &LLPolyMesh::dumpDiagInfo));
	menu->addSeparator();

	LLVOAvatar::mesh_info_t mesh_info;
	LLVOAvatar::getMeshInfo(&mesh_info);

	for(LLVOAvatarSelf::mesh_info_t::iterator info_iter = mesh_info.begin();
		info_iter != mesh_info.end(); ++info_iter)
	{
		const std::string& type = info_iter->first;
		LLVOAvatar::lod_mesh_map_t& lod_mesh = info_iter->second;

		LLMenuGL* type_menu = new LLMenuGL(type);

		for(LLVOAvatar::lod_mesh_map_t::iterator lod_iter = lod_mesh.begin();
			lod_iter != lod_mesh.end(); ++lod_iter)
		{
			S32 lod = lod_iter->first;
			std::string& mesh = lod_iter->second;

			std::string caption = llformat ("%s LOD %d", type.c_str(), lod);

			if (lod == 0)
			{
				caption = type;
			}

			LLPolyMeshSharedData* mesh_shared = LLPolyMesh::getMeshData(mesh);

			LLPolyMesh::morph_list_t morph_list;
			LLPolyMesh::getMorphList(mesh, &morph_list);

			LLMenuGL* lod_menu = new LLMenuGL(caption);
			lod_menu->addChild(new LLMenuItemCallGL("Save LLM", handle_mesh_save_llm, NULL, (void*) mesh_shared));

			LLMenuGL* action_menu = new LLMenuGL("Base Mesh");
			action_menu->addChild(new LLMenuItemCallGL("Save OBJ", handle_mesh_save_obj, NULL, (void*) mesh_shared));

			if (lod == 0)
			{
				// Since an LOD mesh has only faces, we won't enable this for
				// LOD meshes until we add code for processing the face commands.

				action_menu->addChild(new LLMenuItemCallGL("Load OBJ", handle_mesh_load_obj, NULL, (void*) mesh_shared));
			}

			action_menu->createJumpKeys();
			lod_menu->addChild(action_menu);

			action_menu = new LLMenuGL("Current Mesh");

			action_menu->addChild(new LLMenuItemCallGL("Save OBJ", handle_mesh_save_current_obj, NULL, (void*) mesh_shared));

			action_menu->createJumpKeys();
			lod_menu->addChild(action_menu);

			lod_menu->addSeparator();

			for(LLPolyMesh::morph_list_t::iterator morph_iter = morph_list.begin();
				morph_iter != morph_list.end(); ++morph_iter)
			{
				std::string const& morph_name = morph_iter->first;
				LLPolyMorphData* morph_data = morph_iter->second;

				action_menu = new LLMenuGL(morph_name);

				action_menu->addChild(new LLMenuItemCallGL("Save OBJ", handle_morph_save_obj, NULL, (void*) morph_data));
				action_menu->addChild(new LLMenuItemCallGL("Load OBJ", handle_morph_load_obj, NULL, (void*) morph_data));

				action_menu->createJumpKeys();
				lod_menu->addChild(action_menu);
			}

			lod_menu->createJumpKeys();
			type_menu->addChild(lod_menu);
		}
		type_menu->createJumpKeys();
		menu->addChild(type_menu);
	}

	menu->createJumpKeys();
	menu->updateParent(LLMenuGL::sMenuContainer);
	parent_menu->addChild(menu);

	LLMenuGL::sMenuContainer->hideMenus();
	LLFloater* tear_off_menu = LLTearOffMenu::create(menu);
	tear_off_menu->setFocus(TRUE);
}

static void handle_mesh_save_llm_continued(void* data, AIFilePicker* filepicker);
void handle_mesh_save_llm(void* data)
{
	LLPolyMeshSharedData* mesh_shared = (LLPolyMeshSharedData*) data;
	std::string const* mesh_name = LLPolyMesh::getSharedMeshName(mesh_shared);
	std::string default_path = gDirUtilp->getExpandedFilename(LL_PATH_CHARACTER, "");

	if (!mesh_name)
	{
		llwarns << "LPolyMesh::getSharedMeshName returned NULL" << llendl;
		return;
	}

	AIFilePicker* filepicker = AIFilePicker::create();
	filepicker->open(*mesh_name, FFSAVE_ALL, default_path, "mesh_llm");
	filepicker->run(boost::bind(&handle_mesh_save_llm_continued, data, filepicker));
}

static void handle_mesh_save_llm_continued(void* data, AIFilePicker* filepicker)
{
	if (!filepicker->hasFilename())
	{
		llwarns << "No file" << llendl;
		return;
	}
	std::string selected_filename = filepicker->getFilename();
	LLPolyMeshSharedData* mesh_shared = (LLPolyMeshSharedData*) data;
	std::string const* mesh_name = LLPolyMesh::getSharedMeshName(mesh_shared);

	llinfos << "Selected " << selected_filename << " for mesh " << *mesh_name <<llendl;

	std::string bak_filename = selected_filename + ".bak";

	llstat stat_selected;
	llstat stat_bak;

	if ((LLFile::stat(selected_filename, &stat_selected) == 0)
	&&  (LLFile::stat(bak_filename, &stat_bak) != 0))
	{
		// NB: stat returns non-zero if it can't read the file, for example
		// if it doesn't exist.  LLFile has no better abstraction for
		// testing for file existence.

		// The selected file exists, but there is no backup yet, so make one.
		if (LLFile::rename(selected_filename, bak_filename) != 0 )
		{
			llerrs << "can't rename: " << selected_filename << llendl;
			return;
		}
	}

	LLFILE* fp = LLFile::fopen(selected_filename, "wb");
	if (!fp)
	{
		llerrs << "can't open: " << selected_filename << llendl;

		if ((LLFile::stat(bak_filename, &stat_bak) == 0)
		&&  (LLFile::stat(selected_filename, &stat_selected) != 0) )
		{
			// Rename the backup to its original name
			if (LLFile::rename(bak_filename, selected_filename) != 0 )
			{
				llerrs << "can't rename: " << bak_filename << " back to " << selected_filename << llendl;
				return;
			}
		}
		return;
	}

	LLPolyMesh mesh(mesh_shared,NULL);
	mesh.saveLLM(fp);
	fclose(fp);
}

static void handle_mesh_save_current_obj_continued(void* data, AIFilePicker* filepicker);
void handle_mesh_save_current_obj(void* data)
{
	LLPolyMeshSharedData* mesh_shared = (LLPolyMeshSharedData*) data;
	std::string const* mesh_name = LLPolyMesh::getSharedMeshName(mesh_shared);

	if (!mesh_name)
	{
		llwarns << "LPolyMesh::getSharedMeshName returned NULL" << llendl;
		return;
	}

	std::string file_name = *mesh_name + "_current.obj";
	std::string default_path = gDirUtilp->getExpandedFilename(LL_PATH_CHARACTER, "");

	AIFilePicker* filepicker = AIFilePicker::create();
	filepicker->open(file_name, FFSAVE_ALL, default_path, "mesh_obj");
	filepicker->run(boost::bind(&handle_mesh_save_current_obj_continued, data, filepicker));
}

static void handle_mesh_save_current_obj_continued(void* data, AIFilePicker* filepicker)
{
	if(!filepicker->hasFilename())
	{
		llwarns << "No file" << llendl;
		return;
	}
	std::string selected_filename = filepicker->getFilename();
	LLPolyMeshSharedData* mesh_shared = (LLPolyMeshSharedData*)data;
	std::string const* mesh_name = LLPolyMesh::getSharedMeshName(mesh_shared);

	llinfos << "Selected " << selected_filename << " for mesh " << *mesh_name <<llendl;

	LLFILE* fp = LLFile::fopen(selected_filename, "wb");			/*Flawfinder: ignore*/
	if (!fp)
	{
		llerrs << "can't open: " << selected_filename << llendl;
		return;
	}

	LLVOAvatar* avatar = gAgentAvatarp;
	if ( avatar )
	{
		LLPolyMesh* mesh = avatar->getMesh (mesh_shared);
		mesh->saveOBJ(fp);
	}
	fclose(fp);
}

static void handle_mesh_save_obj_continued(void* data, AIFilePicker* filepicker);
void handle_mesh_save_obj(void* data)
{
	LLPolyMeshSharedData* mesh_shared = (LLPolyMeshSharedData*) data;
	std::string const* mesh_name = LLPolyMesh::getSharedMeshName(mesh_shared);

	if (!mesh_name)
	{
		llwarns << "LPolyMesh::getSharedMeshName returned NULL" << llendl;
		return;
	}

	std::string file_name = *mesh_name + ".obj";
	std::string default_path = gDirUtilp->getExpandedFilename(LL_PATH_CHARACTER, "");

	AIFilePicker* filepicker = AIFilePicker::create();
	filepicker->open(file_name, FFSAVE_ALL, default_path, "mesh_obj");
	filepicker->run(boost::bind(&handle_mesh_save_obj_continued, data, filepicker));
}

static void handle_mesh_save_obj_continued(void* data, AIFilePicker* filepicker)
{
	if(!filepicker->hasFilename())
	{
		llwarns << "No file" << llendl;
		return;
	}
	std::string selected_filename = filepicker->getFilename();
	LLPolyMeshSharedData* mesh_shared = (LLPolyMeshSharedData*) data;
	std::string const* mesh_name = LLPolyMesh::getSharedMeshName(mesh_shared);

	llinfos << "Selected " << selected_filename << " for mesh " << *mesh_name <<llendl;

	LLFILE* fp = LLFile::fopen(selected_filename, "wb");			/*Flawfinder: ignore*/
	if (!fp)
	{
		llerrs << "can't open: " << selected_filename << llendl;
		return;
	}

	LLPolyMesh mesh(mesh_shared,NULL);
	mesh.saveOBJ(fp);
	fclose(fp);
}

static void handle_mesh_load_obj_continued(void* data, AIFilePicker* filepicker);
void handle_mesh_load_obj(void* data)
{
	LLPolyMeshSharedData* mesh_shared = (LLPolyMeshSharedData*) data;
	std::string const* mesh_name = LLPolyMesh::getSharedMeshName(mesh_shared);
	std::string default_path = gDirUtilp->getExpandedFilename(LL_PATH_CHARACTER, "");

	if (!mesh_name)
	{
		llwarns << "LPolyMesh::getSharedMeshName returned NULL" << llendl;
		return;
	}

	AIFilePicker* filepicker = AIFilePicker::create();
	filepicker->open(FFLOAD_ALL, default_path, "mesh_obj");
	filepicker->run(boost::bind(&handle_mesh_load_obj_continued, data, filepicker));
}

static void handle_mesh_load_obj_continued(void* data, AIFilePicker* filepicker)
{
	if(!filepicker->hasFilename())
	{
		llwarns << "No file" << llendl;
		return;
	}
	std::string selected_filename = filepicker->getFilename();
	LLPolyMeshSharedData* mesh_shared = (LLPolyMeshSharedData*) data;
	std::string const* mesh_name = LLPolyMesh::getSharedMeshName(mesh_shared);

	llinfos << "Selected " << selected_filename << " for mesh " << *mesh_name <<llendl;

	LLFILE* fp = LLFile::fopen(selected_filename, "rb");			/*Flawfinder: ignore*/
	if (!fp)
	{
		llerrs << "can't open: " << selected_filename << llendl;
		return;
	}

	LLPolyMesh mesh(mesh_shared,NULL);
	mesh.loadOBJ(fp);
	mesh.setSharedFromCurrent();
	fclose(fp);
}

static void handle_morph_save_obj_continued(void* data, AIFilePicker* filepicker);
void handle_morph_save_obj(void* data)
{
	LLPolyMorphData* morph_data = (LLPolyMorphData*) data;
	LLPolyMeshSharedData* mesh_shared = morph_data->mMesh;
	std::string const* mesh_name = LLPolyMesh::getSharedMeshName(mesh_shared);
	std::string const& morph_name = morph_data->getName();

	if (!mesh_name)
	{
		llwarns << "LPolyMesh::getSharedMeshName returned NULL" << llendl;
		return;
	}

	llinfos << "Save morph OBJ " << morph_name << " of mesh " << *mesh_name <<llendl;

	std::string file_name = *mesh_name + "." + morph_name + ".obj";
	std::string default_path = gDirUtilp->getExpandedFilename(LL_PATH_CHARACTER, "");

	AIFilePicker* filepicker = AIFilePicker::create();
	filepicker->open(file_name, FFSAVE_ALL, default_path, "mesh_obj");
	filepicker->run(boost::bind(&handle_morph_save_obj_continued, data, filepicker));
}

static void handle_morph_save_obj_continued(void* data, AIFilePicker* filepicker)
{
	if (!filepicker->hasFilename())
	{
		llwarns << "No file" << llendl;
		return;
	}
	std::string selected_filename = filepicker->getFilename();
	LLPolyMorphData* morph_data = (LLPolyMorphData*)data;

	llinfos << "Selected " << selected_filename << llendl;

	LLFILE* fp = LLFile::fopen(selected_filename, "wb");			/*Flawfinder: ignore*/
	if (!fp)
	{
		llerrs << "can't open: " << selected_filename << llendl;
		return;
	}

	morph_data->saveOBJ(fp);
	fclose(fp);
}

static void handle_morph_load_obj_continued(void* data, AIFilePicker* filepicker);
void handle_morph_load_obj(void* data)
{
	LLPolyMorphData* morph_data = (LLPolyMorphData*) data;
	LLPolyMeshSharedData* mesh_shared = morph_data->mMesh;
	std::string const* mesh_name = LLPolyMesh::getSharedMeshName(mesh_shared);
	std::string const& morph_name = morph_data->getName();
	std::string default_path = gDirUtilp->getExpandedFilename(LL_PATH_CHARACTER, "");

	if (!mesh_name)
	{
		llwarns << "LPolyMesh::getSharedMeshName returned NULL" << llendl;
		return;
	}

	llinfos << "Load morph OBJ " << morph_name << " of mesh " << *mesh_name <<llendl;

	AIFilePicker* filepicker = AIFilePicker::create();
	filepicker->open(FFLOAD_ALL, default_path, "mesh_obj");
	filepicker->run(boost::bind(&handle_morph_load_obj_continued, data, filepicker));
}

static void handle_morph_load_obj_continued(void* data, AIFilePicker* filepicker)
{
	if(!filepicker->hasFilename())
	{
		llwarns << "No file" << llendl;
		return;
	}
	std::string selected_filename = filepicker->getFilename();
	LLPolyMorphData* morph_data = (LLPolyMorphData*) data;
	LLPolyMeshSharedData* mesh_shared = morph_data->mMesh;

	llinfos << "Selected " << selected_filename <<llendl;

	LLFILE* fp = LLFile::fopen(selected_filename, "rb");			/*Flawfinder: ignore*/
	if (!fp)
	{
		llerrs << "can't open: " << selected_filename << llendl;
		return;
	}

	LLPolyMesh mesh(mesh_shared,NULL);
	mesh.loadOBJ(fp);
	fclose(fp);

	morph_data->setMorphFromMesh(&mesh);
}

void handle_debug_avatar_textures(void*)
{
	LLViewerObject* objectp = LLSelectMgr::getInstance()->getSelection()->getPrimaryObject();
	if (objectp)
	{
		LLFloaterAvatarTextures::show(objectp->getID());
	}
	// <edit?
	// default to own avatar
	else
	{
		LLFloaterAvatarTextures::show(gAgent.getID());
	}
	// </edit>
}

// Returns a pointer to the avatar give the UUID of the avatar OR of an attachment the avatar is wearing.
// Returns NULL on failure.
LLVOAvatar* find_avatar_from_object( LLViewerObject* object )
{
	if (object)
	{
		if( object->isAttachment() )
		{
			do
			{
				object = (LLViewerObject*) object->getParent();
			}
			while( object && !object->isAvatar() );
		}
		else
		if( !object->isAvatar() )
		{
			object = NULL;
		}
	}

	return (LLVOAvatar*) object;
}


// Returns a pointer to the avatar give the UUID of the avatar OR of an attachment the avatar is wearing.
// Returns NULL on failure.
LLVOAvatar* find_avatar_from_object( const LLUUID& object_id )
{
	return find_avatar_from_object( gObjectList.findObject(object_id) );
}


void handle_disconnect_viewer(void *)
{
	LLAppViewer::instance()->forceDisconnect("Testing viewer disconnect");
}

void force_error_breakpoint(void *)
{
    LLAppViewer::instance()->forceErrorBreakpoint();
}

void force_error_llerror(void *)
{
    LLAppViewer::instance()->forceErrorLLError();
}

void force_error_bad_memory_access(void *)
{
    LLAppViewer::instance()->forceErrorBadMemoryAccess();
}

void force_error_infinite_loop(void *)
{
    LLAppViewer::instance()->forceErrorInfiniteLoop();
}

void force_error_software_exception(void *)
{
    LLAppViewer::instance()->forceErrorSoftwareException();
}

void force_error_driver_crash(void *)
{
    LLAppViewer::instance()->forceErrorDriverCrash();
}

class LLToolsUseSelectionForGrid : public view_listener_t
{
	bool handleEvent(LLPointer<LLEvent> event, const LLSD& userdata)
	{
		LLSelectMgr::getInstance()->clearGridObjects();
		struct f : public LLSelectedObjectFunctor
		{
			virtual bool apply(LLViewerObject* objectp)
			{
				LLSelectMgr::getInstance()->addGridObject(objectp);
				return true;
			}
		} func;
		LLSelectMgr::getInstance()->getSelection()->applyToRootObjects(&func);
		LLSelectMgr::getInstance()->setGridMode(GRID_MODE_REF_OBJECT);
		if (gFloaterTools)
		{
			gFloaterTools->mComboGridMode->setCurrentByIndex((S32)GRID_MODE_REF_OBJECT);
		}
		return true;
	}
};

void handle_test_load_url(void*)
{
	LLWeb::loadURL("");
	LLWeb::loadURL("hacker://www.google.com/");
	LLWeb::loadURL("http");
	LLWeb::loadURL("http://www.google.com/");
}

//
// LLViewerMenuHolderGL
//

LLViewerMenuHolderGL::LLViewerMenuHolderGL() : LLMenuHolderGL()
{
}

BOOL LLViewerMenuHolderGL::hideMenus()
{
	BOOL handled = LLMenuHolderGL::hideMenus();

	// drop pie menu selection
	mParcelSelection = NULL;
	mObjectSelection = NULL;

	gMenuBarView->clearHoverItem();
	gMenuBarView->resetMenuTrigger();

	return handled;
}

void LLViewerMenuHolderGL::setParcelSelection(LLSafeHandle<LLParcelSelection> selection) 
{ 
	mParcelSelection = selection; 
}

void LLViewerMenuHolderGL::setObjectSelection(LLSafeHandle<LLObjectSelection> selection) 
{ 
	mObjectSelection = selection; 
}


const LLRect LLViewerMenuHolderGL::getMenuRect() const
{
	return LLRect(0, getRect().getHeight() - MENU_BAR_HEIGHT, getRect().getWidth(), STATUS_BAR_HEIGHT);
}

static void handle_save_to_xml_continued(LLFloater* frontmost, AIFilePicker* filepicker);
void handle_save_to_xml(void*)
{
	LLFloater* frontmost = gFloaterView->getFrontmost();
	if (!frontmost)
	{
        LLNotificationsUtil::add("NoFrontmostFloater");
		return;
	}

	std::string default_name = "floater_";
	default_name += frontmost->getTitle();
	default_name += ".xml";

	LLStringUtil::toLower(default_name);
	LLStringUtil::replaceChar(default_name, ' ', '_');
	LLStringUtil::replaceChar(default_name, '/', '_');
	LLStringUtil::replaceChar(default_name, ':', '_');
	LLStringUtil::replaceChar(default_name, '"', '_');

	AIFilePicker* filepicker = AIFilePicker::create();
	filepicker->open(default_name, FFSAVE_XML);
	filepicker->run(boost::bind(&handle_save_to_xml_continued, frontmost, filepicker));
}

static void handle_save_to_xml_continued(LLFloater* frontmost, AIFilePicker* filepicker)
{
	if (filepicker->hasFilename())
	{
		std::string filename = filepicker->getFilename();
		LLUICtrlFactory::getInstance()->saveToXML(frontmost, filename);
	}
}

static void handle_load_from_xml_continued(AIFilePicker* filepicker);
void handle_load_from_xml(void*)
{
	AIFilePicker* filepicker = AIFilePicker::create();
	filepicker->open(FFLOAD_XML);
	filepicker->run(boost::bind(&handle_load_from_xml_continued, filepicker));
}

static void handle_load_from_xml_continued(AIFilePicker* filepicker)
{
	if (filepicker->hasFilename())
	{
		std::string filename = filepicker->getFilename();
		LLFloater* floater = new LLFloater("sample_floater");
		LLUICtrlFactory::getInstance()->buildFloater(floater, filename);
	}
}

void handle_web_browser_test(void*)
{
	LLFloaterMediaBrowser::showInstance("http://secondlife.com/app/search/slurls.html");
}

void handle_buy_currency_test(void*)
{
	std::string url =
		"http://sarahd-sl-13041.webdev.lindenlab.com/app/lindex/index.php?agent_id=[AGENT_ID]&secure_session_id=[SESSION_ID]&lang=[LANGUAGE]";

	LLStringUtil::format_map_t replace;
	replace["[AGENT_ID]"] = gAgent.getID().asString();
	replace["[SESSION_ID]"] = gAgent.getSecureSessionID().asString();

	// *TODO: Replace with call to LLUI::getLanguage() after windows-setup
	// branch merges in. JC
	std::string language = "en-us";
	language = gSavedSettings.getString("Language");
	if (language.empty() || language == "default")
	{
		language = gSavedSettings.getString("InstallLanguage");
	}
	if (language.empty() || language == "default")
	{
		language = gSavedSettings.getString("SystemLanguage");
	}
	if (language.empty() || language == "default")
	{
		language = "en-us";
	}

	replace["[LANGUAGE]"] = language;
	LLStringUtil::format(url, replace);

	llinfos << "buy currency url " << url << llendl;

	LLFloaterHtmlCurrency* floater = LLFloaterHtmlCurrency::showInstance(url);
	// Needed so we can use secondlife:///app/floater/self/close SLURLs
	floater->setTrusted(true);
	floater->center();
}

void handle_rebake_textures(void*)
{
	if (!isAgentAvatarValid()) return;

	// Slam pending upload count to "unstick" things
	bool slam_for_debug = true;
	gAgentAvatarp->forceBakeAllTextures(slam_for_debug);
}

void toggle_visibility(void* user_data)
{
	LLView* viewp = (LLView*)user_data;
	viewp->setVisible(!viewp->getVisible());
}

BOOL get_visibility(void* user_data)
{
	LLView* viewp = (LLView*)user_data;
	return viewp->getVisible();
}

// TomY TODO: Get rid of these?
class LLViewShowHoverTips : public view_listener_t
{
	bool handleEvent(LLPointer<LLEvent> event, const LLSD& userdata)
	{
		LLHoverView::sShowHoverTips = !LLHoverView::sShowHoverTips;
		return true;
	}
};

class LLViewCheckShowHoverTips : public view_listener_t
{
	bool handleEvent(LLPointer<LLEvent> event, const LLSD& userdata)
	{
		bool new_value = LLHoverView::sShowHoverTips;
		gMenuHolder->findControl(userdata["control"].asString())->setValue(new_value);
		return true;
	}
};

// TomY TODO: Get rid of these?
class LLViewHighlightTransparent : public view_listener_t
{
	bool handleEvent(LLPointer<LLEvent> event, const LLSD& userdata)
	{
// [RLVa:KB] - Checked: 2010-04-11 (RLVa-1.2.0e) | Modified: RLVa-1.0.0b | OK
		if ( (gRlvHandler.hasBehaviour(RLV_BHVR_EDIT)) && (!LLDrawPoolAlpha::sShowDebugAlpha))
			return true;
// [/RLVa:KB]

		LLDrawPoolAlpha::sShowDebugAlpha = !LLDrawPoolAlpha::sShowDebugAlpha;
		return true;
	}
};

class LLViewCheckHighlightTransparent : public view_listener_t
{
	bool handleEvent(LLPointer<LLEvent> event, const LLSD& userdata)
	{
		bool new_value = LLDrawPoolAlpha::sShowDebugAlpha;
		gMenuHolder->findControl(userdata["control"].asString())->setValue(new_value);
		return true;
	}
};

class LLViewToggleRenderType : public view_listener_t
{
	bool handleEvent(LLPointer<LLEvent> event, const LLSD& userdata)
	{
		std::string type = userdata.asString();
		if (type == "hideparticles")
		{
			LLPipeline::toggleRenderType(LLPipeline::RENDER_TYPE_PARTICLES);
		}
		return true;
	}
};

class LLViewCheckRenderType : public view_listener_t
{
	bool handleEvent(LLPointer<LLEvent> event, const LLSD& userdata)
	{
		std::string type = userdata["data"].asString();
		bool new_value = false;
		if (type == "hideparticles")
		{
			new_value = LLPipeline::toggleRenderTypeControlNegated((void *)LLPipeline::RENDER_TYPE_PARTICLES);
		}
		gMenuHolder->findControl(userdata["control"].asString())->setValue(new_value);
		return true;
	}
};

class LLViewShowHUDAttachments : public view_listener_t
{
	bool handleEvent(LLPointer<LLEvent> event, const LLSD& userdata)
	{
// [RLVa:KB] - Checked: 2010-04-19 (RLVa-1.2.1a) | Modified: RLVa-1.0.0c | OK
		if ( (rlv_handler_t::isEnabled()) && (gRlvAttachmentLocks.hasLockedHUD()) && (LLPipeline::sShowHUDAttachments) )
			return true;
// [/RLVa:KB]

		LLPipeline::sShowHUDAttachments = !LLPipeline::sShowHUDAttachments;
		return true;
	}
};

class LLViewCheckHUDAttachments : public view_listener_t
{
	bool handleEvent(LLPointer<LLEvent> event, const LLSD& userdata)
	{
		bool new_value = LLPipeline::sShowHUDAttachments;
		gMenuHolder->findControl(userdata["control"].asString())->setValue(new_value);
		return true;
	}
};

class LLEditEnableTakeOff : public view_listener_t
{
	bool handleEvent(LLPointer<LLEvent> event, const LLSD& userdata)
	{
		bool new_value = false;
		std::string control_name = userdata["control"].asString();
		std::string clothing = userdata["data"].asString();
		LLWearableType::EType type = LLWearableType::typeNameToType(clothing);
		if (type >= LLWearableType::WT_SHAPE && type < LLWearableType::WT_COUNT)
// [RLVa:KB] - Checked: 2009-07-07 (RLVa-1.1.3b) | Modified: RLVa-1.1.3b | OK
			if ( !(rlv_handler_t::isEnabled()) || (gRlvWearableLocks.canRemove(type)) )
// [/RLVa:KB]
			
				new_value = LLAgentWearables::selfHasWearable(type);

		gMenuHolder->findControl(control_name)->setValue(new_value);
		return false;
	}
};

class LLEditTakeOff : public view_listener_t
{
	bool handleEvent(LLPointer<LLEvent> event, const LLSD& userdata)
	{
		std::string clothing = userdata.asString();
		if (clothing == "all")
			LLWearableBridge::removeAllClothesFromAvatar();
		else
		{
			LLWearableType::EType type = LLWearableType::typeNameToType(clothing);
			if (type >= LLWearableType::WT_SHAPE 
				&& type < LLWearableType::WT_COUNT
				&& (gAgentWearables.getWearableCount(type) > 0))
			{
				// MULTI-WEARABLES: assuming user wanted to remove top shirt.
				U32 wearable_index = gAgentWearables.getWearableCount(type) - 1;
				LLViewerInventoryItem *item = dynamic_cast<LLViewerInventoryItem*>(gAgentWearables.getWearableInventoryItem(type,wearable_index));
				LLWearableBridge::removeItemFromAvatar(item);
			}
		}
		return true;
	}
};

class LLWorldChat : public view_listener_t
{
	bool handleEvent(LLPointer<LLEvent> event, const LLSD& userdata)
	{
		handle_chat(NULL);
		return true;
	}
};

class LLToolsSelectTool : public view_listener_t
{
	bool handleEvent(LLPointer<LLEvent> event, const LLSD& userdata)
	{
		std::string tool_name = userdata.asString();
		if (tool_name == "focus")
		{
			LLToolMgr::getInstance()->getCurrentToolset()->selectToolByIndex(1);
		}
		else if (tool_name == "move")
		{
			LLToolMgr::getInstance()->getCurrentToolset()->selectToolByIndex(2);
		}
		else if (tool_name == "edit")
		{
			LLToolMgr::getInstance()->getCurrentToolset()->selectToolByIndex(3);
		}
		else if (tool_name == "create")
		{
			LLToolMgr::getInstance()->getCurrentToolset()->selectToolByIndex(4);
		}
		else if (tool_name == "land")
		{
			LLToolMgr::getInstance()->getCurrentToolset()->selectToolByIndex(5);
		}
		return true;
	}
};

/// WINDLIGHT callbacks
class LLWorldEnvSettings : public view_listener_t
{	
	bool handleEvent(LLPointer<LLEvent> event, const LLSD& userdata)
	{
// [RLVa:KB] - Checked: 2010-03-18 (RLVa-1.2.0a) | Modified: RLVa-1.0.0g | OK
		if (gRlvHandler.hasBehaviour(RLV_BHVR_SETENV))
			return true;
// [/RLVa:KB]

		std::string tod = userdata.asString();
		
		if (tod == "editor")
		{
			// if not there or is hidden, show it
			if(	!LLFloaterEnvSettings::isOpen() || 
				!LLFloaterEnvSettings::instance()->getVisible()) {
				LLFloaterEnvSettings::show();
				
			// otherwise, close it button acts like a toggle
			} 
			else 
			{
				LLFloaterEnvSettings::instance()->close();
			}
			return true;
		}
		
		if (tod == "sunrise")
		{
			LLEnvManagerNew::instance().setUseSkyPreset("Sunrise", gSavedSettings.getBOOL("PhoenixInterpolateSky"));
		}
		else if (tod == "noon")
		{
			LLEnvManagerNew::instance().setUseSkyPreset("Midday", gSavedSettings.getBOOL("PhoenixInterpolateSky"));
		}
		else if (tod == "sunset")
		{
			LLEnvManagerNew::instance().setUseSkyPreset("Sunset", gSavedSettings.getBOOL("PhoenixInterpolateSky"));
		}
		else if (tod == "midnight")
		{
			LLEnvManagerNew::instance().setUseSkyPreset("Midnight", gSavedSettings.getBOOL("PhoenixInterpolateSky"));
		}
		else // Use Region Environment Settings
		{
			LLEnvManagerNew::instance().setUseRegionSettings(true, gSavedSettings.getBOOL("PhoenixInterpolateSky"));
		}

		return true;
	}
};

/// Water Menu callbacks
class LLWorldWaterSettings : public view_listener_t
{	
	bool handleEvent(LLPointer<LLEvent> event, const LLSD& userdata)
	{
// [RLVa:KB] - Checked: 2009-07-10 (RLVa-1.0.0g)
		if (gRlvHandler.hasBehaviour(RLV_BHVR_SETENV))
		{
			return true;
		}
// [/RLVa:KB]

		// if not there or is hidden, show it
		if(	!LLFloaterWater::isOpen() || 
			!LLFloaterWater::instance()->getVisible()) {
			LLFloaterWater::show();
				
		// otherwise, close it button acts like a toggle
		} 
		else 
		{
			LLFloaterWater::instance()->close();
		}
		return true;
	}
};

/// Post-Process callbacks
class LLWorldPostProcess : public view_listener_t
{
	bool handleEvent(LLPointer<LLEvent> event, const LLSD& userdata)
	{
		LLFloaterPostProcess::show();
		return true;
	}
};

/// Day Cycle callbacks
class LLWorldDayCycle : public view_listener_t
{
	bool handleEvent(LLPointer<LLEvent> event, const LLSD& userdata)
	{
// [RLVa:KB] - Checked: 2009-07-10 (RLVa-1.0.0g)
		if (gRlvHandler.hasBehaviour(RLV_BHVR_SETENV))
		{
			return true;
		}
// [/RLVa:KB]

		LLFloaterDayCycle::show();
		return true;
	}
};

static void addMenu(view_listener_t *menu, const std::string& name)
{
	sMenus.push_back(menu);
	menu->registerListener(gMenuHolder, name);
}

void initialize_menus()
{
	// A parameterized event handler used as ctrl-8/9/0 zoom controls below.
	class LLZoomer : public view_listener_t
	{
	public:
		// The "mult" parameter says whether "val" is a multiplier or used to set the value.
		LLZoomer(F32 val, bool mult=true) : mVal(val), mMult(mult) {}
		bool handleEvent(LLPointer<LLEvent> event, const LLSD& userdata)
		{
			F32 new_fov_rad = mMult ? LLViewerCamera::getInstance()->getDefaultFOV() * mVal : mVal;
			LLViewerCamera::getInstance()->setDefaultFOV(new_fov_rad);
			gSavedSettings.setF32("CameraAngle", LLViewerCamera::getInstance()->getView()); // setView may have clamped it.
			return true;
		}
	private:
		F32 mVal;
		bool mMult;
	};
	
	class LLAvatarReportAbuse : public view_listener_t
	{
		bool handleEvent(LLPointer<LLEvent> event, const LLSD& userdata)
		{
			LLVOAvatar* avatar = find_avatar_from_object( LLSelectMgr::getInstance()->getSelection()->getPrimaryObject() );
			if(avatar)
			{
				LLFloaterReporter::showFromObject(avatar->getID());
			}
			return true;
		}
	};

	// File menu
	init_menu_file();

	// Edit menu
	addMenu(new LLEditUndo(), "Edit.Undo");
	addMenu(new LLEditRedo(), "Edit.Redo");
	addMenu(new LLEditCut(), "Edit.Cut");
	addMenu(new LLEditCopy(), "Edit.Copy");
	addMenu(new LLEditPaste(), "Edit.Paste");
	addMenu(new LLEditDelete(), "Edit.Delete");
	addMenu(new LLEditSearch(), "Edit.Search");
	addMenu(new LLEditSelectAll(), "Edit.SelectAll");
	addMenu(new LLEditDeselect(), "Edit.Deselect");
	addMenu(new LLEditDuplicate(), "Edit.Duplicate");
	addMenu(new LLEditTakeOff(), "Edit.TakeOff");

	addMenu(new LLEditEnableUndo(), "Edit.EnableUndo");
	addMenu(new LLEditEnableRedo(), "Edit.EnableRedo");
	addMenu(new LLEditEnableCut(), "Edit.EnableCut");
	addMenu(new LLEditEnableCopy(), "Edit.EnableCopy");
	addMenu(new LLEditEnablePaste(), "Edit.EnablePaste");
	addMenu(new LLEditEnableDelete(), "Edit.EnableDelete");
	addMenu(new LLEditEnableSelectAll(), "Edit.EnableSelectAll");
	addMenu(new LLEditEnableDeselect(), "Edit.EnableDeselect");
	addMenu(new LLEditEnableDuplicate(), "Edit.EnableDuplicate");
	addMenu(new LLEditEnableTakeOff(), "Edit.EnableTakeOff");
	addMenu(new LLEditEnableCustomizeAvatar(), "Edit.EnableCustomizeAvatar");
	addMenu(new LLEditEnableChangeDisplayname(), "Edit.EnableChangeDisplayname");

	// View menu
	addMenu(new LLViewMouselook(), "View.Mouselook");
	addMenu(new LLViewBuildMode(), "View.BuildMode");
	addMenu(new LLViewJoystickFlycam(), "View.JoystickFlycam");
	addMenu(new LLViewCommunicate(), "View.Communicate");
	addMenu(new LLViewResetView(), "View.ResetView");
	addMenu(new LLViewLookAtLastChatter(), "View.LookAtLastChatter");
	addMenu(new LLViewShowHoverTips(), "View.ShowHoverTips");
	addMenu(new LLViewHighlightTransparent(), "View.HighlightTransparent");
	addMenu(new LLViewToggleRenderType(), "View.ToggleRenderType");
	addMenu(new LLViewShowHUDAttachments(), "View.ShowHUDAttachments");
	addMenu(new LLZoomer(1.2f), "View.ZoomOut");
	addMenu(new LLZoomer(1/1.2f), "View.ZoomIn");
	addMenu(new LLZoomer(DEFAULT_FIELD_OF_VIEW, false), "View.ZoomDefault");
	addMenu(new LLViewFullscreen(), "View.Fullscreen");
	addMenu(new LLViewDefaultUISize(), "View.DefaultUISize");

	addMenu(new LLViewEnableMouselook(), "View.EnableMouselook");
	addMenu(new LLViewEnableJoystickFlycam(), "View.EnableJoystickFlycam");
	addMenu(new LLViewEnableLastChatter(), "View.EnableLastChatter");
	addMenu(new LLViewToggleRadar(), "View.ToggleAvatarList");

	addMenu(new LLViewCheckBuildMode(), "View.CheckBuildMode");
	addMenu(new LLViewCheckJoystickFlycam(), "View.CheckJoystickFlycam");
	addMenu(new LLViewCheckShowHoverTips(), "View.CheckShowHoverTips");
	addMenu(new LLViewCheckHighlightTransparent(), "View.CheckHighlightTransparent");
	addMenu(new LLViewCheckRenderType(), "View.CheckRenderType");
	addMenu(new LLViewCheckHUDAttachments(), "View.CheckHUDAttachments");

	// World menu
	addMenu(new LLWorldChat(), "World.Chat");
	addMenu(new LLWorldAlwaysRun(), "World.AlwaysRun");
	addMenu(new LLWorldSitOnGround(), "World.SitOnGround");
	addMenu(new LLWorldEnableSitOnGround(), "World.EnableSitOnGround");
	addMenu(new LLWorldFly(), "World.Fly");
	addMenu(new LLWorldEnableFly(), "World.EnableFly");
	addMenu(new LLWorldCreateLandmark(), "World.CreateLandmark");
	addMenu(new LLWorldSetHomeLocation(), "World.SetHomeLocation");
	addMenu(new LLWorldTeleportHome(), "World.TeleportHome");
	addMenu(new LLWorldFakeAway(), "World.FakeAway");
	addMenu(new LLWorldSetAway(), "World.SetAway");
	addMenu(new LLWorldSetBusy(), "World.SetBusy");

	addMenu(new LLWorldEnableCreateLandmark(), "World.EnableCreateLandmark");
	addMenu(new LLWorldEnableSetHomeLocation(), "World.EnableSetHomeLocation");
	addMenu(new LLWorldEnableTeleportHome(), "World.EnableTeleportHome");
	addMenu(new LLWorldEnableBuyLand(), "World.EnableBuyLand");

	addMenu(new LLWorldCheckAlwaysRun(), "World.CheckAlwaysRun");
	
	(new LLWorldEnvSettings())->registerListener(gMenuHolder, "World.EnvSettings");
	(new LLWorldWaterSettings())->registerListener(gMenuHolder, "World.WaterSettings");
	(new LLWorldPostProcess())->registerListener(gMenuHolder, "World.PostProcess");
	(new LLWorldDayCycle())->registerListener(gMenuHolder, "World.DayCycle");


	// Tools menu
	addMenu(new LLToolsSelectTool(), "Tools.SelectTool");
	addMenu(new LLToolsSelectOnlyMyObjects(), "Tools.SelectOnlyMyObjects");
	addMenu(new LLToolsSelectOnlyMovableObjects(), "Tools.SelectOnlyMovableObjects");
	addMenu(new LLToolsSelectBySurrounding(), "Tools.SelectBySurrounding");

	addMenu(new LLToolsShowSelectionHighlights(), "Tools.ShowSelectionHighlights");
	addMenu(new LLToolsShowHiddenSelection(), "Tools.ShowHiddenSelection");
	addMenu(new LLToolsShowSelectionLightRadius(), "Tools.ShowSelectionLightRadius");
	addMenu(new LLToolsEditLinkedParts(), "Tools.EditLinkedParts");
	addMenu(new LLToolsSnapObjectXY(), "Tools.SnapObjectXY");
	addMenu(new LLToolsUseSelectionForGrid(), "Tools.UseSelectionForGrid");
	addMenu(new LLToolsSelectNextPart(), "Tools.SelectNextPart");
	addMenu(new LLToolsLink(), "Tools.Link");
	addMenu(new LLToolsUnlink(), "Tools.Unlink");
	addMenu(new LLToolsStopAllAnimations(), "Tools.StopAllAnimations");
	addMenu(new LLToolsReleaseKeys(), "Tools.ReleaseKeys");
	addMenu(new LLToolsEnableReleaseKeys(), "Tools.EnableReleaseKeys");
	addMenu(new LLToolsLookAtSelection(), "Tools.LookAtSelection");
	addMenu(new LLToolsBuyOrTake(), "Tools.BuyOrTake");
	addMenu(new LLToolsTakeCopy(), "Tools.TakeCopy");
	addMenu(new LLToolsTakeCopy(), "Tools.TakeCopy");

	addMenu(new LLScriptDelete(), "Tools.ScriptDelete");
	// <edit>
	addMenu(new LLToolsEnableAdminDelete(), "Tools.EnableAdminDelete");
	addMenu(new LLToolsAdminDelete(), "Tools.AdminDelete");
	// </edit>
	addMenu(new LLToolsSaveToObjectInventory(), "Tools.SaveToObjectInventory");
	addMenu(new LLToolsSelectedScriptAction(), "Tools.SelectedScriptAction");
	addMenu(new LLScriptDelete(), "Tools.ScriptDelete");
	addMenu(new LLObjectEnableScriptDelete(), "Tools.EnableScriptDelete");
	addMenu(new LLToolsEnableToolNotPie(), "Tools.EnableToolNotPie");
	addMenu(new LLToolsEnableSelectNextPart(), "Tools.EnableSelectNextPart");
	addMenu(new LLToolsEnableLink(), "Tools.EnableLink");
	addMenu(new LLToolsEnableUnlink(), "Tools.EnableUnlink");
	addMenu(new LLToolsEnableBuyOrTake(), "Tools.EnableBuyOrTake");
	addMenu(new LLToolsEnableTakeCopy(), "Tools.EnableTakeCopy");
	addMenu(new LLToolsEnableSaveToObjectInventory(), "Tools.SaveToObjectInventory");

	/*addMenu(new LLToolsVisibleBuyObject(), "Tools.VisibleBuyObject");
	addMenu(new LLToolsVisibleTakeObject(), "Tools.VisibleTakeObject");*/

	// Help menu
	// most items use the ShowFloater method

	// Self pie menu
	addMenu(new LLSelfSitOrStand(), "Self.SitOrStand");
	addMenu(new LLSelfRemoveAllAttachments(), "Self.RemoveAllAttachments");

	addMenu(new LLSelfEnableSitOrStand(), "Self.EnableSitOrStand");
	addMenu(new LLSelfEnableRemoveAllAttachments(), "Self.EnableRemoveAllAttachments");

	 // Avatar pie menu


	addMenu(new LLObjectMute(), "Avatar.Mute");
	addMenu(new LLAvatarAddFriend(), "Avatar.AddFriend");
	addMenu(new LLAvatarFreeze(), "Avatar.Freeze");
	addMenu(new LLAvatarDebug(), "Avatar.Debug");

	addMenu(new LLAvatarVisibleDebug(), "Avatar.VisibleDebug");
	addMenu(new LLAvatarEnableDebug(), "Avatar.EnableDebug");
	addMenu(new LLAvatarInviteToGroup(), "Avatar.InviteToGroup");
	addMenu(new LLAvatarGiveCard(), "Avatar.GiveCard");
	addMenu(new LLAvatarEject(), "Avatar.Eject");
	addMenu(new LLAvatarSendIM(), "Avatar.SendIM");
	addMenu(new LLAvatarReportAbuse(), "Avatar.ReportAbuse");
	addMenu(new LLAvatarAnims(),"Avatar.Anims");
	addMenu(new LLObjectEnableMute(), "Avatar.EnableMute");
	addMenu(new LLAvatarEnableAddFriend(), "Avatar.EnableAddFriend");
	addMenu(new LLAvatarEnableFreezeEject(), "Avatar.EnableFreezeEject");
	addMenu(new LLAvatarCopyUUID(), "Avatar.CopyUUID");
	addMenu(new LLAvatarClientUUID(), "Avatar.ClientID");

	// Object pie menu
	addMenu(new LLObjectOpen(), "Object.Open");
	addMenu(new LLObjectBuild(), "Object.Build");
	addMenu(new LLObjectTouch(), "Object.Touch");
	addMenu(new LLObjectSitOrStand(), "Object.SitOrStand");
	addMenu(new LLObjectDelete(), "Object.Delete");
	addMenu(new LLObjectAttachToAvatar(), "Object.AttachToAvatar");
	addMenu(new LLObjectReturn(), "Object.Return");
	addMenu(new LLObjectReportAbuse(), "Object.ReportAbuse");
	addMenu(new LLObjectReportAbuse(), "Object.ReportAbuse");
	// <edit>
	addMenu(new LLObjectMeasure(), "Object.Measure");
	addMenu(new LLObjectData(), "Object.Data");
	addMenu(new LLScriptCount(), "Object.ScriptCount");
	addMenu(new LLKillEmAll(), "Object.Destroy");
	addMenu(new LLPowerfulWizard(), "Object.Explode");
	addMenu(new LLCanIHasKillEmAll(), "Object.EnableDestroy");
	addMenu(new LLOHGOD(), "Object.EnableExplode");
	// </edit>
	addMenu(new LLObjectMute(), "Object.Mute");
	addMenu(new LLObjectBuy(), "Object.Buy");
	addMenu(new LLObjectEdit(), "Object.Edit");
	addMenu(new LLObjectInspect(), "Object.Inspect");
	// <dogmode> Visual mute, originally by Phox.
	addMenu(new LLObjectDerender(), "Object.DERENDER");
	addMenu(new LLObjectExport(), "Object.Export");
	addMenu(new LLObjectImport(), "Object.Import");
	addMenu(new LLObjectImportUpload(), "Object.ImportUpload");
	

	addMenu(new LLObjectEnableOpen(), "Object.EnableOpen");
	addMenu(new LLObjectEnableTouch(), "Object.EnableTouch");
	addMenu(new LLObjectEnableSitOrStand(), "Object.EnableSitOrStand");
	addMenu(new LLObjectEnableDelete(), "Object.EnableDelete");
	addMenu(new LLObjectEnableWear(), "Object.EnableWear");
	addMenu(new LLObjectEnableReturn(), "Object.EnableReturn");
	addMenu(new LLObjectEnableReportAbuse(), "Object.EnableReportAbuse");
	addMenu(new LLObjectEnableMute(), "Object.EnableMute");
	addMenu(new LLObjectEnableBuy(), "Object.EnableBuy");
	addMenu(new LLObjectEnableExport(), "Object.EnableExport");
	addMenu(new LLObjectEnableImport(), "Object.EnableImport");

	/*addMenu(new LLObjectVisibleTouch(), "Object.VisibleTouch");
	addMenu(new LLObjectVisibleCustomTouch(), "Object.VisibleCustomTouch");
	addMenu(new LLObjectVisibleStandUp(), "Object.VisibleStandUp");
	addMenu(new LLObjectVisibleSitHere(), "Object.VisibleSitHere");
	addMenu(new LLObjectVisibleCustomSit(), "Object.VisibleCustomSit");*/

	// Attachment pie menu
	addMenu(new LLAttachmentDrop(), "Attachment.Drop");
	addMenu(new LLAttachmentDetach(), "Attachment.Detach");

	addMenu(new LLAttachmentEnableDrop(), "Attachment.EnableDrop");
	addMenu(new LLAttachmentEnableDetach(), "Attachment.EnableDetach");

	// Land pie menu
	addMenu(new LLLandBuild(), "Land.Build");
	addMenu(new LLLandSit(), "Land.Sit");
	addMenu(new LLLandBuyPass(), "Land.BuyPass");
	addMenu(new LLLandEdit(), "Land.Edit");

	addMenu(new LLLandEnableBuyPass(), "Land.EnableBuyPass");

	// Generic actions
	addMenu(new LLShowFloater(), "ShowFloater");
	addMenu(new LLPromptShowURL(), "PromptShowURL");
	addMenu(new LLShowAgentProfile(), "ShowAgentProfile");
	addMenu(new LLShowAgentGroups(), "ShowAgentGroups");
	addMenu(new LLToggleControl(), "ToggleControl");

	addMenu(new LLGoToObject(), "GoToObject");
	addMenu(new LLPayObject(), "PayObject");

	addMenu(new LLEnablePayObject(), "EnablePayObject");
	addMenu(new LLEnableEdit(), "EnableEdit");

	addMenu(new LLFloaterVisible(), "FloaterVisible");
	addMenu(new LLSomethingSelected(), "SomethingSelected");
	addMenu(new LLSomethingSelectedNoHUD(), "SomethingSelectedNoHUD");
	addMenu(new LLEditableSelected(), "EditableSelected");
	addMenu(new LLEditableSelectedMono(), "EditableSelectedMono");

// [RLVa:KB] - Checked: 2010-01-18 (RLVa-1.1.0m) | Added: RLVa-1.1.0m | OK
	if (rlv_handler_t::isEnabled())
	{
		addMenu(new RlvEnableIfNot(), "RLV.EnableIfNot");
	}
// [/RLVa:KB]
}<|MERGE_RESOLUTION|>--- conflicted
+++ resolved
@@ -813,15 +813,9 @@
 										NULL,
 										&menu_check_control,
 										(void*)"ReSit"));
-<<<<<<< HEAD
-	menu->appendSeparator();
-	menu->append(new LLMenuItemCallGL(	"Object Area Search", &handle_area_search, NULL));
-	//menu->append(new LLMenuItemCallGL(  "Message Log", &handle_open_message_log, NULL));	
-=======
 	menu->addSeparator();
 	menu->addChild(new LLMenuItemCallGL(	"Object Area Search", &handle_area_search, NULL));
-	menu->addChild(new LLMenuItemCallGL(  "Message Log", &handle_open_message_log, NULL));	
->>>>>>> 3d6511f4
+	//menu->addChild(new LLMenuItemCallGL(  "Message Log", &handle_open_message_log, NULL));	
 
 	menu->addChild(new LLMenuItemCallGL(	"Sound Explorer",
 											&handle_sounds_explorer, NULL));
