/** 
 * @file llviewermenu.cpp
 * @brief Builds menus out of items.
 *
 * $LicenseInfo:firstyear=2002&license=viewergpl$
 * 
 * Copyright (c) 2002-2009, Linden Research, Inc.
 * 
 * Second Life Viewer Source Code
 * The source code in this file ("Source Code") is provided by Linden Lab
 * to you under the terms of the GNU General Public License, version 2.0
 * ("GPL"), unless you have obtained a separate licensing agreement
 * ("Other License"), formally executed by you and Linden Lab.  Terms of
 * the GPL can be found in doc/GPL-license.txt in this distribution, or
 * online at http://secondlifegrid.net/programs/open_source/licensing/gplv2
 * 
 * There are special exceptions to the terms and conditions of the GPL as
 * it is applied to this Source Code. View the full text of the exception
 * in the file doc/FLOSS-exception.txt in this software distribution, or
 * online at
 * http://secondlifegrid.net/programs/open_source/licensing/flossexception
 * 
 * By copying, modifying or distributing this software, you acknowledge
 * that you have read and understood your obligations described above,
 * and agree to abide by those obligations.
 * 
 * ALL LINDEN LAB SOURCE CODE IS PROVIDED "AS IS." LINDEN LAB MAKES NO
 * WARRANTIES, EXPRESS, IMPLIED OR OTHERWISE, REGARDING ITS ACCURACY,
 * COMPLETENESS OR PERFORMANCE.
 * $/LicenseInfo$
 */

#include "llviewerprecompiledheaders.h"

#include "llviewermenu.h" 

// system library includes
#include <iostream>
#include <fstream>
#include <sstream>

// linden library includes
#include "llaudioengine.h"
#include "indra_constants.h"
#include "llassetstorage.h"

#include "llchat.h"
#include "llfeaturemanager.h"
#include "llfocusmgr.h"
#include "llfontgl.h"
#include "llinstantmessage.h"
#include "llpermissionsflags.h"
#include "llrect.h"
#include "llsecondlifeurls.h"
#include "lltransactiontypes.h"
#include "llui.h"
#include "llview.h"
#include "llxfermanager.h"
#include "message.h"
#include "raytrace.h"
#include "llsdserialize.h"
#include "llsdutil.h"
// <edit>
#include "lllocalinventory.h"
#include "llfloaterexploreanimations.h"
#include "llfloaterexploresounds.h"
#include "llfloaterblacklist.h"
// </edit>
#include "lltimer.h"
#include "llvfile.h"
#include "llvolumemgr.h"

// newview includes
#include "llagent.h"

#include "jcfloaterareasearch.h"

#include "llagentpilot.h"
#include "llbox.h"
#include "llcallingcard.h"
#include "llclipboard.h"
#include "llcompilequeue.h"
#include "llconsole.h"
#include "llcontrol.h"
#include "llviewercontrol.h"
#include "lldebugview.h"
#include "lldir.h"
#include "lldrawable.h"
#include "lldrawpoolalpha.h"
#include "lldrawpooltree.h"
#include "llface.h"
#include "llfirstuse.h"
#include "llfloater.h"

#include "llfloaterabout.h"
#include "llfloaterbuycurrency.h"
#include "llfloateractivespeakers.h"
#include "llfloateranimpreview.h"
#include "llfloateravatarinfo.h"
#include "llfloateravatarlist.h"
#include "llfloateravatartextures.h"
#include "llfloaterbeacons.h"
#include "llfloaterbuildoptions.h"
#include "llfloaterbump.h"
#include "llfloaterbuy.h"
#include "llfloaterbuycontents.h"
#include "llfloaterbuycurrency.h"
#include "llfloaterbuyland.h"
#include "llfloatercamera.h"
#include "llfloaterchat.h"
#include "llfloatercustomize.h"
#include "llfloaterdaycycle.h"
//#include "llfloaterdickdongs.h" No need for the custom floater right now, I think. -HgB
#include "llfloaterdirectory.h"
#include "llfloatereditui.h"
#include "llfloaterchatterbox.h"
#include "llfloaterfriends.h"
#include "llfloaterfonttest.h"
#include "llfloatergesture.h"
#include "llfloatergodtools.h"
#include "llfloatergroupinfo.h"
#include "llfloatergroupinvite.h"
#include "llfloatergroups.h"

#include "llfloaterhtmlcurrency.h"
#include "llfloatermediabrowser.h"			// gViewerHtmlHelp
#include "llfloaterhtmlsimple.h"
#include "llfloaterhud.h"
#include "llfloaterinspect.h"
#include "llfloaterlagmeter.h"
#include "llfloaterland.h"
#include "llfloaterlandholdings.h"
#include "llfloatermap.h"

#include "llfloatermute.h"
#include "llfloateropenobject.h"
#include "llfloaterpermissionsmgr.h"
#include "llfloaterperms.h"
#include "llfloaterpostprocess.h"
#include "llfloaterpreference.h"
#include "llfloaterregioninfo.h"
#include "llfloaterreporter.h"
#include "llfloaterscriptdebug.h"
#include "llfloatersettingsdebug.h"

#include "llfloaterenvsettings.h"
#include "llfloaterstats.h"
#include "llfloaterteleport.h"
#include "llfloaterteleporthistory.h"
#include "llfloatertest.h"
#include "llfloatertools.h"
#include "llfloaterwater.h"
#include "llfloaterwindlight.h"
#include "llfloaterworldmap.h"
#include "llfloatermemleak.h"
#include "llframestats.h"
#include "llframestatview.h"
#include "llfasttimerview.h"
#include "llmemoryview.h"
#include "llgivemoney.h"
#include "llgroupmgr.h"
#include "llhoverview.h"
#include "llhudeffecttrail.h"
#include "llhudmanager.h"
#include "llimage.h"
#include "llimagebmp.h"
#include "llimagej2c.h"
#include "llimagetga.h"
#include "llinventorymodel.h"
#include "llinventoryview.h"
#include "llkeyboard.h"
#include "llpanellogin.h"
#include "llmenucommands.h"
#include "llmenugl.h"
#include "llmimetypes.h"
#include "llmorphview.h"
#include "llmoveview.h"
#include "llmutelist.h"
#include "llnotify.h"
#include "llpanelobject.h"

#include "llparcel.h"


#include "llprimitive.h"
#include "llresmgr.h"
#include "llselectmgr.h"
#include "llsky.h"
#include "llstatusbar.h"
#include "llstatview.h"
#include "llstring.h"
#include "llsurfacepatch.h"
#include "llimview.h"
#include "lltextureview.h"
#include "lltool.h"
#include "lltoolbar.h"
#include "lltoolcomp.h"
#include "lltoolfocus.h"
#include "lltoolgrab.h"
#include "lltoolmgr.h"
#include "lltoolpie.h"
#include "lltoolplacer.h"
#include "lltoolselectland.h"
#include "lluictrlfactory.h"
#include "lluploaddialog.h"
#include "lluserauth.h"
#include "lluuid.h"
#include "llvelocitybar.h"
#include "llviewercamera.h"
#include "llviewergenericmessage.h"
#include "llviewergesture.h"
#include "llviewertexturelist.h"	// gTextureList
#include "llviewerinventory.h"
#include "llviewermenufile.h"	// init_menu_file()
#include "llviewermessage.h"
#include "llviewernetwork.h"
#include "llviewerobjectlist.h"
#include "llviewerparcelmgr.h"
#include "llviewerparceloverlay.h"
#include "llviewerregion.h"
#include "llviewerstats.h"
#include "llviewerwindow.h"
#include "llvoavatar.h"
#include "llvolume.h"
#include "llweb.h"
#include "llworld.h"
#include "llworldmap.h"
#include "object_flags.h"
#include "pipeline.h"
#include "llappviewer.h"
#include "roles_constants.h"
#include "llviewerjoystick.h"
#include "llwlanimator.h"
#include "llwlparammanager.h"
#include "llwaterparammanager.h"
#include "llfloaternotificationsconsole.h"

#include "lltexlayer.h"

// <edit>
#include "dofloaterhex.h"
#include "hgfloatertexteditor.h"
#include "llfloatermessagelog.h"
#include "llfloatervfs.h"
#include "llfloatervfsexplorer.h"
// </edit>

#include "scriptcounter.h"
#include "llfloaterdisplayname.h"
#include "llavatarnamecache.h"
#include "floaterao.h"
#include "slfloatermediafilter.h"
#include "llviewerobjectbackup.h"

#include "hippogridmanager.h"

using namespace LLVOAvatarDefines;
void init_client_menu(LLMenuGL* menu);
void init_server_menu(LLMenuGL* menu);

void init_debug_world_menu(LLMenuGL* menu);
void init_debug_rendering_menu(LLMenuGL* menu);
void init_debug_ui_menu(LLMenuGL* menu);
void init_debug_xui_menu(LLMenuGL* menu);
void init_debug_avatar_menu(LLMenuGL* menu);
void init_debug_baked_texture_menu(LLMenuGL* menu);
// [RLVa:KB]
#include "rlvhandler.h"
#include "rlvfloaterbehaviour.h"
void init_debug_rlva_menu(LLMenuGL* menu);
// [/RLVa:KB]

BOOL enable_land_build(void*);
BOOL enable_object_build(void*);

LLVOAvatar* find_avatar_from_object( LLViewerObject* object );
LLVOAvatar* find_avatar_from_object( const LLUUID& object_id );

void handle_test_load_url(void*);

//
// Evil hackish imported globals
//
extern BOOL	gRenderLightGlows;
extern BOOL gRenderAvatar;
extern BOOL	gHideSelectedObjects;
extern BOOL gShowOverlayTitle;
extern BOOL gOcclusionCull;
extern BOOL gAllowSelectAvatar;

//
// Globals
//

LLMenuBarGL		*gMenuBarView = NULL;
LLViewerMenuHolderGL	*gMenuHolder = NULL;
LLMenuGL		*gPopupMenuView = NULL;
LLMenuBarGL		*gLoginMenuBarView = NULL;

// Pie menus
LLPieMenu	*gPieSelf	= NULL;
LLPieMenu	*gPieAvatar = NULL;
LLPieMenu	*gPieObject = NULL;
LLPieMenu	*gPieAttachment = NULL;
LLPieMenu	*gPieLand	= NULL;

// local constants
const std::string CLIENT_MENU_NAME("Advanced");
const std::string SERVER_MENU_NAME("Admin");

const std::string SAVE_INTO_INVENTORY("Save Object Back to My Inventory");
const std::string SAVE_INTO_TASK_INVENTORY("Save Object Back to Object Contents");

LLMenuGL* gAttachSubMenu = NULL;
LLMenuGL* gDetachSubMenu = NULL;
LLMenuGL* gTakeOffClothes = NULL;
LLPieMenu* gPieRate = NULL;
LLPieMenu* gAttachScreenPieMenu = NULL;
LLPieMenu* gAttachPieMenu = NULL;
LLPieMenu* gAttachBodyPartPieMenus[8];
LLPieMenu* gDetachPieMenu = NULL;
LLPieMenu* gDetachScreenPieMenu = NULL;
LLPieMenu* gDetachBodyPartPieMenus[8];

LLMenuItemCallGL* gFakeAway = NULL;
LLMenuItemCallGL* gAFKMenu = NULL;
LLMenuItemCallGL* gBusyMenu = NULL;

typedef LLMemberListener<LLView> view_listener_t;

//
// Local prototypes
//
void handle_leave_group(void *);

// File Menu
void handle_compress_image(void*);
BOOL enable_save_as(void *);


// Edit menu
void handle_dump_group_info(void *);
void handle_dump_capabilities_info(void *);
void handle_dump_focus(void*);

// Advanced->Consoles menu
void handle_show_notifications_console(void*);
void handle_region_dump_settings(void*);
void handle_region_dump_temp_asset_data(void*);
void handle_region_clear_temp_asset_data(void*);



// Object pie menu
BOOL sitting_on_selection();

void near_sit_object();
void label_sit_or_stand(std::string& label, void*);
// buy and take alias into the same UI positions, so these
// declarations handle this mess.
BOOL is_selection_buy_not_take();
S32 selection_price();
BOOL enable_take();
void handle_take();
bool confirm_take(const LLSD& notification, const LLSD& response);
BOOL enable_buy(void*); 
void handle_buy(void *);
void handle_buy_object(LLSaleInfo sale_info);
void handle_buy_contents(LLSaleInfo sale_info);
void label_touch(std::string& label, void*);

// Land pie menu
void near_sit_down_point(BOOL success, void *);

// Avatar pie menu
void handle_follow(void *userdata);
void handle_talk_to(void *userdata);

// Debug menu
void show_permissions_control(void*);
void toggle_build_options(void* user_data);
void reload_ui(void*);
void handle_agent_stop_moving(void*);
void print_packets_lost(void*);
void drop_packet(void*);
void velocity_interpolate( void* data );
void toggle_wind_audio(void);
void toggle_water_audio(void);
void handle_rebake_textures(void*);
BOOL check_admin_override(void*);
void handle_admin_override_toggle(void*);
#ifdef TOGGLE_HACKED_GODLIKE_VIEWER
void handle_toggle_hacked_godmode(void*);
BOOL check_toggle_hacked_godmode(void*);
#endif

void toggle_glow(void *);
BOOL check_glow(void *);

void toggle_vertex_shaders(void *);
BOOL check_vertex_shaders(void *);

void toggle_cull_small(void *);

void toggle_show_xui_names(void *);
BOOL check_show_xui_names(void *);

void run_vectorize_perf_test(void *)
{
	gSavedSettings.setBOOL("VectorizePerfTest", TRUE);
}

// Debug UI
void handle_web_search_demo(void*);
void handle_web_browser_test(void*);
void handle_buy_currency_test(void*);
void handle_save_to_xml(void*);
void handle_load_from_xml(void*);

void handle_god_mode(void*);

// God menu
void handle_leave_god_mode(void*);

// <edit>
void handle_fake_away_status(void*);
void handle_area_search(void*);

// <dogmode> for pose stand
LLUUID current_pose = LLUUID::null;

void set_current_pose(std::string anim)
{
	if (current_pose == LLUUID::null)
		gSavedSettings.setF32("AscentAvatarZModifier", gSavedSettings.getF32("AscentAvatarZModifier") + 7.5);

	gAgent.sendAgentSetAppearance();
	gAgent.sendAnimationRequest(current_pose, ANIM_REQUEST_STOP);
	current_pose.set(anim);
	gAgent.sendAnimationRequest(current_pose, ANIM_REQUEST_START);
}
void handle_pose_stand(void*)
{
	set_current_pose("038fcec9-5ebd-8a8e-0e2e-6e71a0a1ac53");
}
void handle_pose_stand_stop(void*)
{
	if (current_pose != LLUUID::null)
	{
		gSavedSettings.setF32("AscentAvatarZModifier", gSavedSettings.getF32("AscentAvatarZModifier") - 7.5);
		gAgent.sendAgentSetAppearance();
		gAgent.sendAnimationRequest(current_pose, ANIM_REQUEST_STOP);
		current_pose = LLUUID::null;
	}
}

void handle_toggle_pose(void* userdata) {
	if(current_pose.isNull())
		handle_pose_stand(userdata);
	else
		handle_pose_stand_stop(userdata);
}

BOOL handle_check_pose(void* userdata) {
	return current_pose.notNull();
}


void handle_force_ground_sit(void*);
void handle_phantom_avatar(void*);
void handle_hide_typing_notification(void*);
void handle_close_all_notifications(void*);
void handle_reopen_with_hex_editor(void*);
void handle_open_message_log(void*);
void handle_edit_ao(void*);
void handle_local_assets(void*);
void handle_vfs_explorer(void*);
void handle_sounds_explorer(void*);
void handle_blacklist(void*);
// </edit>

BOOL is_inventory_visible( void* user_data );
void handle_reset_view();

void disabled_duplicate(void*);
void handle_duplicate_in_place(void*);
void handle_repeat_duplicate(void*);

void handle_export(void*);
// void handle_deed_object_to_group(void*);
// BOOL enable_deed_object_to_group(void*);
void handle_object_owner_self(void*);
void handle_object_owner_permissive(void*);
void handle_object_lock(void*);
void handle_object_asset_ids(void*);
void force_take_copy(void*);
#ifdef _CORY_TESTING
void force_export_copy(void*);
void force_import_geometry(void*);
#endif

void handle_force_parcel_owner_to_me(void*);
void handle_force_parcel_to_content(void*);
void handle_claim_public_land(void*);

void handle_god_request_havok(void *);
void handle_god_request_avatar_geometry(void *);	// Hack for easy testing of new avatar geometry
void reload_personal_settings_overrides(void *);
void reload_vertex_shader(void *);
void slow_mo_animations(void *);
void handle_disconnect_viewer(void *);

void force_error_breakpoint(void *);
void force_error_llerror(void *);
void force_error_bad_memory_access(void *);
void force_error_infinite_loop(void *);
void force_error_software_exception(void *);
void force_error_driver_crash(void *);

void handle_stopall(void*);
//void handle_hinge(void*);
//void handle_ptop(void*);
//void handle_lptop(void*);
//void handle_wheel(void*);
//void handle_dehinge(void*);
BOOL enable_dehinge(void*);
void handle_force_delete(void*);
void print_object_info(void*);
void print_agent_nvpairs(void*);
void toggle_debug_menus(void*);
void export_info_callback(LLAssetInfo *info, void **user_data, S32 result);
void export_data_callback(LLVFS *vfs, const LLUUID& uuid, LLAssetType::EType type, void **user_data, S32 result);
void upload_done_callback(const LLUUID& uuid, void* user_data, S32 result, LLExtStat ext_status);
BOOL menu_check_build_tool( void* user_data );
void handle_reload_settings(void*);
void focus_here(void*);
void dump_select_mgr(void*);
void dump_volume_mgr(void*);
void dump_inventory(void*);
void edit_ui(void*);
void toggle_visibility(void*);
BOOL get_visibility(void*);

// Avatar Pie menu
void request_friendship(const LLUUID& agent_id);

// Tools menu
void handle_force_unlock(void*);
void handle_selected_texture_info(void*);
void handle_dump_image_list(void*);

void handle_crash(void*);
void handle_dump_followcam(void*);
void handle_viewer_enable_message_log(void*);
void handle_viewer_disable_message_log(void*);
void handle_send_postcard(void*);
void handle_gestures_old(void*);
void handle_focus(void *);
BOOL enable_buy_land(void*);
void handle_move(void*);
void handle_show_inventory(void*);
void handle_activate(void*);
BOOL enable_activate(void*);

// Help menu
void handle_buy_currency(void*);

void handle_test_male(void *);
void handle_test_female(void *);
void handle_toggle_pg(void*);
void handle_dump_attachments(void *);
void handle_show_overlay_title(void*);
void handle_dump_avatar_local_textures(void*);
void handle_debug_avatar_textures(void*);
void handle_grab_texture(void*);
BOOL enable_grab_texture(void*);
void handle_dump_region_object_cache(void*);

BOOL menu_ui_enabled(void *user_data);
BOOL menu_check_control( void* user_data);
void menu_toggle_variable( void* user_data );
BOOL menu_check_variable( void* user_data);
BOOL enable_land_selected( void* );
BOOL enable_more_than_one_selected(void* );
BOOL enable_selection_you_own_all(void*);
BOOL enable_selection_you_own_one(void*);
BOOL enable_save_into_inventory(void*);
BOOL enable_save_into_task_inventory(void*);
BOOL enable_not_thirdperson(void*);
// BOOL enable_export_selected(void *);
BOOL enable_have_card(void*);
BOOL enable_detach(void*);
BOOL enable_region_owner(void*);
void menu_toggle_attached_lights(void* user_data);
void menu_toggle_attached_particles(void* user_data);

class LLMenuParcelObserver : public LLParcelObserver
{
public:
	LLMenuParcelObserver();
	~LLMenuParcelObserver();
	virtual void changed();
};

static LLMenuParcelObserver* gMenuParcelObserver = NULL;

LLMenuParcelObserver::LLMenuParcelObserver()
{
	LLViewerParcelMgr::getInstance()->addObserver(this);
}

LLMenuParcelObserver::~LLMenuParcelObserver()
{
	LLViewerParcelMgr::getInstance()->removeObserver(this);
}

void LLMenuParcelObserver::changed()
{
	gMenuHolder->childSetEnabled("Land Buy Pass", LLPanelLandGeneral::enableBuyPass(NULL));
	
	BOOL buyable = enable_buy_land(NULL);
	gMenuHolder->childSetEnabled("Land Buy", buyable);
	gMenuHolder->childSetEnabled("Buy Land...", buyable);
}


//-----------------------------------------------------------------------------
// Menu Construction
//-----------------------------------------------------------------------------

// code required to calculate anything about the menus
void pre_init_menus()
{
	// static information
	LLColor4 color;
	color = gColors.getColor( "MenuDefaultBgColor" );
	LLMenuGL::setDefaultBackgroundColor( color );
	color = gColors.getColor( "MenuItemEnabledColor" );
	LLMenuItemGL::setEnabledColor( color );
	color = gColors.getColor( "MenuItemDisabledColor" );
	LLMenuItemGL::setDisabledColor( color );
	color = gColors.getColor( "MenuItemHighlightBgColor" );
	LLMenuItemGL::setHighlightBGColor( color );
	color = gColors.getColor( "MenuItemHighlightFgColor" );
	LLMenuItemGL::setHighlightFGColor( color );
}

void initialize_menus();

//-----------------------------------------------------------------------------
// Initialize main menus
//
// HOW TO NAME MENUS:
//
// First Letter Of Each Word Is Capitalized, Even At Or And
//
// Items that lead to dialog boxes end in "..."
//
// Break up groups of more than 6 items with separators
//-----------------------------------------------------------------------------

void set_underclothes_menu_options()
{
	if (gMenuHolder && gAgent.isTeen())
	{
		gMenuHolder->getChild<LLView>("Self Underpants", TRUE)->setVisible(FALSE);
		gMenuHolder->getChild<LLView>("Self Undershirt", TRUE)->setVisible(FALSE);
	}
	if (gMenuBarView && gAgent.isTeen())
	{
		gMenuBarView->getChild<LLView>("Menu Underpants", TRUE)->setVisible(FALSE);
		gMenuBarView->getChild<LLView>("Menu Undershirt", TRUE)->setVisible(FALSE);
	}
}

void init_menus()
{
	S32 top = gViewerWindow->getRootView()->getRect().getHeight();
	S32 width = gViewerWindow->getRootView()->getRect().getWidth();

	//
	// Main menu bar
	//
	gMenuHolder = new LLViewerMenuHolderGL();
	gMenuHolder->setRect(LLRect(0, top, width, 0));
	gMenuHolder->setFollowsAll();

	LLMenuGL::sMenuContainer = gMenuHolder;

	// Initialize actions
	initialize_menus();

	///
	/// Popup menu
	///
	/// The popup menu is now populated by the show_context_menu()
	/// method.
	
	gPopupMenuView = new LLMenuGL( "Popup" );
	gPopupMenuView->setVisible( FALSE );
	gMenuHolder->addChild( gPopupMenuView );

	///
	/// Pie menus
	///
	gPieSelf = LLUICtrlFactory::getInstance()->buildPieMenu("menu_pie_self.xml", gMenuHolder);

	// TomY TODO: what shall we do about these?
	gDetachScreenPieMenu = gMenuHolder->getChild<LLPieMenu>("Object Detach HUD", true);
	gDetachPieMenu = gMenuHolder->getChild<LLPieMenu>("Object Detach", true);

	gPieAvatar = LLUICtrlFactory::getInstance()->buildPieMenu("menu_pie_avatar.xml", gMenuHolder);

	gPieObject = LLUICtrlFactory::getInstance()->buildPieMenu("menu_pie_object.xml", gMenuHolder);

	gAttachScreenPieMenu = gMenuHolder->getChild<LLPieMenu>("Object Attach HUD");
	gAttachPieMenu = gMenuHolder->getChild<LLPieMenu>("Object Attach");
	gPieRate = gMenuHolder->getChild<LLPieMenu>("Rate Menu");

	gPieAttachment = LLUICtrlFactory::getInstance()->buildPieMenu("menu_pie_attachment.xml", gMenuHolder);

	gPieLand = LLUICtrlFactory::getInstance()->buildPieMenu("menu_pie_land.xml", gMenuHolder);

	///
	/// set up the colors
	///
	LLColor4 color;

	LLColor4 pie_color = gColors.getColor("PieMenuBgColor");
	gPieSelf->setBackgroundColor( pie_color );
	gPieAvatar->setBackgroundColor( pie_color );
	gPieObject->setBackgroundColor( pie_color );
	gPieAttachment->setBackgroundColor( pie_color );
	gPieLand->setBackgroundColor( pie_color );

	color = gColors.getColor( "MenuPopupBgColor" );
	gPopupMenuView->setBackgroundColor( color );

	// If we are not in production, use a different color to make it apparent.
	if (LLViewerLogin::getInstance()->isInProductionGrid())
	{
		color = gColors.getColor( "MenuBarBgColor" );
	}
	else
	{
		color = gColors.getColor( "MenuNonProductionBgColor" );
	}
	gMenuBarView = (LLMenuBarGL*)LLUICtrlFactory::getInstance()->buildMenu("menu_viewer.xml", gMenuHolder);
	gMenuBarView->setRect(LLRect(0, top, 0, top - MENU_BAR_HEIGHT));
	gMenuBarView->setBackgroundColor( color );

    // gMenuBarView->setItemVisible("Tools", FALSE);
	gMenuBarView->arrange();
	
	gMenuHolder->addChild(gMenuBarView);
	
	// menu holder appears on top of menu bar so you can see the menu title
	// flash when an item is triggered (the flash occurs in the holder)
	gViewerWindow->getRootView()->addChild(gMenuHolder);
   
    gViewerWindow->setMenuBackgroundColor(false, 
        LLViewerLogin::getInstance()->isInProductionGrid());

	// Assume L$10 for now, the server will tell us the real cost at login
	const std::string upload_cost("10");
	std::string fee = gHippoGridManager->getConnectedGrid()->getCurrencySymbol() + "10";
	gMenuHolder->childSetLabelArg("Upload Image", "[UPLOADFEE]", fee);
	gMenuHolder->childSetLabelArg("Upload Sound", "[UPLOADFEE]", fee);
	gMenuHolder->childSetLabelArg("Upload Animation", "[UPLOADFEE]", fee);
	gMenuHolder->childSetLabelArg("Bulk Upload", "[UPLOADFEE]", fee);
	gMenuHolder->childSetLabelArg("ImportUpload", "[UPLOADFEE]", fee);
	gMenuHolder->childSetLabelArg("Buy and Sell L$...", "[CURRENCY]",
		gHippoGridManager->getConnectedGrid()->getCurrencySymbol());
	gMenuHolder->childSetLabelArg("Reload Balance", "[CURRENCY]",
		gHippoGridManager->getConnectedGrid()->getCurrencySymbol());

	gAFKMenu = gMenuBarView->getChild<LLMenuItemCallGL>("Set Away", TRUE);
	gBusyMenu = gMenuBarView->getChild<LLMenuItemCallGL>("Set Busy", TRUE);
	gAttachSubMenu = gMenuBarView->getChildMenuByName("Attach Object", TRUE);
	gDetachSubMenu = gMenuBarView->getChildMenuByName("Detach Object", TRUE);

	// TomY TODO convert these two
	LLMenuGL*menu;

	menu = new LLMenuGL("Singularity");
	menu->append(new LLMenuItemCallGL(	"Close All Dialogs", 
										&handle_close_all_notifications, NULL, NULL, 'D', MASK_CONTROL | MASK_ALT | MASK_SHIFT));
	menu->appendSeparator();
	menu->append(new LLMenuItemCallGL(  "Fake Away Status", &handle_fake_away_status, NULL));
	menu->append(new LLMenuItemCallGL(  "Force Ground Sit", &handle_force_ground_sit, NULL));
	menu->append(new LLMenuItemCallGL(  "Phantom Avatar", &handle_phantom_avatar, NULL));
	menu->appendSeparator();
	menu->append(new LLMenuItemCallGL( "Animation Override...",
									&handle_edit_ao, NULL));
	menu->append(new LLMenuItemCheckGL( "Nimble",
										&menu_toggle_control,
										NULL,
										&menu_check_control,
										(void*)"Nimble"));
	menu->append(new LLMenuItemCheckGL( "ReSit",
										&menu_toggle_control,
										NULL,
										&menu_check_control,
										(void*)"ReSit"));
	menu->appendSeparator();
	menu->append(new LLMenuItemCallGL(	"Object Area Search", &handle_area_search, NULL));
	menu->append(new LLMenuItemCallGL(  "Message Log", &handle_open_message_log, NULL));	

	menu->append(new LLMenuItemCallGL(	"Sound Explorer",
											&handle_sounds_explorer, NULL));
	menu->append(new LLMenuItemCallGL(	"Asset Blacklist",
											&handle_blacklist, NULL));
	
	
	
	// <dogmode>
	// Add in the pose stand -------------------------------------------
	/*LLMenuGL* sub = new LLMenuGL("Pose Stand...");
	menu->appendMenu(sub);

	sub->append(new LLMenuItemCallGL(  "Legs Together Arms Out", &handle_pose_stand_ltao, NULL));
	sub->append(new LLMenuItemCallGL(  "Legs Together Arms Half", &handle_pose_stand_ltah, NULL));
	sub->append(new LLMenuItemCallGL(  "Legs Together Arms Down", &handle_pose_stand_ltad, NULL));
	sub->append(new LLMenuItemCallGL(  "Legs Out Arms Up", &handle_pose_stand_loau, NULL));
	sub->append(new LLMenuItemCallGL(  "Legs Out Arms Out", &handle_pose_stand_loao, NULL));
	sub->append(new LLMenuItemCallGL(  "Legs Half Arms Out", &handle_pose_stand_lhao, NULL));
	sub->append(new LLMenuItemCallGL(  "Stop Pose Stand", &handle_pose_stand_stop, NULL));
	// </dogmode> ------------------------------------------------------*/
	
	menu->append(new LLMenuItemCheckGL("Pose Stand",&handle_toggle_pose, NULL, &handle_check_pose, NULL));

	//these should always be last in a sub menu
	menu->createJumpKeys();
	gMenuBarView->appendMenu( menu );
	menu->updateParent(LLMenuGL::sMenuContainer);

	menu = new LLMenuGL(CLIENT_MENU_NAME);
	init_client_menu(menu);
	gMenuBarView->appendMenu( menu );
	menu->updateParent(LLMenuGL::sMenuContainer);

	menu = new LLMenuGL(SERVER_MENU_NAME);
	init_server_menu(menu);
	gMenuBarView->appendMenu( menu );
	menu->updateParent(LLMenuGL::sMenuContainer);

	gMenuBarView->createJumpKeys();

	// Let land based option enable when parcel changes
	gMenuParcelObserver = new LLMenuParcelObserver();

	//
	// Debug menu visiblity
	//
	show_debug_menus();

	gLoginMenuBarView = (LLMenuBarGL*)LLUICtrlFactory::getInstance()->buildMenu("menu_login.xml", gMenuHolder);
	LLRect menuBarRect = gLoginMenuBarView->getRect();
	
	menu = new LLMenuGL(CLIENT_MENU_NAME);
	menu->setCanTearOff(FALSE);
	menu->append(new LLMenuItemCallGL("Debug Settings...", LLFloaterSettingsDebug::show, NULL, NULL));
	gLoginMenuBarView->appendMenu(menu);
	menu->updateParent(LLMenuGL::sMenuContainer);

	gLoginMenuBarView->setRect(LLRect(menuBarRect.mLeft, menuBarRect.mTop,
									  gViewerWindow->getRootView()->getRect().getWidth() - menuBarRect.mLeft,
									  menuBarRect.mBottom));
	
	gLoginMenuBarView->setBackgroundColor( color );

	gMenuHolder->addChild(gLoginMenuBarView);
	
}



void init_client_menu(LLMenuGL* menu)
{
	LLMenuGL* sub_menu = NULL;

	//menu->append(new LLMenuItemCallGL("Permissions Control", &show_permissions_control));
	// this is now in the view menu so we don't need it here!

	{
		// *TODO: Translate
		LLMenuGL* sub = new LLMenuGL("Consoles");
		menu->appendMenu(sub);
		sub->append(new LLMenuItemCheckGL("Frame Console", 
										&toggle_visibility,
										NULL,
										&get_visibility,
										(void*)gDebugView->mFrameStatView,
										'2', MASK_CONTROL|MASK_SHIFT ) );
		sub->append(new LLMenuItemCheckGL("Texture Console", 
										&toggle_visibility,
										NULL,
										&get_visibility,
										(void*)gTextureView,
									   	'3', MASK_CONTROL|MASK_SHIFT ) );
		LLView* debugview = gDebugView->mDebugConsolep;
		sub->append(new LLMenuItemCheckGL("Debug Console", 
										&toggle_visibility,
										NULL,
										&get_visibility,
										debugview,
									   	'4', MASK_CONTROL|MASK_SHIFT ) );

		if(gAuditTexture)
		{
			sub->append(new LLMenuItemCheckGL("Texture Size Console", 
										&toggle_visibility,
										NULL,
										&get_visibility,
										(void*)gTextureSizeView,
									   	'5', MASK_CONTROL|MASK_SHIFT ) );
			sub->append(new LLMenuItemCheckGL("Texture Category Console", 
										&toggle_visibility,
										NULL,
										&get_visibility,
										(void*)gTextureCategoryView,
									   	'6', MASK_CONTROL|MASK_SHIFT ) );
		}

		sub->append(new LLMenuItemCheckGL("Fast Timers", 
										&toggle_visibility,
										NULL,
										&get_visibility,
										(void*)gDebugView->mFastTimerView,
										  '9', MASK_CONTROL|MASK_SHIFT ) );
#if MEM_TRACK_MEM
		sub->append(new LLMenuItemCheckGL("Memory", 
										&toggle_visibility,
										NULL,
										&get_visibility,
										(void*)gDebugView->mMemoryView,
										  '0', MASK_CONTROL|MASK_SHIFT ) );
#endif
		
		sub->appendSeparator();
		
		// Debugging view for unified notifications
		sub->append(new LLMenuItemCallGL("Notifications Console...",
						 &handle_show_notifications_console, NULL, NULL, '5', MASK_CONTROL|MASK_SHIFT ));
		

		sub->appendSeparator();

		sub->append(new LLMenuItemCallGL("Region Info to Debug Console", 
			&handle_region_dump_settings, NULL));
		sub->append(new LLMenuItemCallGL("Group Info to Debug Console",
			&handle_dump_group_info, NULL, NULL));
		sub->append(new LLMenuItemCallGL("Capabilities Info to Debug Console",
			&handle_dump_capabilities_info, NULL, NULL));
		sub->createJumpKeys();
	}
	
	// neither of these works particularly well at the moment
	/*menu->append(new LLMenuItemCallGL(  "Reload UI XML",	&reload_ui,	
	  				NULL, NULL) );*/
	/*menu->append(new LLMenuItemCallGL("Reload settings/colors", 
					&handle_reload_settings, NULL, NULL));*/
	menu->append(new LLMenuItemCallGL("Reload personal setting overrides", 
		&reload_personal_settings_overrides, NULL, NULL, KEY_F2, MASK_CONTROL|MASK_SHIFT));

	sub_menu = new LLMenuGL("HUD Info");
	{
		sub_menu->append(new LLMenuItemCheckGL("Velocity", 
												&toggle_visibility,
												NULL,
												&get_visibility,
												(void*)gVelocityBar));

		sub_menu->append(new LLMenuItemToggleGL("Camera",	&gDisplayCameraPos ) );
		sub_menu->append(new LLMenuItemToggleGL("Wind", 	&gDisplayWindInfo) );
		sub_menu->append(new LLMenuItemToggleGL("FOV",  	&gDisplayFOV ) );
		sub_menu->createJumpKeys();
	}
	menu->appendMenu(sub_menu);

	menu->appendSeparator();

	menu->append(new LLMenuItemCheckGL( "High-res Snapshot",
										&menu_toggle_control,
										NULL,
										&menu_check_control,
										(void*)"HighResSnapshot"));
	
	menu->append(new LLMenuItemCheckGL( "Quiet Snapshots to Disk",
										&menu_toggle_control,
										NULL,
										&menu_check_control,
										(void*)"QuietSnapshotsToDisk"));

	menu->append(new LLMenuItemCheckGL("Show Mouselook Crosshairs",
									   &menu_toggle_control,
									   NULL,
									   &menu_check_control,
									   (void*)"ShowCrosshairs"));

	menu->append(new LLMenuItemCheckGL("Debug Permissions",
									   &menu_toggle_control,
									   NULL,
									   &menu_check_control,
									   (void*)"DebugPermissions"));
	


// <dogmode> 
#ifdef TOGGLE_HACKED_GODLIKE_VIEWER
	if (!LLViewerLogin::getInstance()->isInProductionGrid())
	{
		menu->append(new LLMenuItemCheckGL("Hacked Godmode",
										   &handle_toggle_hacked_godmode,
										   NULL,
										   &check_toggle_hacked_godmode,
										   (void*)"HackedGodmode"));
	}
#endif
// </dogmode>
	menu->append(new LLMenuItemCallGL("Clear Group Cache", 
									  LLGroupMgr::debugClearAllGroups));

	menu->append(new LLMenuItemCheckGL("Use Web Map Tiles", menu_toggle_control, NULL, menu_check_control, (void*)"UseWebMapTiles"));

	menu->appendSeparator();

	sub_menu = new LLMenuGL("Rendering");
	init_debug_rendering_menu(sub_menu);
	menu->appendMenu(sub_menu);

	sub_menu = new LLMenuGL("World");
	init_debug_world_menu(sub_menu);
	menu->appendMenu(sub_menu);

// [RLVa:KB] - Checked: 2009-07-08 (RLVa-1.0.0e) | Modified: RLVa-0.2.1b | OK
	#ifdef RLV_ADVANCED_MENU
		if (rlv_handler_t::isEnabled())
		{
			sub_menu = new LLMenuGL("RLVa");
			init_debug_rlva_menu(sub_menu);
			menu->appendMenu(sub_menu);
			sub_menu->setVisible(rlv_handler_t::isEnabled());
			sub_menu->setEnabled(rlv_handler_t::isEnabled());
		}
	#endif // RLV_ADVANCED_MENU
// [/RLVa:KB]

	sub_menu = new LLMenuGL("UI");
	init_debug_ui_menu(sub_menu);
	menu->appendMenu(sub_menu);

	sub_menu = new LLMenuGL("XUI");
	init_debug_xui_menu(sub_menu);
	menu->appendMenu(sub_menu);

	sub_menu = new LLMenuGL("Character");
	init_debug_avatar_menu(sub_menu);
	menu->appendMenu(sub_menu);

{
		LLMenuGL* sub = NULL;
		sub = new LLMenuGL("Network");

		sub->append(new LLMenuItemCallGL("Enable Message Log",  
			&handle_viewer_enable_message_log,  NULL));
		sub->append(new LLMenuItemCallGL("Disable Message Log", 
			&handle_viewer_disable_message_log, NULL));

		sub->appendSeparator();

		sub->append(new LLMenuItemCheckGL("Velocity Interpolate Objects", 
										  &velocity_interpolate,
										  NULL, 
										  &menu_check_control,
										  (void*)"VelocityInterpolate"));
		sub->append(new LLMenuItemCheckGL("Ping Interpolate Object Positions", 
										  &menu_toggle_control,
										  NULL, 
										  &menu_check_control,
										  (void*)"PingInterpolate"));

		sub->appendSeparator();

		sub->append(new LLMenuItemCallGL("Drop a Packet", 
			&drop_packet, NULL, NULL, 
			'L', MASK_ALT | MASK_CONTROL));

		menu->appendMenu( sub );
		sub->createJumpKeys();
	}
	{
		LLMenuGL* sub = NULL;
		sub = new LLMenuGL("Recorder");

		sub->append(new LLMenuItemCheckGL("Full Session Logging", &menu_toggle_control, NULL, &menu_check_control, (void*)"StatsSessionTrackFrameStats"));

		sub->append(new LLMenuItemCallGL("Start Logging",	&LLFrameStats::startLogging, NULL));
		sub->append(new LLMenuItemCallGL("Stop Logging",	&LLFrameStats::stopLogging, NULL));
		sub->append(new LLMenuItemCallGL("Log 10 Seconds", &LLFrameStats::timedLogging10, NULL));
		sub->append(new LLMenuItemCallGL("Log 30 Seconds", &LLFrameStats::timedLogging30, NULL));
		sub->append(new LLMenuItemCallGL("Log 60 Seconds", &LLFrameStats::timedLogging60, NULL));
		sub->appendSeparator();
		sub->append(new LLMenuItemCallGL("Start Playback", &LLAgentPilot::startPlayback, NULL));
		sub->append(new LLMenuItemCallGL("Stop Playback",	&LLAgentPilot::stopPlayback, NULL));
		sub->append(new LLMenuItemToggleGL("Loop Playback", &LLAgentPilot::sLoop) );
		sub->append(new LLMenuItemCallGL("Start Record",	&LLAgentPilot::startRecord, NULL));
		sub->append(new LLMenuItemCallGL("Stop Record",	&LLAgentPilot::saveRecord, NULL));

		menu->appendMenu( sub );
		sub->createJumpKeys();
	}
	{
		LLMenuGL* sub = NULL;
		sub = new LLMenuGL("Media");
		sub->append(new LLMenuItemCallGL("Reload MIME types", &LLMIMETypes::reload));
		sub->append(new LLMenuItemCallGL("Web Browser Test", &handle_web_browser_test));
		menu->appendMenu( sub );
		sub->createJumpKeys();
	}

	menu->appendSeparator();

	menu->append(new LLMenuItemToggleGL("Show Updates", 
		&gShowObjectUpdates));
	
	menu->appendSeparator(); 
	
	menu->append(new LLMenuItemCallGL("Compress Images...", 
		&handle_compress_image, NULL, NULL));

	menu->append(new LLMenuItemCheckGL("Limit Select Distance", 
									   &menu_toggle_control,
									   NULL, 
									   &menu_check_control,
									   (void*)"LimitSelectDistance"));

	menu->append(new LLMenuItemCheckGL("Disable Camera Constraints", 
									   &menu_toggle_control,
									   NULL, 
									   &menu_check_control,
									   (void*)"DisableCameraConstraints"));

	menu->append(new LLMenuItemCheckGL("Mouse Smoothing",
										&menu_toggle_control,
										NULL,
										&menu_check_control,
										(void*) "MouseSmooth"));
	menu->appendSeparator();

	menu->append(new LLMenuItemCheckGL( "Console Window", 
										&menu_toggle_control,
										NULL, 
										&menu_check_control,
										(void*)"ShowConsoleWindow"));

// [RLVa:KB] - Checked: 2009-07-08 (RLVa-1.0.0e) | Modified: RLVa-1.0.0e | OK
	#ifdef RLV_ADVANCED_TOGGLE_RLVA
		if (gSavedSettings.controlExists(RLV_SETTING_MAIN))
			menu->append(new LLMenuItemCheckGL("RestrainedLove API", &rlvToggleEnabled, NULL, &rlvGetEnabled, NULL));
	#endif // RLV_ADVANCED_TOGGLE_RLVA
// [/RLVa:KB]

	if(gSavedSettings.getBOOL("QAMode"))
	{
		LLMenuGL* sub = NULL;
		sub = new LLMenuGL("Debugging");
#if LL_WINDOWS
        sub->append(new LLMenuItemCallGL("Force Breakpoint", &force_error_breakpoint, NULL, NULL, 'B', MASK_CONTROL | MASK_ALT));
#endif
		sub->append(new LLMenuItemCallGL("Force LLError And Crash", &force_error_llerror));
        sub->append(new LLMenuItemCallGL("Force Bad Memory Access", &force_error_bad_memory_access));
		sub->append(new LLMenuItemCallGL("Force Infinite Loop", &force_error_infinite_loop));
		sub->append(new LLMenuItemCallGL("Force Driver Crash", &force_error_driver_crash));
		sub->append(new LLMenuItemCallGL("Force Disconnect Viewer", &handle_disconnect_viewer));
		// *NOTE:Mani this isn't handled yet... sub->append(new LLMenuItemCallGL("Force Software Exception", &force_error_unhandled_exception)); 
		sub->createJumpKeys();
		menu->appendMenu(sub);
	}

	menu->append(new LLMenuItemCheckGL( "Output Debug Minidump", 
										&menu_toggle_control,
										NULL, 
										&menu_check_control,
										(void*)"SaveMinidump"));

	menu->append(new LLMenuItemCallGL("Debug Settings...", LLFloaterSettingsDebug::show, NULL, NULL));
	menu->append(new LLMenuItemCheckGL("View Admin Options", &handle_admin_override_toggle, NULL, &check_admin_override, NULL, 'V', MASK_CONTROL | MASK_ALT));

	menu->append(new LLMenuItemCallGL("Request Admin Status", 
		&handle_god_mode, NULL, NULL, 'G', MASK_ALT | MASK_CONTROL));

	menu->append(new LLMenuItemCallGL("Leave Admin Status", 
		&handle_leave_god_mode, NULL, NULL, 'G', MASK_ALT | MASK_SHIFT | MASK_CONTROL));

	menu->createJumpKeys();
}

void init_debug_world_menu(LLMenuGL* menu)
{
/* REMOVE mouse move sun from menu options
	menu->append(new LLMenuItemCheckGL("Mouse Moves Sun", 
									   &menu_toggle_control,
									   NULL, 
									   &menu_check_control,
									   (void*)"MouseSun", 
									   'M', MASK_CONTROL|MASK_ALT));
*/
	menu->append(new LLMenuItemCheckGL("Sim Sun Override", 
									   &menu_toggle_control,
									   NULL, 
									   &menu_check_control,
									   (void*)"SkyOverrideSimSunPosition"));
	menu->append(new LLMenuItemCallGL("Dump Scripted Camera",
		&handle_dump_followcam, NULL, NULL));
	menu->append(new LLMenuItemCheckGL("Fixed Weather", 
									   &menu_toggle_control,
									   NULL, 
									   &menu_check_control,
									   (void*)"FixedWeather"));
	menu->append(new LLMenuItemCallGL("Dump Region Object Cache",
		&handle_dump_region_object_cache, NULL, NULL));
	menu->createJumpKeys();
}


void handle_export_menus_to_xml(void*)
{

	LLFilePicker& picker = LLFilePicker::instance();
	if(!picker.getSaveFile(LLFilePicker::FFSAVE_XML))
	{
		llwarns << "No file" << llendl;
		return;
	}
	std::string filename = picker.getFirstFile();

	llofstream out(filename);
	LLXMLNodePtr node = gMenuBarView->getXML();
	node->writeToOstream(out);
	out.close();
}

extern BOOL gDebugClicks;
extern BOOL gDebugWindowProc;
extern BOOL gDebugTextEditorTips;
extern BOOL gDebugSelectMgr;

void init_debug_ui_menu(LLMenuGL* menu)
{
	menu->append(new LLMenuItemCheckGL("Rotate Mini-Map", menu_toggle_control, NULL, menu_check_control, (void*)"MiniMapRotate"));
	menu->append(new LLMenuItemCheckGL("Use default system color picker", menu_toggle_control, NULL, menu_check_control, (void*)"UseDefaultColorPicker"));
	menu->append(new LLMenuItemCheckGL("Show search panel in overlay bar", menu_toggle_control, NULL, menu_check_control, (void*)"ShowSearchBar"));
	menu->appendSeparator();

	// commented out until work is complete: DEV-32268
	// menu->append(new LLMenuItemCallGL("Buy Currency Test", &handle_buy_currency_test));
	menu->append(new LLMenuItemCallGL("Editable UI", &edit_ui));
	menu->append(new LLMenuItemCallGL( "Dump SelectMgr", &dump_select_mgr));
	menu->append(new LLMenuItemCallGL( "Dump Inventory", &dump_inventory));
	menu->append(new LLMenuItemCallGL( "Dump Focus Holder", &handle_dump_focus, NULL, NULL, 'F', MASK_ALT | MASK_CONTROL));
	menu->append(new LLMenuItemCallGL( "Print Selected Object Info",	&print_object_info, NULL, NULL, 'P', MASK_CONTROL|MASK_SHIFT ));
	menu->append(new LLMenuItemCallGL( "Print Agent Info",			&print_agent_nvpairs, NULL, NULL, 'P', MASK_SHIFT ));
	menu->append(new LLMenuItemCallGL( "Memory Stats",  &output_statistics, NULL, NULL, 'M', MASK_SHIFT | MASK_ALT | MASK_CONTROL));
	menu->append(new LLMenuItemCheckGL("Double-Click Auto-Pilot", 
		menu_toggle_control, NULL, menu_check_control, 
		(void*)"DoubleClickAutoPilot"));
	// add for double click teleport support
	menu->append(new LLMenuItemCheckGL("Double-Click Teleport", 
		menu_toggle_control, NULL, menu_check_control, 
		(void*)"DoubleClickTeleport"));
	menu->appendSeparator();
//	menu->append(new LLMenuItemCallGL( "Print Packets Lost",			&print_packets_lost, NULL, NULL, 'L', MASK_SHIFT ));
	menu->append(new LLMenuItemToggleGL("Debug SelectMgr", &gDebugSelectMgr));
	menu->append(new LLMenuItemToggleGL("Debug Clicks", &gDebugClicks));
	menu->append(new LLMenuItemToggleGL("Debug Views", &LLView::sDebugRects));
	menu->append(new LLMenuItemCheckGL("Show Name Tooltips", toggle_show_xui_names, NULL, check_show_xui_names, NULL));
	menu->append(new LLMenuItemToggleGL("Debug Mouse Events", &LLView::sDebugMouseHandling));
	menu->append(new LLMenuItemToggleGL("Debug Keys", &LLView::sDebugKeys));
	menu->append(new LLMenuItemToggleGL("Debug WindowProc", &gDebugWindowProc));
	menu->append(new LLMenuItemToggleGL("Debug Text Editor Tips", &gDebugTextEditorTips));
	menu->appendSeparator();
	menu->append(new LLMenuItemCheckGL("Show Time", menu_toggle_control, NULL, menu_check_control, (void*)"DebugShowTime"));
	menu->append(new LLMenuItemCheckGL("Show Render Info", menu_toggle_control, NULL, menu_check_control, (void*)"DebugShowRenderInfo"));
	menu->append(new LLMenuItemCheckGL("Show Matrices", menu_toggle_control, NULL, menu_check_control, (void*)"DebugShowRenderMatrices"));
	menu->append(new LLMenuItemCheckGL("Show Color Under Cursor", menu_toggle_control, NULL, menu_check_control, (void*)"DebugShowColor"));
	
	menu->createJumpKeys();
}

void init_debug_xui_menu(LLMenuGL* menu)
{
	menu->append(new LLMenuItemCallGL("Floater Test...", LLFloaterTest::show));
	menu->append(new LLMenuItemCallGL("Font Test...", LLFloaterFontTest::show));
	menu->append(new LLMenuItemCallGL("Export Menus to XML...", handle_export_menus_to_xml));
	menu->append(new LLMenuItemCallGL("Edit UI...", LLFloaterEditUI::show));	
	menu->append(new LLMenuItemCallGL("Load from XML...", handle_load_from_xml));
	// <edit>
	//menu->append(new LLMenuItemCallGL("Save to XML...", handle_save_to_xml));
	menu->append(new LLMenuItemCallGL("Save to XML...", handle_save_to_xml, NULL, NULL, 'X', MASK_CONTROL | MASK_ALT | MASK_SHIFT));
	// </edit>
	menu->append(new LLMenuItemCheckGL("Show XUI Names", toggle_show_xui_names, NULL, check_show_xui_names, NULL));

	//menu->append(new LLMenuItemCallGL("Buy Currency...", handle_buy_currency));
	menu->createJumpKeys();
}

void init_debug_rendering_menu(LLMenuGL* menu)
{
	LLMenuGL* sub_menu = NULL;

	///////////////////////////
	//
	// Debug menu for types/pools
	//
	sub_menu = new LLMenuGL("Types");
	menu->appendMenu(sub_menu);

	sub_menu->append(new LLMenuItemCheckGL("Simple",
											&LLPipeline::toggleRenderTypeControl, NULL,
											&LLPipeline::hasRenderTypeControl,
											(void*)LLPipeline::RENDER_TYPE_SIMPLE,	'1', MASK_CONTROL|MASK_ALT|MASK_SHIFT));
	sub_menu->append(new LLMenuItemCheckGL("Alpha",
											&LLPipeline::toggleRenderTypeControl, NULL,
											&LLPipeline::hasRenderTypeControl,
											(void*)LLPipeline::RENDER_TYPE_ALPHA, '2', MASK_CONTROL|MASK_ALT|MASK_SHIFT));
	sub_menu->append(new LLMenuItemCheckGL("Tree",
											&LLPipeline::toggleRenderTypeControl, NULL,
											&LLPipeline::hasRenderTypeControl,
											(void*)LLPipeline::RENDER_TYPE_TREE, '3', MASK_CONTROL|MASK_ALT|MASK_SHIFT));
	sub_menu->append(new LLMenuItemCheckGL("Character",
											&LLPipeline::toggleRenderTypeControl, NULL,
											&LLPipeline::hasRenderTypeControl,
											(void*)LLPipeline::RENDER_TYPE_AVATAR, '4', MASK_CONTROL|MASK_ALT|MASK_SHIFT));
	sub_menu->append(new LLMenuItemCheckGL("SurfacePatch",
											&LLPipeline::toggleRenderTypeControl, NULL,
											&LLPipeline::hasRenderTypeControl,
											(void*)LLPipeline::RENDER_TYPE_TERRAIN, '5', MASK_CONTROL|MASK_ALT|MASK_SHIFT));
	sub_menu->append(new LLMenuItemCheckGL("Sky",
											&LLPipeline::toggleRenderTypeControl, NULL,
											&LLPipeline::hasRenderTypeControl,
											(void*)LLPipeline::RENDER_TYPE_SKY, '6', MASK_CONTROL|MASK_ALT|MASK_SHIFT));
	sub_menu->append(new LLMenuItemCheckGL("Water",
											&LLPipeline::toggleRenderTypeControl, NULL,
											&LLPipeline::hasRenderTypeControl,
											(void*)LLPipeline::RENDER_TYPE_WATER, '7', MASK_CONTROL|MASK_ALT|MASK_SHIFT));
	sub_menu->append(new LLMenuItemCheckGL("Ground",
											&LLPipeline::toggleRenderTypeControl, NULL,
											&LLPipeline::hasRenderTypeControl,
											(void*)LLPipeline::RENDER_TYPE_GROUND, '8', MASK_CONTROL|MASK_ALT|MASK_SHIFT));
	sub_menu->append(new LLMenuItemCheckGL("Volume",
											&LLPipeline::toggleRenderTypeControl, NULL,
											&LLPipeline::hasRenderTypeControl,
											(void*)LLPipeline::RENDER_TYPE_VOLUME, '9', MASK_CONTROL|MASK_ALT|MASK_SHIFT));
	sub_menu->append(new LLMenuItemCheckGL("Grass",
											&LLPipeline::toggleRenderTypeControl, NULL,
											&LLPipeline::hasRenderTypeControl,
											(void*)LLPipeline::RENDER_TYPE_GRASS, '0', MASK_CONTROL|MASK_ALT|MASK_SHIFT));
	//NOTE: Using a static variable, as an unsigned long long cannot fit in the space of a pointer. Pass pointer to callbacks
	static U64 cloud_flags = (1ULL<<LLPipeline::RENDER_TYPE_WL_CLOUDS | 1ULL<<LLPipeline::RENDER_TYPE_CLASSIC_CLOUDS);
	sub_menu->append(new LLMenuItemCheckGL("Clouds",  //This clobbers skyuseclassicclouds, but.. big deal.
											&LLPipeline::toggleRenderPairedTypeControl, NULL,
											&LLPipeline::hasRenderPairedTypeControl,
											(void*)&cloud_flags, '-', MASK_CONTROL|MASK_ALT| MASK_SHIFT));
	sub_menu->append(new LLMenuItemCheckGL("Particles",
											&LLPipeline::toggleRenderTypeControl, NULL,
											&LLPipeline::hasRenderTypeControl,
											(void*)LLPipeline::RENDER_TYPE_PARTICLES, '=', MASK_CONTROL|MASK_ALT|MASK_SHIFT));
	sub_menu->append(new LLMenuItemCheckGL("Bump",
											&LLPipeline::toggleRenderTypeControl, NULL,
											&LLPipeline::hasRenderTypeControl,
											(void*)LLPipeline::RENDER_TYPE_BUMP, '\\', MASK_CONTROL|MASK_ALT|MASK_SHIFT));
	sub_menu->createJumpKeys();
	sub_menu = new LLMenuGL("Features");
	menu->appendMenu(sub_menu);
	sub_menu->append(new LLMenuItemCheckGL("UI",
											&LLPipeline::toggleRenderDebugFeature, NULL,
											&LLPipeline::toggleRenderDebugFeatureControl,
											(void*)LLPipeline::RENDER_DEBUG_FEATURE_UI, KEY_F1, MASK_ALT|MASK_CONTROL));
	sub_menu->append(new LLMenuItemCheckGL("Selected",
											&LLPipeline::toggleRenderDebugFeature, NULL,
											&LLPipeline::toggleRenderDebugFeatureControl,
											(void*)LLPipeline::RENDER_DEBUG_FEATURE_SELECTED, KEY_F2, MASK_ALT|MASK_CONTROL));
	sub_menu->append(new LLMenuItemCheckGL("Highlighted",
											&LLPipeline::toggleRenderDebugFeature, NULL,
											&LLPipeline::toggleRenderDebugFeatureControl,
											(void*)LLPipeline::RENDER_DEBUG_FEATURE_HIGHLIGHTED, KEY_F3, MASK_ALT|MASK_CONTROL));
	sub_menu->append(new LLMenuItemCheckGL("Dynamic Textures",
											&LLPipeline::toggleRenderDebugFeature, NULL,
											&LLPipeline::toggleRenderDebugFeatureControl,
											(void*)LLPipeline::RENDER_DEBUG_FEATURE_DYNAMIC_TEXTURES, KEY_F4, MASK_ALT|MASK_CONTROL));
	sub_menu->append(new LLMenuItemCheckGL( "Foot Shadows", 
											&LLPipeline::toggleRenderDebugFeature, NULL,
											&LLPipeline::toggleRenderDebugFeatureControl,
											(void*)LLPipeline::RENDER_DEBUG_FEATURE_FOOT_SHADOWS, KEY_F5, MASK_ALT|MASK_CONTROL));
	sub_menu->append(new LLMenuItemCheckGL("Fog",
											&LLPipeline::toggleRenderDebugFeature, NULL,
											&LLPipeline::toggleRenderDebugFeatureControl,
											(void*)LLPipeline::RENDER_DEBUG_FEATURE_FOG, KEY_F6, MASK_ALT|MASK_CONTROL));
	sub_menu->append(new LLMenuItemCheckGL("Test FRInfo",
											&LLPipeline::toggleRenderDebugFeature, NULL,
											&LLPipeline::toggleRenderDebugFeatureControl,
											(void*)LLPipeline::RENDER_DEBUG_FEATURE_FR_INFO, KEY_F8, MASK_ALT|MASK_CONTROL));
	sub_menu->append(new LLMenuItemCheckGL( "Flexible Objects", 
											&LLPipeline::toggleRenderDebugFeature, NULL,
											&LLPipeline::toggleRenderDebugFeatureControl,
											(void*)LLPipeline::RENDER_DEBUG_FEATURE_FLEXIBLE, KEY_F9, MASK_ALT|MASK_CONTROL));
	sub_menu->createJumpKeys();

	/////////////////////////////
	//
	// Debug menu for info displays
	//
	sub_menu = new LLMenuGL("Info Displays");
	menu->appendMenu(sub_menu);

	sub_menu->append(new LLMenuItemCheckGL("Verify",	&LLPipeline::toggleRenderDebug, NULL,
													&LLPipeline::toggleRenderDebugControl,
													(void*)LLPipeline::RENDER_DEBUG_VERIFY));
	sub_menu->append(new LLMenuItemCheckGL("BBoxes",	&LLPipeline::toggleRenderDebug, NULL,
													&LLPipeline::toggleRenderDebugControl,
													(void*)LLPipeline::RENDER_DEBUG_BBOXES));
	sub_menu->append(new LLMenuItemCheckGL("Points",	&LLPipeline::toggleRenderDebug, NULL,
													&LLPipeline::toggleRenderDebugControl,
													(void*)LLPipeline::RENDER_DEBUG_POINTS));
	sub_menu->append(new LLMenuItemCheckGL("Octree",	&LLPipeline::toggleRenderDebug, NULL,
													&LLPipeline::toggleRenderDebugControl,
													(void*)LLPipeline::RENDER_DEBUG_OCTREE));
	sub_menu->append(new LLMenuItemCheckGL("Shadow Frusta",	&LLPipeline::toggleRenderDebug, NULL,
													&LLPipeline::toggleRenderDebugControl,
													(void*)LLPipeline::RENDER_DEBUG_SHADOW_FRUSTA));
	sub_menu->append(new LLMenuItemCheckGL("Occlusion",	&LLPipeline::toggleRenderDebug, NULL,
													&LLPipeline::toggleRenderDebugControl,
													(void*)LLPipeline::RENDER_DEBUG_OCCLUSION));
	sub_menu->append(new LLMenuItemCheckGL("Render Batches", &LLPipeline::toggleRenderDebug, NULL,
													&LLPipeline::toggleRenderDebugControl,
													(void*)LLPipeline::RENDER_DEBUG_BATCH_SIZE));
	sub_menu->append(new LLMenuItemCheckGL("Animated Textures",	&LLPipeline::toggleRenderDebug, NULL,
													&LLPipeline::toggleRenderDebugControl,
													(void*)LLPipeline::RENDER_DEBUG_TEXTURE_ANIM));
	sub_menu->append(new LLMenuItemCheckGL("Texture Priority",	&LLPipeline::toggleRenderDebug, NULL,
													&LLPipeline::toggleRenderDebugControl,
													(void*)LLPipeline::RENDER_DEBUG_TEXTURE_PRIORITY));
	sub_menu->append(new LLMenuItemCheckGL("Avatar Rendering Cost",	&LLPipeline::toggleRenderDebug, NULL,
													&LLPipeline::toggleRenderDebugControl,
													(void*)LLPipeline::RENDER_DEBUG_SHAME));
	sub_menu->append(new LLMenuItemCheckGL("Texture Area (sqrt(A))",&LLPipeline::toggleRenderDebug, NULL,
													&LLPipeline::toggleRenderDebugControl,
													(void*)LLPipeline::RENDER_DEBUG_TEXTURE_AREA));
	sub_menu->append(new LLMenuItemCheckGL("Face Area (sqrt(A))",&LLPipeline::toggleRenderDebug, NULL,
													&LLPipeline::toggleRenderDebugControl,
													(void*)LLPipeline::RENDER_DEBUG_FACE_AREA));
	sub_menu->append(new LLMenuItemCheckGL("Lights",	&LLPipeline::toggleRenderDebug, NULL,
													&LLPipeline::toggleRenderDebugControl,
													(void*)LLPipeline::RENDER_DEBUG_LIGHTS));
	sub_menu->append(new LLMenuItemCheckGL("Particles",	&LLPipeline::toggleRenderDebug, NULL,
													&LLPipeline::toggleRenderDebugControl,
													(void*)LLPipeline::RENDER_DEBUG_PARTICLES));
	sub_menu->append(new LLMenuItemCheckGL("Composition", &LLPipeline::toggleRenderDebug, NULL,
													&LLPipeline::toggleRenderDebugControl,
													(void*)LLPipeline::RENDER_DEBUG_COMPOSITION));
	sub_menu->append(new LLMenuItemCheckGL("Glow",&LLPipeline::toggleRenderDebug, NULL,
													&LLPipeline::toggleRenderDebugControl,
													(void*)LLPipeline::RENDER_DEBUG_GLOW));
	sub_menu->append(new LLMenuItemCheckGL("Raycasting",	&LLPipeline::toggleRenderDebug, NULL,
													&LLPipeline::toggleRenderDebugControl,
													(void*)LLPipeline::RENDER_DEBUG_RAYCAST));
	sub_menu->append(new LLMenuItemCheckGL("Sculpt",	&LLPipeline::toggleRenderDebug, NULL,
													&LLPipeline::toggleRenderDebugControl,
													(void*)LLPipeline::RENDER_DEBUG_SCULPTED));
	sub_menu->append(new LLMenuItemCheckGL("Build Queue",	&LLPipeline::toggleRenderDebug, NULL,
													&LLPipeline::toggleRenderDebugControl,
													(void*)LLPipeline::RENDER_DEBUG_BUILD_QUEUE));
	sub_menu->append(new LLMenuItemCheckGL("Update Types",	&LLPipeline::toggleRenderDebug, NULL,
													&LLPipeline::toggleRenderDebugControl,
													(void*)LLPipeline::RENDER_DEBUG_UPDATE_TYPE));

	sub_menu->append(new LLMenuItemCallGL("Vectorize Perf Test", &run_vectorize_perf_test));

	sub_menu = new LLMenuGL("Render Tests");

	sub_menu->append(new LLMenuItemCheckGL("Camera Offset", 
										  &menu_toggle_control,
										  NULL, 
										  &menu_check_control,
										  (void*)"CameraOffset"));

	sub_menu->append(new LLMenuItemToggleGL("Randomize Framerate", &gRandomizeFramerate));

	sub_menu->append(new LLMenuItemToggleGL("Periodic Slow Frame", &gPeriodicSlowFrame));

	sub_menu->append(new LLMenuItemToggleGL("Frame Test", &LLPipeline::sRenderFrameTest));

	sub_menu->createJumpKeys();

	menu->appendMenu( sub_menu );

	menu->appendSeparator();
	menu->append(new LLMenuItemCheckGL("Axes", menu_toggle_control, NULL, menu_check_control, (void*)"ShowAxes"));
	//menu->append(new LLMenuItemCheckGL("Cull Small Objects", toggle_cull_small, NULL, menu_check_control, (void*)"RenderCullBySize"));

	menu->appendSeparator();
	menu->append(new LLMenuItemToggleGL("Hide Selected", &gHideSelectedObjects));
	menu->appendSeparator();
	menu->append(new LLMenuItemCheckGL("Tangent Basis", menu_toggle_control, NULL, menu_check_control, (void*)"ShowTangentBasis"));
	menu->append(new LLMenuItemCallGL("Selected Texture Info", handle_selected_texture_info, NULL, NULL, 'T', MASK_CONTROL|MASK_SHIFT|MASK_ALT));
	//menu->append(new LLMenuItemCallGL("Dump Image List", handle_dump_image_list, NULL, NULL, 'I', MASK_CONTROL|MASK_SHIFT));
	
	menu->append(new LLMenuItemToggleGL("Wireframe", &gUseWireframe, 
			'R', MASK_CONTROL|MASK_SHIFT));

	LLMenuItemCheckGL* item;
	item = new LLMenuItemCheckGL("Object-Object Occlusion", menu_toggle_control, NULL, menu_check_control, (void*)"UseOcclusion", 'O', MASK_CONTROL|MASK_SHIFT);
	item->setEnabled(gGLManager.mHasOcclusionQuery && LLFeatureManager::getInstance()->isFeatureAvailable("UseOcclusion"));
	menu->append(item);

	item = new LLMenuItemCheckGL("Debug GL", menu_toggle_control, NULL, menu_check_control, (void*)"RenderDebugGL");
	menu->append(item);
	
	item = new LLMenuItemCheckGL("Debug Pipeline", menu_toggle_control, NULL, menu_check_control, (void*)"RenderDebugPipeline");
	menu->append(item);
	
	item = new LLMenuItemCheckGL("Fast Alpha", menu_toggle_control, NULL, menu_check_control, (void*)"RenderFastAlpha");
	menu->append(item);
	
	item = new LLMenuItemCheckGL("Animate Textures", menu_toggle_control, NULL, menu_check_control, (void*)"AnimateTextures");
	menu->append(item);
	
	item = new LLMenuItemCheckGL("Disable Textures", menu_toggle_variable, NULL, menu_check_variable, (void*)&LLViewerTexture::sDontLoadVolumeTextures);
	menu->append(item);
	
	item = new LLMenuItemCheckGL("HTTP Get Textures", menu_toggle_control, NULL, menu_check_control, (void*)"ImagePipelineUseHTTP");
	menu->append(item);
	
	item = new LLMenuItemCheckGL("Run Multiple Threads", menu_toggle_control, NULL, menu_check_control, (void*)"RunMultipleThreads");
	menu->append(item);

	item = new LLMenuItemCheckGL("Cheesy Beacon", menu_toggle_control, NULL, menu_check_control, (void*)"CheesyBeacon");
	menu->append(item);

	item = new LLMenuItemCheckGL("Attached Lights", menu_toggle_attached_lights, NULL, menu_check_control, (void*)"RenderAttachedLights");
	menu->append(item);

	item = new LLMenuItemCheckGL("Attached Particles", menu_toggle_attached_particles, NULL, menu_check_control, (void*)"RenderAttachedParticles");
	menu->append(item);

	item = new LLMenuItemCheckGL("Audit Texture", menu_toggle_control, NULL, menu_check_control, (void*)"AuditTexture");
	menu->append(item);

#ifndef LL_RELEASE_FOR_DOWNLOAD
	menu->appendSeparator();
	menu->append(new LLMenuItemCallGL("Memory Leaking Simulation", LLFloaterMemLeak::show, NULL, NULL));
#else
	if(gSavedSettings.getBOOL("QAMode"))
	{
		menu->appendSeparator();
		menu->append(new LLMenuItemCallGL("Memory Leaking Simulation", LLFloaterMemLeak::show, NULL, NULL));
	}
#endif
	
	menu->createJumpKeys();
}

void init_debug_avatar_menu(LLMenuGL* menu)
{
	LLMenuGL* sub_menu = new LLMenuGL("Grab Baked Texture");
	init_debug_baked_texture_menu(sub_menu);
	menu->appendMenu(sub_menu);

	sub_menu = new LLMenuGL("Character Tests");
	sub_menu->append(new LLMenuItemToggleGL("Go Away/AFK When Idle",
		&gAllowIdleAFK));

	sub_menu->append(new LLMenuItemCallGL("Appearance To XML", 
		&LLVOAvatar::dumpArchetypeXML));

	// HACK for easy testing of avatar geometry
	sub_menu->append(new LLMenuItemCallGL( "Toggle Character Geometry", 
		&handle_god_request_avatar_geometry, &enable_god_customer_service, NULL));

	sub_menu->append(new LLMenuItemCallGL("Test Male", 
		handle_test_male));

	sub_menu->append(new LLMenuItemCallGL("Test Female", 
		handle_test_female));

	sub_menu->append(new LLMenuItemCallGL("Toggle PG", handle_toggle_pg));

	sub_menu->append(new LLMenuItemToggleGL("Allow Select Avatar", &gAllowSelectAvatar));
	sub_menu->createJumpKeys();

	menu->appendMenu(sub_menu);

	menu->append(new LLMenuItemToggleGL("Tap-Tap-Hold To Run", &gAllowTapTapHoldRun));
	menu->append(new LLMenuItemCallGL("Force Params to Default", &LLAgent::clearVisualParams, NULL));
	menu->append(new LLMenuItemCallGL("Reload Vertex Shader", &reload_vertex_shader, NULL));
	menu->append(new LLMenuItemToggleGL("Animation Info", &LLVOAvatar::sShowAnimationDebug));
	menu->append(new LLMenuItemCallGL("Slow Motion Animations", &slow_mo_animations, NULL));

	LLMenuItemCheckGL* item;
	item = new LLMenuItemCheckGL("Show Look At", menu_toggle_control, NULL, menu_check_control, (void*)"AscentShowLookAt");
	menu->append(item);

	menu->append(new LLMenuItemToggleGL("Show Point At", &LLHUDEffectPointAt::sDebugPointAt));
	menu->append(new LLMenuItemToggleGL("Debug Joint Updates", &LLVOAvatar::sJointDebug));
	menu->append(new LLMenuItemToggleGL("Disable LOD", &LLViewerJoint::sDisableLOD));
	menu->append(new LLMenuItemToggleGL("Debug Character Vis", &LLVOAvatar::sDebugInvisible));
	//menu->append(new LLMenuItemToggleGL("Show Attachment Points", &LLVOAvatar::sShowAttachmentPoints));
	//diabling collision plane due to DEV-14477 -brad
	//menu->append(new LLMenuItemToggleGL("Show Collision Plane", &LLVOAvatar::sShowFootPlane));
	menu->append(new LLMenuItemCheckGL("Show Collision Skeleton",
									   &LLPipeline::toggleRenderDebug, NULL,
									   &LLPipeline::toggleRenderDebugControl,
									   (void*)LLPipeline::RENDER_DEBUG_AVATAR_VOLUME));
	menu->append(new LLMenuItemCheckGL("Display Agent Target",
									   &LLPipeline::toggleRenderDebug, NULL,
									   &LLPipeline::toggleRenderDebugControl,
									   (void*)LLPipeline::RENDER_DEBUG_AGENT_TARGET));
	menu->append(new LLMenuItemToggleGL( "Debug Rotation", &LLVOAvatar::sDebugAvatarRotation));
	menu->append(new LLMenuItemCallGL("Dump Attachments", handle_dump_attachments));
	menu->append(new LLMenuItemCallGL("Rebake Textures", handle_rebake_textures, NULL, NULL, 'R', MASK_ALT | MASK_CONTROL ));
// <edit>
//#ifndef LL_RELEASE_FOR_DOWNLOAD
// </edit>
	menu->append(new LLMenuItemCallGL("Debug Avatar Textures", handle_debug_avatar_textures, NULL, NULL, 'A', MASK_SHIFT|MASK_CONTROL|MASK_ALT));
	menu->append(new LLMenuItemCallGL("Dump Local Textures", handle_dump_avatar_local_textures, NULL, NULL, 'M', MASK_SHIFT|MASK_ALT ));	
// <edit>
//#endif
// </edit>
	menu->createJumpKeys();
}

void init_debug_baked_texture_menu(LLMenuGL* menu)
{
	menu->append(new LLMenuItemCallGL("Iris", handle_grab_texture, enable_grab_texture, (void*) TEX_EYES_BAKED));
	menu->append(new LLMenuItemCallGL("Head", handle_grab_texture, enable_grab_texture, (void*) TEX_HEAD_BAKED));
	menu->append(new LLMenuItemCallGL("Upper Body", handle_grab_texture, enable_grab_texture, (void*) TEX_UPPER_BAKED));
	menu->append(new LLMenuItemCallGL("Lower Body", handle_grab_texture, enable_grab_texture, (void*) TEX_LOWER_BAKED));
	menu->append(new LLMenuItemCallGL("Skirt", handle_grab_texture, enable_grab_texture, (void*) TEX_SKIRT_BAKED));
	menu->append(new LLMenuItemCallGL("Hair", handle_grab_texture, enable_grab_texture, (void*) TEX_HAIR_BAKED));
	menu->createJumpKeys();
}

// [RLVa:KB] - Checked: 2009-11-17 (RLVa-1.1.0d) | Modified: RLVa-1.1.0d | OK
void init_debug_rlva_menu(LLMenuGL* menu)
{
	// Debug options
	{
		LLMenuGL* pDbgMenu = new LLMenuGL("Debug");

		if (gSavedSettings.controlExists(RLV_SETTING_DEBUG))
			pDbgMenu->append(new LLMenuItemCheckGL("Show Debug Messages", menu_toggle_control, NULL, menu_check_control, (void*)RLV_SETTING_DEBUG));
		pDbgMenu->appendSeparator();
		if (gSavedSettings.controlExists(RLV_SETTING_ENABLELEGACYNAMING))
			pDbgMenu->append(new LLMenuItemCheckGL("Enable Legacy Naming", menu_toggle_control, NULL, menu_check_control, (void*)RLV_SETTING_ENABLELEGACYNAMING));
		if (gSavedSettings.controlExists(RLV_SETTING_SHAREDINVAUTORENAME))
			pDbgMenu->append(new LLMenuItemCheckGL("Rename Shared Items on Wear", menu_toggle_control, NULL, menu_check_control, (void*)RLV_SETTING_SHAREDINVAUTORENAME));

		menu->appendMenu(pDbgMenu);
		menu->appendSeparator();
	}

	if (gSavedSettings.controlExists(RLV_SETTING_ENABLESHAREDWEAR))
		menu->append(new LLMenuItemCheckGL("Enable Shared Wear", menu_toggle_control, NULL, menu_check_control, (void*)RLV_SETTING_ENABLESHAREDWEAR));
	menu->appendSeparator();

	#ifdef RLV_EXTENSION_HIDELOCKED
		if ( (gSavedSettings.controlExists(RLV_SETTING_HIDELOCKEDLAYER)) && 
			 (gSavedSettings.controlExists(RLV_SETTING_HIDELOCKEDATTACH)) )
		{
			menu->append(new LLMenuItemCheckGL("Hide Locked Layers", menu_toggle_control, NULL, menu_check_control, (void*)RLV_SETTING_HIDELOCKEDLAYER));
			menu->append(new LLMenuItemCheckGL("Hide Locked Attachments", menu_toggle_control, NULL, menu_check_control, (void*)RLV_SETTING_HIDELOCKEDATTACH));
			//sub_menu->append(new LLMenuItemToggleGL("Hide locked inventory", &rlv_handler_t::fHideLockedInventory));
			menu->appendSeparator();
		}
	#endif // RLV_EXTENSION_HIDELOCKED

	if (gSavedSettings.controlExists(RLV_SETTING_FORBIDGIVETORLV))
		menu->append(new LLMenuItemCheckGL("Forbid Give to #RLV", menu_toggle_control, NULL, menu_check_control, (void*)RLV_SETTING_FORBIDGIVETORLV));
	if (gSavedSettings.controlExists(RLV_SETTING_ENABLELEGACYNAMING))
		menu->append(new LLMenuItemCheckGL("Show Name Tags", menu_toggle_control, NULL, menu_check_control, (void*)RLV_SETTING_SHOWNAMETAGS));
	menu->appendSeparator();

	#ifdef RLV_EXTENSION_FLOATER_RESTRICTIONS
		// TODO-RLVa: figure out a way to tell if floater_rlv_behaviour.xml exists
		menu->append(new LLMenuItemCallGL("Restrictions...", RlvFloaterBehaviour::show, NULL, NULL));
	#endif // RLV_EXTENSION_FLOATER_RESTRICTIONS
}
// [/RLVa:KB]

void init_server_menu(LLMenuGL* menu)
{
	{
		LLMenuGL* sub = new LLMenuGL("Object");
		menu->appendMenu(sub);

		sub->append(new LLMenuItemCallGL( "Take Copy",
										  &force_take_copy, &enable_god_customer_service, NULL,
										  'O', MASK_SHIFT | MASK_ALT | MASK_CONTROL));
#ifdef _CORY_TESTING
		sub->append(new LLMenuItemCallGL( "Export Copy",
										   &force_export_copy, NULL, NULL));
		sub->append(new LLMenuItemCallGL( "Import Geometry",
										   &force_import_geometry, NULL, NULL));
#endif
		//sub->append(new LLMenuItemCallGL( "Force Public", 
		//			&handle_object_owner_none, NULL, NULL));
		//sub->append(new LLMenuItemCallGL( "Force Ownership/Permissive", 
		//			&handle_object_owner_self_and_permissive, NULL, NULL, 'K', MASK_SHIFT | MASK_ALT | MASK_CONTROL));
		sub->append(new LLMenuItemCallGL( "Force Owner To Me", 
					&handle_object_owner_self, &enable_god_customer_service));
		sub->append(new LLMenuItemCallGL( "Force Owner Permissive", 
					&handle_object_owner_permissive, &enable_god_customer_service));
		//sub->append(new LLMenuItemCallGL( "Force Totally Permissive", 
		//			&handle_object_permissive));
		sub->append(new LLMenuItemCallGL( "Delete", 
					&handle_force_delete, &enable_god_customer_service, NULL, KEY_DELETE, MASK_SHIFT | MASK_ALT | MASK_CONTROL));
		sub->append(new LLMenuItemCallGL( "Lock", 
					&handle_object_lock, &enable_god_customer_service, NULL, 'L', MASK_SHIFT | MASK_ALT | MASK_CONTROL));
		sub->append(new LLMenuItemCallGL( "Get Asset IDs", 
					&handle_object_asset_ids, &enable_god_customer_service, NULL, 'I', MASK_SHIFT | MASK_ALT | MASK_CONTROL));
		sub->createJumpKeys();
	}
	{
		LLMenuGL* sub = new LLMenuGL("Parcel");
		menu->appendMenu(sub);

		sub->append(new LLMenuItemCallGL("Owner To Me",
										 &handle_force_parcel_owner_to_me,
										 &enable_god_customer_service, NULL));
		sub->append(new LLMenuItemCallGL("Set to Linden Content",
										 &handle_force_parcel_to_content,
										 &enable_god_customer_service, NULL,
										 'C', MASK_SHIFT | MASK_ALT | MASK_CONTROL));
		sub->appendSeparator();
		sub->append(new LLMenuItemCallGL("Claim Public Land",
										 &handle_claim_public_land, &enable_god_customer_service));

		sub->createJumpKeys();
	}
	{
		LLMenuGL* sub = new LLMenuGL("Region");
		menu->appendMenu(sub);
		sub->append(new LLMenuItemCallGL("Dump Temp Asset Data",
			&handle_region_dump_temp_asset_data,
			&enable_god_customer_service, NULL));
		sub->createJumpKeys();
	}	
	menu->append(new LLMenuItemCallGL( "God Tools...", 
		&LLFloaterGodTools::show, &enable_god_basic, NULL));

	menu->appendSeparator();

	menu->append(new LLMenuItemCallGL("Save Region State", 
		&LLPanelRegionTools::onSaveState, &enable_god_customer_service, NULL));

//	menu->append(new LLMenuItemCallGL("Force Join Group", handle_force_join_group));
//
//	menu->appendSeparator();
//
//	menu->append(new LLMenuItemCallGL( "OverlayTitle",
//		&handle_show_overlay_title, &enable_god_customer_service, NULL));
	menu->createJumpKeys();
}

static std::vector<LLPointer<view_listener_t> > sMenus;

//-----------------------------------------------------------------------------
// cleanup_menus()
//-----------------------------------------------------------------------------
void cleanup_menus()
{
	delete gMenuParcelObserver;
	gMenuParcelObserver = NULL;

	delete gPieSelf;
	gPieSelf = NULL;

	delete gPieAvatar;
	gPieAvatar = NULL;

	delete gPieObject;
	gPieObject = NULL;

	delete gPieAttachment;
	gPieAttachment = NULL;

	delete gPieLand;
	gPieLand = NULL;

	delete gMenuBarView;
	gMenuBarView = NULL;

	delete gPopupMenuView;
	gPopupMenuView = NULL;

	delete gMenuHolder;
	gMenuHolder = NULL;

	sMenus.clear();
}

//-----------------------------------------------------------------------------
// Object pie menu
//-----------------------------------------------------------------------------

class LLObjectReportAbuse : public view_listener_t
{
	bool handleEvent(LLPointer<LLEvent> event, const LLSD& userdata)
	{
		LLViewerObject* objectp = LLSelectMgr::getInstance()->getSelection()->getPrimaryObject();
		if (objectp)
		{
			LLFloaterReporter::showFromObject(objectp->getID());
		}
		return true;
	}
};

// Enabled it you clicked an object
class LLObjectEnableReportAbuse : public view_listener_t
{
	bool handleEvent(LLPointer<LLEvent> event, const LLSD& userdata)
	{
		bool new_value = LLSelectMgr::getInstance()->getSelection()->getObjectCount() != 0;
		gMenuHolder->findControl(userdata["control"].asString())->setValue(new_value);
		return true;
	}
};

class LLObjectTouch : public view_listener_t
{
	bool handleEvent(LLPointer<LLEvent> event, const LLSD& userdata)
	{
		LLViewerObject* object = LLSelectMgr::getInstance()->getSelection()->getPrimaryObject();
		if (!object) return true;

		LLPickInfo pick = LLToolPie::getInstance()->getPick();

// [RLVa:KB] - Checked: 2010-04-11 (RLVa-1.2.0e) | Modified: RLVa-1.1.0l | OK
		// NOTE: fallback code since we really shouldn't be getting an active selection if we can't touch this
		if ( (rlv_handler_t::isEnabled()) && (!gRlvHandler.canTouch(object, pick.mObjectOffset)) )
		{
			RLV_ASSERT(false);
			return true;
		}
// [/RLVa:KB]

		LLMessageSystem	*msg = gMessageSystem;

		msg->newMessageFast(_PREHASH_ObjectGrab);
		msg->nextBlockFast( _PREHASH_AgentData);
		msg->addUUIDFast(_PREHASH_AgentID, gAgent.getID());
		msg->addUUIDFast(_PREHASH_SessionID, gAgent.getSessionID());
		msg->nextBlockFast( _PREHASH_ObjectData);
		msg->addU32Fast(    _PREHASH_LocalID, object->mLocalID);
		msg->addVector3Fast(_PREHASH_GrabOffset, LLVector3::zero );
		msg->nextBlock("SurfaceInfo");
		msg->addVector3("UVCoord", LLVector3(pick.mUVCoords));
		msg->addVector3("STCoord", LLVector3(pick.mSTCoords));
		msg->addS32Fast(_PREHASH_FaceIndex, pick.mObjectFace);
		msg->addVector3("Position", pick.mIntersection);
		msg->addVector3("Normal", pick.mNormal);
		msg->addVector3("Binormal", pick.mBinormal);
		msg->sendMessage( object->getRegion()->getHost());

		// *NOTE: Hope the packets arrive safely and in order or else
		// there will be some problems.
		// *TODO: Just fix this bad assumption.
		msg->newMessageFast(_PREHASH_ObjectDeGrab);
		msg->nextBlockFast(_PREHASH_AgentData);
		msg->addUUIDFast(_PREHASH_AgentID, gAgent.getID());
		msg->addUUIDFast(_PREHASH_SessionID, gAgent.getSessionID());
		msg->nextBlockFast(_PREHASH_ObjectData);
		msg->addU32Fast(_PREHASH_LocalID, object->mLocalID);
		msg->nextBlock("SurfaceInfo");
		msg->addVector3("UVCoord", LLVector3(pick.mUVCoords));
		msg->addVector3("STCoord", LLVector3(pick.mSTCoords));
		msg->addS32Fast(_PREHASH_FaceIndex, pick.mObjectFace);
		msg->addVector3("Position", pick.mIntersection);
		msg->addVector3("Normal", pick.mNormal);
		msg->addVector3("Binormal", pick.mBinormal);
		msg->sendMessage(object->getRegion()->getHost());

		return true;
	}
};


// One object must have touch sensor
class LLObjectEnableTouch : public view_listener_t
{
	bool handleEvent(LLPointer<LLEvent> event, const LLSD& userdata)
	{
		LLViewerObject* obj = LLSelectMgr::getInstance()->getSelection()->getPrimaryObject();
		bool new_value = obj && obj->flagHandleTouch();
// [RLVa:KB] - Version: 1.23.4 | Checked: 2010-01-01 (RLVa-1.1.0l) | Modified: RLVa-1.1.0l
		if ( (new_value) && (rlv_handler_t::isEnabled()) && (!gRlvHandler.canTouch(obj, LLToolPie::getInstance()->getPick().mObjectOffset)) )
		{
			new_value = false;
		}
// [/RLVa:KB]
		gMenuHolder->findControl(userdata["control"].asString())->setValue(new_value);

		// Update label based on the node touch name if available.
		LLSelectNode* node = LLSelectMgr::getInstance()->getSelection()->getFirstRootNode();

		std::string touch_text;
		if (node && node->mValid && !node->mTouchName.empty())
		{
			touch_text =  node->mTouchName;
		}
		else
		{
			touch_text = userdata["data"].asString();
		}

		gMenuHolder->childSetText("Object Touch", touch_text);
		gMenuHolder->childSetText("Attachment Object Touch", touch_text);

		return true;
	}
};

void label_touch(std::string& label, void*)
{
	LLSelectNode* node = LLSelectMgr::getInstance()->getSelection()->getFirstRootNode();
	if (node && node->mValid && !node->mTouchName.empty())
	{
		label.assign(node->mTouchName);
	}
	else
	{
		label.assign("Touch");
	}
}

bool handle_object_open()
{
	LLViewerObject* obj = LLSelectMgr::getInstance()->getSelection()->getPrimaryObject();
	if(!obj) return true;

	LLFloaterOpenObject::show();
	return true;
}

class LLObjectOpen : public view_listener_t
{
	bool handleEvent(LLPointer<LLEvent> event, const LLSD& userdata)
	{
// [RLVa:KB] - Checked: 2009-07-04 (RLVa-1.0.0b) | OK
		// TODO-RLVa: shouldn't we be checking for fartouch here as well?
		if (gRlvHandler.hasBehaviour(RLV_BHVR_EDIT))
		{
			return true;
		}
// [/RLVa:KB]

		return handle_object_open();
	}
};

class LLObjectEnableOpen : public view_listener_t
{
	bool handleEvent(LLPointer<LLEvent> event, const LLSD& userdata)
	{
		// Look for contents in root object, which is all the LLFloaterOpenObject
		// understands.
		LLViewerObject* obj = LLSelectMgr::getInstance()->getSelection()->getPrimaryObject();
		bool new_value = (obj != NULL);
		if (new_value)
		{
			LLViewerObject* root = obj->getRootEdit();
			if (!root) new_value = false;
			else new_value = root->allowOpen();
		}

		gMenuHolder->findControl(userdata["control"].asString())->setValue(new_value);
		return true;
	}
};


class LLViewCheckBuildMode : public view_listener_t
{
	bool handleEvent(LLPointer<LLEvent> event, const LLSD& userdata)
	{
		bool new_value = LLToolMgr::getInstance()->inEdit();
		gMenuHolder->findControl(userdata["control"].asString())->setValue(new_value);
		return true;
	}
};

bool toggle_build_mode()
{
	if (LLToolMgr::getInstance()->inBuildMode())
	{
		if (gSavedSettings.getBOOL("EditCameraMovement"))
		{
			// just reset the view, will pull us out of edit mode
			handle_reset_view();
		}
		else
		{
			// manually disable edit mode, but do not affect the camera
			gAgent.resetView(false);
			gFloaterTools->close();
			gViewerWindow->showCursor();			
		}
		// avoid spurious avatar movements pulling out of edit mode
		LLViewerJoystick::getInstance()->setNeedsReset();
	}
	else
	{
		ECameraMode camMode = gAgent.getCameraMode();
		if (CAMERA_MODE_MOUSELOOK == camMode ||	CAMERA_MODE_CUSTOMIZE_AVATAR == camMode)
		{
			// pull the user out of mouselook or appearance mode when entering build mode
			handle_reset_view();
		}

		if (gSavedSettings.getBOOL("EditCameraMovement"))
		{
			// camera should be set
			if (LLViewerJoystick::getInstance()->getOverrideCamera())
			{
				handle_toggle_flycam();
			}
				
			if (gAgent.getFocusOnAvatar())
			{
				// zoom in if we're looking at the avatar
				gAgent.setFocusOnAvatar(FALSE, ANIMATE);
				gAgent.setFocusGlobal(gAgent.getPositionGlobal() + 2.0 * LLVector3d(gAgent.getAtAxis()));
				gAgent.cameraZoomIn(0.666f);
				gAgent.cameraOrbitOver( 30.f * DEG_TO_RAD );
			}
		}

// [RLVa:KB] - Checked: 2009-07-05 (RLVa-1.0.0b)
		if ( (gRlvHandler.hasBehaviour(RLV_BHVR_EDIT)) && (LLSelectMgr::getInstance()) )
		{
			LLSelectMgr::getInstance()->deselectAll();
		}
// [/RLVa:KB]

		LLToolMgr::getInstance()->setCurrentToolset(gBasicToolset);
		LLToolMgr::getInstance()->getCurrentToolset()->selectTool( LLToolCompCreate::getInstance() );

		// Could be first use
		LLFirstUse::useBuild();

		gAgent.resetView(false);

		// avoid spurious avatar movements
		LLViewerJoystick::getInstance()->setNeedsReset();

	}
	return true;
}

class LLViewBuildMode : public view_listener_t
{
	bool handleEvent(LLPointer<LLEvent> event, const LLSD& userdata)
	{
		return toggle_build_mode();
	}
};


class LLViewJoystickFlycam : public view_listener_t
{
	bool handleEvent(LLPointer<LLEvent> event, const LLSD& userdata)
	{
		handle_toggle_flycam();
		return true;
	}
};

class LLViewCheckJoystickFlycam : public view_listener_t
{
	bool handleEvent(LLPointer<LLEvent> event, const LLSD& userdata)
	{
		bool new_val = LLViewerJoystick::getInstance()->getOverrideCamera();
		gMenuHolder->findControl(userdata["control"].asString())->setValue(new_val);
		return true;
	}
};

class LLViewCommunicate : public view_listener_t
{
	bool handleEvent(LLPointer<LLEvent> event, const LLSD& userdata)
	{
		if (LLFloaterChatterBox::getInstance()->getFloaterCount() == 0)
		{
			LLFloaterMyFriends::toggleInstance();
		}
		else
		{
			LLFloaterChatterBox::toggleInstance();
		}
		return true;
	}
};


void handle_toggle_flycam()
{
	LLViewerJoystick::getInstance()->toggleFlycam();
}

class LLObjectBuild : public view_listener_t
{
	bool handleEvent(LLPointer<LLEvent> event, const LLSD& userdata)
	{
		if (gAgent.getFocusOnAvatar() && !LLToolMgr::getInstance()->inEdit() && gSavedSettings.getBOOL("EditCameraMovement") )
		{
			// zoom in if we're looking at the avatar
			gAgent.setFocusOnAvatar(FALSE, ANIMATE);
			gAgent.setFocusGlobal(LLToolPie::getInstance()->getPick());
			gAgent.cameraZoomIn(0.666f);
			gAgent.cameraOrbitOver( 30.f * DEG_TO_RAD );
			gViewerWindow->moveCursorToCenter();
		}
		else if ( gSavedSettings.getBOOL("EditCameraMovement") )
		{
			gAgent.setFocusGlobal(LLToolPie::getInstance()->getPick());
			gViewerWindow->moveCursorToCenter();
		}

		LLToolMgr::getInstance()->setCurrentToolset(gBasicToolset);
		LLToolMgr::getInstance()->getCurrentToolset()->selectTool( LLToolCompCreate::getInstance() );

		// Could be first use
		LLFirstUse::useBuild();
		return true;
	}
};

class LLObjectEdit : public view_listener_t
{
	bool handleEvent(LLPointer<LLEvent> event, const LLSD& userdata)
	{
		LLViewerParcelMgr::getInstance()->deselectLand();

// [RLVa:KB] - Checked: 2009-07-10 (RLVa-1.0.0g) | Modified: RLVa-0.2.0f
		if (rlv_handler_t::isEnabled())
		{
			if (gRlvHandler.hasBehaviour(RLV_BHVR_EDIT))
			{
				return true;	// Can't edit any object under @edit=n
			}
			else if ( (gRlvHandler.hasBehaviour(RLV_BHVR_FARTOUCH)) &&
			          (SELECT_TYPE_WORLD == LLSelectMgr::getInstance()->getSelection()->getSelectType()) &&
					  (dist_vec_squared(gAgent.getPositionAgent(), LLToolPie::getInstance()->getPick().mIntersection) > 1.5f * 1.5f) )
			{
				// TODO-RLVa: this code is rather redundant since we'll never get an active selection to show a pie menu for
				return true;	// Can't edit in-world objects farther than 1.5m away under @fartouch=n
			}
		}
// [/RLVa:KB]

		if (gAgent.getFocusOnAvatar() && !LLToolMgr::getInstance()->inEdit())
		{
			LLObjectSelectionHandle selection = LLSelectMgr::getInstance()->getSelection();

			if (selection->getSelectType() == SELECT_TYPE_HUD || !gSavedSettings.getBOOL("EditCameraMovement"))
			{
				// always freeze camera in space, even if camera doesn't move
				// so, for example, follow cam scripts can't affect you when in build mode
				gAgent.setFocusGlobal(gAgent.calcFocusPositionTargetGlobal(), LLUUID::null);
				gAgent.setFocusOnAvatar(FALSE, ANIMATE);
			}
			else
			{
				gAgent.setFocusOnAvatar(FALSE, ANIMATE);
				LLViewerObject* selected_objectp = selection->getFirstRootObject();
				if (selected_objectp)
				{
				// zoom in on object center instead of where we clicked, as we need to see the manipulator handles
					gAgent.setFocusGlobal(selected_objectp->getPositionGlobal(), selected_objectp->getID());
				gAgent.cameraZoomIn(0.666f);
				gAgent.cameraOrbitOver( 30.f * DEG_TO_RAD );
				gViewerWindow->moveCursorToCenter();
			}
		}
		}

		gFloaterTools->open();		/* Flawfinder: ignore */
	
		LLToolMgr::getInstance()->setCurrentToolset(gBasicToolset);
		gFloaterTools->setEditTool( LLToolCompTranslate::getInstance() );

		LLViewerJoystick::getInstance()->moveObjects(true);
		LLViewerJoystick::getInstance()->setNeedsReset(true);

		// Could be first use
		LLFirstUse::useBuild();
		return true;
	}
};

class LLObjectInspect : public view_listener_t
{
	bool handleEvent(LLPointer<LLEvent> event, const LLSD& userdata)
	{
		LLFloaterInspect::show();
		return true;
	}
};

// <dogmode> Derenderizer. Originally by Phox.
class LLObjectDerender : public view_listener_t
{
    bool handleEvent(LLPointer<LLEvent> event, const LLSD& userdata)
    {
		LLViewerObject* slct = LLSelectMgr::getInstance()->getSelection()->getFirstObject();
		if(!slct)return true;
		LLUUID id = slct->getID();
		LLObjectSelectionHandle selection = LLSelectMgr::getInstance()->getSelection();
		LLUUID root_key;
		LLSelectNode* node = selection->getFirstRootNode();
		if(node)root_key = node->getObject()->getID();
		if(root_key.notNull())
		{
			id = root_key;
			//LLSelectMgr::getInstance()->removeObjectFromSelections(root_key);
		}
		LLSelectMgr::getInstance()->removeObjectFromSelections(id);

		// ...don't kill the avatar
		//if (!(id == gAgentID))
		// <dogmode> Kill 'em all
		if (true)
		{
			LLViewerObject *objectp = gObjectList.findObject(id);
			if (objectp)
			{
				gObjectList.killObject(objectp);
			}
		}
		return true;
	}
};


//---------------------------------------------------------------------------
// Land pie menu
//---------------------------------------------------------------------------
class LLLandBuild : public view_listener_t
{
	bool handleEvent(LLPointer<LLEvent> event, const LLSD& userdata)
	{
		LLViewerParcelMgr::getInstance()->deselectLand();

		if (gAgent.getFocusOnAvatar() && !LLToolMgr::getInstance()->inEdit() && gSavedSettings.getBOOL("EditCameraMovement") )
		{
			// zoom in if we're looking at the avatar
			gAgent.setFocusOnAvatar(FALSE, ANIMATE);
			gAgent.setFocusGlobal(LLToolPie::getInstance()->getPick());
			gAgent.cameraZoomIn(0.666f);
			gAgent.cameraOrbitOver( 30.f * DEG_TO_RAD );
			gViewerWindow->moveCursorToCenter();
		}
		else if ( gSavedSettings.getBOOL("EditCameraMovement")  )
		{
			// otherwise just move focus
			gAgent.setFocusGlobal(LLToolPie::getInstance()->getPick());
			gViewerWindow->moveCursorToCenter();
		}


		LLToolMgr::getInstance()->setCurrentToolset(gBasicToolset);
		LLToolMgr::getInstance()->getCurrentToolset()->selectTool( LLToolCompCreate::getInstance() );

		// Could be first use
		LLFirstUse::useBuild();
		return true;
	}
};

class LLLandBuyPass : public view_listener_t
{
	bool handleEvent(LLPointer<LLEvent> event, const LLSD& userdata)
	{
		LLPanelLandGeneral::onClickBuyPass((void *)FALSE);
		return true;
	}
};

class LLLandEnableBuyPass : public view_listener_t
{
	bool handleEvent(LLPointer<LLEvent> event, const LLSD& userdata)
	{
		bool new_value = LLPanelLandGeneral::enableBuyPass(NULL);
		gMenuHolder->findControl(userdata["control"].asString())->setValue(new_value);
		return true;
	}
};

// BUG: Should really check if CLICK POINT is in a parcel where you can build.
BOOL enable_land_build(void*)
{
	if (gAgent.isGodlike()) return TRUE;
	if (gAgent.inPrelude()) return FALSE;

	BOOL can_build = FALSE;
	LLParcel* agent_parcel = LLViewerParcelMgr::getInstance()->getAgentParcel();
	if (agent_parcel)
	{
		can_build = agent_parcel->getAllowModify();
	}
	return can_build;
}

// BUG: Should really check if OBJECT is in a parcel where you can build.
BOOL enable_object_build(void*)
{
	if (gAgent.isGodlike()) return TRUE;
	if (gAgent.inPrelude()) return FALSE;

	BOOL can_build = FALSE;
	LLParcel* agent_parcel = LLViewerParcelMgr::getInstance()->getAgentParcel();
	if (agent_parcel)
	{
		can_build = agent_parcel->getAllowModify();
	}
	return can_build;
}

class LLEnableEdit : public view_listener_t
{
	bool handleEvent(LLPointer<LLEvent> event, const LLSD& userdata)
	{
		// *HACK:  The new "prelude" Help Islands have a build sandbox area,
		// so users need the Edit and Create pie menu options when they are
		// there.  Eventually this needs to be replaced with code that only 
		// lets you edit objects if you have permission to do so (edit perms,
		// group edit, god).  See also lltoolbar.cpp.  JC
		bool enable = true;
		if (gAgent.inPrelude())
		{
			enable = LLViewerParcelMgr::getInstance()->agentCanBuild()
				|| LLSelectMgr::getInstance()->getSelection()->isAttachment();
		}
// [RLVa:KB] - Checked: 2009-07-05 (RLVa-1.0.0b)
		// TODO-RLV: include fartouch here?
		if ( (rlv_handler_t::isEnabled()) && (enable) )
		{
			// We have no way of knowing whether we're being called for "Create" or for "Edit", but we can
			// make an educated guess based on the currently active selection which puts us halfway there.
			BOOL fActiveSelection = LLSelectMgr::getInstance()->getSelection()->getObjectCount();

			if ( (gRlvHandler.hasBehaviour(RLV_BHVR_EDIT)) && (gRlvHandler.hasBehaviour(RLV_BHVR_REZ)) )
				enable = false;	// Edit and rez restricted, disable them both
			else if ( (gRlvHandler.hasBehaviour(RLV_BHVR_EDIT)) && (fActiveSelection) )
				enable = false; // Edit restricted and there's an active selection => disable Edit and Create
			else if ( (gRlvHandler.hasBehaviour(RLV_BHVR_REZ)) && (!fActiveSelection) )
				enable = false; // Rez restricted and there's no active selection => disable Create
		}
// [/RLVa:KB]
		gMenuHolder->findControl(userdata["control"].asString())->setValue(enable);
		return true;
	}
};

class LLSelfRemoveAllAttachments : public view_listener_t
{
	bool handleEvent(LLPointer<LLEvent> event, const LLSD& userdata)
	{
		LLAgent::userRemoveAllAttachments(NULL);
		return true;
	}
};

class LLSelfEnableRemoveAllAttachments : public view_listener_t
{
	bool handleEvent(LLPointer<LLEvent> event, const LLSD& userdata)
	{
		bool new_value = false;
		if (gAgent.getAvatarObject())
		{
			LLVOAvatar* avatarp = gAgent.getAvatarObject();
			for (LLVOAvatar::attachment_map_t::iterator iter = avatarp->mAttachmentPoints.begin(); 
				 iter != avatarp->mAttachmentPoints.end(); )
			{
				LLVOAvatar::attachment_map_t::iterator curiter = iter++;
				LLViewerJointAttachment* attachment = curiter->second;
//				if (attachment->getNumObjects() > 0)
// [RLVa:KB] - Checked: 2010-03-04 (RLVa-1.2.0a) | Added: RLVa-1.2.0a | OK
				if ( (attachment->getNumObjects() > 0) && ((!rlv_handler_t::isEnabled()) || (gRlvAttachmentLocks.canDetach(attachment))) )
// [/RLVa:KB]
				{
					new_value = true;
					break;
				}
			}
		}
		gMenuHolder->findControl(userdata["control"].asString())->setValue(new_value);
		return true;
	}
};

BOOL enable_has_attachments(void*)
{

	return FALSE;
}

//---------------------------------------------------------------------------
// Avatar pie menu
//---------------------------------------------------------------------------
void handle_follow(void *userdata)
{
	// follow a given avatar by ID
	LLViewerObject* objectp = LLSelectMgr::getInstance()->getSelection()->getPrimaryObject();
	if (objectp)
	{
		gAgent.startFollowPilot(objectp->getID());
	}
}

class LLObjectEnableMute : public view_listener_t
{
	bool handleEvent(LLPointer<LLEvent> event, const LLSD& userdata)
	{
		LLViewerObject* object = LLSelectMgr::getInstance()->getSelection()->getPrimaryObject();
		bool new_value = (object != NULL);
		if (new_value)
		{
			LLVOAvatar* avatar = find_avatar_from_object(object); 
			if (avatar)
			{
				// It's an avatar
				LLNameValue *lastname = avatar->getNVPair("LastName");
				BOOL is_linden = lastname && !LLStringUtil::compareStrings(lastname->getString(), "Linden");
				BOOL is_self = avatar->isSelf();
				new_value = !is_linden && !is_self;
// [RLVa:KB] - Checked: 2009-07-08 (RLVa-1.0.0e) | OK
				new_value &= (!gRlvHandler.hasBehaviour(RLV_BHVR_SHOWNAMES));
// [/RLVa:KB]
			}
		}
		gMenuHolder->findControl(userdata["control"].asString())->setValue(new_value);
		return true;
	}
};

class LLObjectMute : public view_listener_t
{
	bool handleEvent(LLPointer<LLEvent> event, const LLSD& userdata)
	{
		LLViewerObject* object = LLSelectMgr::getInstance()->getSelection()->getPrimaryObject();
		if (!object) return true;
		
		LLUUID id;
		std::string name;
		LLMute::EType type;
		LLVOAvatar* avatar = find_avatar_from_object(object); 
		if (avatar)
		{
// [RLVa:KB] - Checked: 2009-07-08 (RLVa-1.0.0e) | Added: RLVa-1.0.0e | OK
			if (gRlvHandler.hasBehaviour(RLV_BHVR_SHOWNAMES))
			{
				return true;	// Fallback code [see LLObjectEnableMute::handleEvent()]
			}
// [/RLVa:KB]
			id = avatar->getID();

			LLNameValue *firstname = avatar->getNVPair("FirstName");
			LLNameValue *lastname = avatar->getNVPair("LastName");
			if (firstname && lastname)
			{
				name = firstname->getString();
				name += " ";
				name += lastname->getString();
			}
			
			type = LLMute::AGENT;
		}
		else
		{
			// it's an object
			id = object->getID();

			LLSelectNode* node = LLSelectMgr::getInstance()->getSelection()->getFirstRootNode();
			if (node)
			{
				name = node->mName;
			}
			
			type = LLMute::OBJECT;
		}
		
		LLMute mute(id, name, type);
		if (LLMuteList::getInstance()->isMuted(mute.mID, mute.mName))
		{
			LLMuteList::getInstance()->remove(mute);
		}
		else
		{
			LLMuteList::getInstance()->add(mute);
			LLFloaterMute::showInstance();
		}
		
		return true;
	}
};

// <edit>
class LLObjectEnableCopyUUID : public view_listener_t
{
	bool handleEvent(LLPointer<LLEvent> event, const LLSD& userdata)
	{
		LLViewerObject* object = LLSelectMgr::getInstance()->getSelection()->getPrimaryObject();
		bool new_value = (object != NULL);
		gMenuHolder->findControl(userdata["control"].asString())->setValue(new_value);
		return true;
	}
};

class LLObjectCopyUUID : public view_listener_t
{
	bool handleEvent(LLPointer<LLEvent> event, const LLSD& userdata)
	{
		LLViewerObject* object = LLSelectMgr::getInstance()->getSelection()->getPrimaryObject();
		if(object)
		{
			gViewerWindow->mWindow->copyTextToClipboard(utf8str_to_wstring(object->getID().asString()));
		}
		return true;
	}
};

class LLObjectData : public view_listener_t
{
	bool handleEvent(LLPointer<LLEvent> event, const LLSD& userdata)
	{
		LLViewerObject* object = LLSelectMgr::getInstance()->getSelection()->getPrimaryObject();
		if(object)
		{
			LLVector3 vPos = object->getPosition();
			LLQuaternion rRot = object->getRotation();

			F32 posX = vPos.mV[0];
			F32 posY = vPos.mV[1];
			F32 posZ = vPos.mV[2];

			F32 rotX = rRot.mQ[0];
			F32 rotY = rRot.mQ[1];
			F32 rotZ = rRot.mQ[2];
			F32 rotR = rRot.mQ[3];

			LLChat chat;
			chat.mSourceType = CHAT_SOURCE_SYSTEM;
			chat.mText = llformat("LSL Helper:\nPosition: <%f, %f, %f>\nRotation: <%f, %f, %f, %f>", posX, posY, posZ, rotX, rotY, rotZ, rotR);
			LLFloaterChat::addChat(chat);
		}

		return true;
	}
};

class LLCanIHasKillEmAll : public view_listener_t
{
	bool handleEvent(LLPointer<LLEvent> event, const LLSD& userdata)
	{
		LLViewerObject* objpos = LLSelectMgr::getInstance()->getSelection()->getFirstRootObject();
		bool new_value = false;
		if(objpos)
		{
			if (!objpos->permYouOwner()||!gSavedSettings.getBOOL("AscentPowerfulWizard"))
				new_value = false; // Don't give guns to retarded children.
			else new_value = true;
		}

		gMenuHolder->findControl(userdata["control"].asString())->setValue(new_value);
		return false;
	}
};

class LLOHGOD : public view_listener_t
{
	bool handleEvent(LLPointer<LLEvent> event, const LLSD& userdata)
	{
		LLViewerObject* objpos = LLSelectMgr::getInstance()->getSelection()->getFirstRootObject();
		bool new_value = false;
		if(objpos)
		{
			if (!objpos->permYouOwner()||!gSavedSettings.getBOOL("AscentPowerfulWizard"))
				new_value = false; // Don't give guns to retarded children.
			else 
				new_value = true;
		}

		gMenuHolder->findControl(userdata["control"].asString())->setValue(new_value);
		return false;
	}
};

class LLPowerfulWizard : public view_listener_t
{
	bool handleEvent(LLPointer<LLEvent> event, const LLSD& userdata)
	{
		LLViewerObject* objpos = LLSelectMgr::getInstance()->getSelection()->getFirstRootObject();
		if(objpos)
		{
			// Dont give guns to retarded children
			if (!objpos->permYouOwner())
			{
				LLChat chat;
				chat.mSourceType = CHAT_SOURCE_SYSTEM;
				chat.mText = llformat("Can't do that, dave.");
				LLFloaterChat::addChat(chat);
				return false;
			}

			// Let the user know they are a rippling madman what is capable of everything
			LLChat chat;
			chat.mSourceType = CHAT_SOURCE_SYSTEM;
			chat.mText = llformat("~*zort*~");

			LLFloaterChat::addChat(chat);
			/*
				NOTE: oh god how did this get here
			*/
			LLSelectMgr::getInstance()->selectionUpdateTemporary(1);//set temp to TRUE
			LLSelectMgr::getInstance()->selectionUpdatePhysics(1);
			LLSelectMgr::getInstance()->sendDelink();
			LLSelectMgr::getInstance()->deselectAll();
		}

		return true;
	}
};

class LLKillEmAll : public view_listener_t
{
	bool handleEvent(LLPointer<LLEvent> event, const LLSD& userdata)
	{
		// Originally by SimmanFederal
		// Moved here by a big fat fuckin dog. <dogmode>
		LLViewerObject* objpos = LLSelectMgr::getInstance()->getSelection()->getFirstRootObject();
		if(objpos)
		{
			// Dont give guns to retarded children
			if (!objpos->permYouOwner())
			{
				LLChat chat;
				chat.mSourceType = CHAT_SOURCE_SYSTEM;
				chat.mText = llformat("Can't do that, dave.");
				LLFloaterChat::addChat(chat);
				return false;
			}

			// Let the user know they are a rippling madman what is capable of everything
			LLChat chat;
			chat.mSourceType = CHAT_SOURCE_SYSTEM;
			chat.mText = llformat("Irrevocably destroying object. Hope you didn't need that.");

			LLFloaterChat::addChat(chat);
			/*
				NOTE: Temporary objects, when thrown off world/put off world,
				do not report back to the viewer, nor go to lost and found.
				
				So we do selectionUpdateTemporary(1)
			*/
			LLSelectMgr::getInstance()->selectionUpdateTemporary(1);//set temp to TRUE
			LLVector3 pos = objpos->getPosition();//get the x and the y
			pos.mV[VZ] = 340282346638528859811704183484516925440.0f;//create the z
			objpos->setPositionParent(pos);//set the x y z
			LLSelectMgr::getInstance()->sendMultipleUpdate(UPD_POSITION);//send the data
		}

		return true;
	}
};

class LLObjectMeasure : public view_listener_t
{
	bool handleEvent(LLPointer<LLEvent> event, const LLSD& userdata)
	{
		LLViewerObject* object = LLSelectMgr::getInstance()->getSelection()->getPrimaryObject();
		if(object)
		{
			LLChat chat;
			chat.mSourceType = CHAT_SOURCE_SYSTEM;
			
			if (LLAgent::exlStartMeasurePoint.isExactlyZero())
			{
				LLAgent::exlStartMeasurePoint = object->getPosition();

				chat.mText = llformat("Start point set");
				LLFloaterChat::addChat(chat);
			}
			else if (LLAgent::exlEndMeasurePoint.isExactlyZero())
			{
				LLAgent::exlEndMeasurePoint = object->getPosition();

				chat.mText = llformat("End point set");
				LLFloaterChat::addChat(chat);
			}
			else
			{
				LLAgent::exlStartMeasurePoint = LLVector3::zero;
				LLAgent::exlEndMeasurePoint = LLVector3::zero;
				return false;
			}

			if (!LLAgent::exlStartMeasurePoint.isExactlyZero() && !LLAgent::exlEndMeasurePoint.isExactlyZero())
			{
				F32 fdist = dist_vec(LLAgent::exlStartMeasurePoint, LLAgent::exlEndMeasurePoint);
				LLAgent::exlStartMeasurePoint = LLVector3::zero;
				LLAgent::exlEndMeasurePoint = LLVector3::zero;

				chat.mText = llformat("Distance: %fm", fdist);
				LLFloaterChat::addChat(chat);
			}
		}

		return true;
	}
};

class LLAvatarAnims : public view_listener_t
{
	bool handleEvent(LLPointer<LLEvent> event, const LLSD& userdata)
	{
		LLVOAvatar* avatar = find_avatar_from_object( LLSelectMgr::getInstance()->getSelection()->getPrimaryObject() );
		if(avatar)
		{
			new LLFloaterExploreAnimations(avatar->getID()); //temporary
		}
		return true;
	}
};

// </edit>

bool handle_go_to()
{
// [RLVa:KB] - Checked: 2009-10-10 (RLVa-1.0.5a) | Modified: RLVa-1.0.5a
/*
	if ( (rlv_handler_t::isEnabled()) && (gAgent.forwardGrabbed()) && (gRlvHandler.hasLockedAttachment(RLV_LOCK_REMOVE)) )
	{
		return true;
	}
*/
// [/RLVa:KB]

	// JAMESDEBUG try simulator autopilot
	std::vector<std::string> strings;
	std::string val;
	LLVector3d pos = LLToolPie::getInstance()->getPick().mPosGlobal;
	if (gSavedSettings.getBOOL("DoubleClickTeleport")
#ifdef LL_RRINTERFACE_H //MK
		 && !(gRRenabled && gAgent.mRRInterface.contains ("tploc"))
#endif //mk
		)
	{
		LLVector3d hips_offset(0.0f, 0.0f, 1.2f);
		gAgent.teleportViaLocation(pos + hips_offset);
	}
	else
	{
		// JAMESDEBUG try simulator autopilot
		std::vector<std::string> strings;
		std::string val;
		val = llformat("%g", pos.mdV[VX]);
		strings.push_back(val);
		val = llformat("%g", pos.mdV[VY]);
		strings.push_back(val);
		val = llformat("%g", pos.mdV[VZ]);
		strings.push_back(val);
		send_generic_message("autopilot", strings);

		LLViewerParcelMgr::getInstance()->deselectLand();

		if (gAgent.getAvatarObject() && !gSavedSettings.getBOOL("AutoPilotLocksCamera"))
		{
			gAgent.setFocusGlobal(gAgent.getFocusTargetGlobal(), gAgent.getAvatarObject()->getID());
		}
		else 
		{
			// Snap camera back to behind avatar
			gAgent.setFocusOnAvatar(TRUE, ANIMATE);
		}

		// Could be first use
		LLFirstUse::useGoTo();
	}
	return true;
}

class LLGoToObject : public view_listener_t
{
	bool handleEvent(LLPointer<LLEvent> event, const LLSD& userdata)
	{
		return handle_go_to();
	}
};

//---------------------------------------------------------------------------
// Object backup
//---------------------------------------------------------------------------

class LLObjectEnableExport : public view_listener_t
{
	bool handleEvent(LLPointer<LLEvent> event, const LLSD& userdata)
	{
		LLViewerObject* object = LLSelectMgr::getInstance()->getSelection()->getPrimaryObject();
		bool new_value = (object != NULL);
		if (new_value)
		{
			struct ff : public LLSelectedNodeFunctor
			{
				ff(const LLSD& data) : LLSelectedNodeFunctor(), userdata(data)
				{
				}
				const LLSD& userdata;
				virtual bool apply(LLSelectNode* node)
				{
					// Note: the actual permission checking algorithm depends on the grid TOS and must be
					// performed for each prim and texture. This is done later in llviewerobjectbackup.cpp.
					// This means that even if the item is enabled in the menu, the export may fail should
					// the permissions not be met for each exported asset. The permissions check below
					// therefore only corresponds to the minimal permissions requirement common to all grids.
					LLPermissions *item_permissions = node->mPermissions;
					return (gAgent.getID() == item_permissions->getOwner() &&
							(gAgent.getID() == item_permissions->getCreator() ||
							 (item_permissions->getMaskOwner() & PERM_ITEM_UNRESTRICTED) == PERM_ITEM_UNRESTRICTED));
				}
			};
			ff * the_ff = new ff(userdata);
			new_value = LLSelectMgr::getInstance()->getSelection()->applyToNodes(the_ff, false);
		}
		gMenuHolder->findControl(userdata["control"].asString())->setValue(new_value);
		return true;
	}
};

class LLObjectExport : public view_listener_t
{
	bool handleEvent(LLPointer<LLEvent> event, const LLSD& userdata)
	{
		LLViewerObject* object = LLSelectMgr::getInstance()->getSelection()->getPrimaryObject();
		if (!object) return true;

		LLVOAvatar* avatar = find_avatar_from_object(object); 

		if (!avatar)
		{
			LLObjectBackup::getInstance()->exportObject();
		}

		return true;
	}
};

class LLObjectEnableImport : public view_listener_t
{
	bool handleEvent(LLPointer<LLEvent> event, const LLSD& userdata)
	{
		gMenuHolder->findControl(userdata["control"].asString())->setValue(TRUE);
		return true;
	}
};

class LLObjectImport : public view_listener_t
{
	bool handleEvent(LLPointer<LLEvent> event, const LLSD& userdata)
	{
		LLObjectBackup::getInstance()->importObject(FALSE);
		return true;
	}
};

class LLObjectImportUpload : public view_listener_t
{
	bool handleEvent(LLPointer<LLEvent> event, const LLSD& userdata)
	{
		LLObjectBackup::getInstance()->importObject(TRUE);
		return true;
	}
};

//---------------------------------------------------------------------------
// Parcel freeze, eject, etc.
//---------------------------------------------------------------------------
bool callback_freeze(const LLSD& notification, const LLSD& response)
{
	LLUUID avatar_id = notification["payload"]["avatar_id"].asUUID();
	S32 option = LLNotification::getSelectedOption(notification, response);

	if (0 == option || 1 == option)
	{
		U32 flags = 0x0;
		if (1 == option)
		{
			// unfreeze
			flags |= 0x1;
		}

		LLMessageSystem* msg = gMessageSystem;
		LLVOAvatar* avatarp = gObjectList.findAvatar(avatar_id);

		if (avatarp && avatarp->getRegion())
		{
			msg->newMessage("FreezeUser");
			msg->nextBlock("AgentData");
			msg->addUUID("AgentID", gAgent.getID());
			msg->addUUID("SessionID", gAgent.getSessionID());
			msg->nextBlock("Data");
			msg->addUUID("TargetID", avatar_id );
			msg->addU32("Flags", flags );
			msg->sendReliable( avatarp->getRegion()->getHost() );
		}
	}
	return false;
}

class LLScriptCount : public view_listener_t
{
	bool handleEvent(LLPointer<LLEvent> event, const LLSD& userdata)
	{
		ScriptCounter::serializeSelection(false);
		return true;
	}
};

class LLScriptDelete : public view_listener_t
{
	bool handleEvent(LLPointer<LLEvent> event, const LLSD& userdata)
	{
		ScriptCounter::serializeSelection(true);
		return true;
	}
};

class LLObjectVisibleScriptCount : public view_listener_t
{
	bool handleEvent(LLPointer<LLEvent> event, const LLSD& userdata)
	{
		LLViewerObject* object = LLSelectMgr::getInstance()->getSelection()->getPrimaryObject();
		bool new_value = (object != NULL);
		gMenuHolder->findControl(userdata["control"].asString())->setValue(new_value);
		
		return true;
	}
};

class LLObjectEnableScriptDelete : public view_listener_t
{
	bool handleEvent(LLPointer<LLEvent> event, const LLSD& userdata)
	{
		LLViewerObject* object = LLSelectMgr::getInstance()->getSelection()->getPrimaryObject();
		bool new_value = (object != NULL);
		if(new_value)
		for (LLObjectSelection::root_iterator iter = LLSelectMgr::getInstance()->getSelection()->root_begin();
			iter != LLSelectMgr::getInstance()->getSelection()->root_end(); iter++)
		{
			LLSelectNode* selectNode = *iter;
			LLViewerObject* object = selectNode->getObject();
			if(object)
				if(!object->permModify())
				{
					new_value=false;
					break;
				}
		}
		gMenuHolder->findControl(userdata["control"].asString())->setValue(new_value);
		
		return true;
	}
};

class LLAvatarFreeze : public view_listener_t
{
	bool handleEvent(LLPointer<LLEvent> event, const LLSD& userdata)
	{
		LLVOAvatar* avatar = find_avatar_from_object( LLSelectMgr::getInstance()->getSelection()->getPrimaryObject() );
		if( avatar )
		{
			std::string fullname = avatar->getFullname();
			LLSD payload;
			payload["avatar_id"] = avatar->getID();

			if (!fullname.empty())
			{
				LLSD args;
//				args["AVATAR_NAME"] = fullname;
// [RLVa:KB] - Checked: 2010-09-28 (RLVa-1.2.1f) | Modified: RLVa-1.0.0e | OK
				args["AVATAR_NAME"] = (!gRlvHandler.hasBehaviour(RLV_BHVR_SHOWNAMES)) ? fullname : RlvStrings::getAnonym(fullname);
// [/RLVa:KB]
				LLNotifications::instance().add("FreezeAvatarFullname",
							args,
							payload,
							callback_freeze);
			}
			else
			{
				LLNotifications::instance().add("FreezeAvatar",
							LLSD(),
							payload,
							callback_freeze);
			}
		}
		return true;
	}
};

class LLAvatarVisibleDebug : public view_listener_t
{
	bool handleEvent(LLPointer<LLEvent> event, const LLSD& userdata)
	{
		//bool new_value = gAgent.isGodlike();
// [RLVa:KB] - Checked: 2009-07-08 (RLVa-1.0.0e)
		// TODO-RLVa: can you actually use this to cheat anything?
		bool new_value = gAgent.isGodlike() && (!gRlvHandler.hasBehaviour(RLV_BHVR_SHOWNAMES));
// [/RLVa:KB]
		gMenuHolder->findControl(userdata["control"].asString())->setValue(new_value);
		return true;
	}
};

class LLAvatarEnableDebug : public view_listener_t
{
	bool handleEvent(LLPointer<LLEvent> event, const LLSD& userdata)
	{
		//bool new_value = gAgent.isGodlike();
		//gMenuHolder->findControl(userdata["control"].asString())->setValue(new_value);
		return true;
	}
};

class LLAvatarDebug : public view_listener_t
{
	bool handleEvent(LLPointer<LLEvent> event, const LLSD& userdata)
	{
		LLVOAvatar* avatar = find_avatar_from_object( LLSelectMgr::getInstance()->getSelection()->getPrimaryObject() );
		if( avatar )
		{
			avatar->dumpLocalTextures();
			// <edit> hell no don't tell them about that
			/*			
			llinfos << "Dumping temporary asset data to simulator logs for avatar " << avatar->getID() << llendl;
			std::vector<std::string> strings;
			strings.push_back(avatar->getID().asString());
			LLUUID invoice;
			send_generic_message("dumptempassetdata", strings, invoice);
			*/
			// </edit>
			LLFloaterAvatarTextures::show( avatar->getID() );
		}
		return true;
	}
};

bool callback_eject(const LLSD& notification, const LLSD& response)
{
	S32 option = LLNotification::getSelectedOption(notification, response);
	if (2 == option)
	{
		// Cancel button.
		return false;
	}
	LLUUID avatar_id = notification["payload"]["avatar_id"].asUUID();
	bool ban_enabled = notification["payload"]["ban_enabled"].asBoolean();

	if (0 == option)
	{
		// Eject button
		LLMessageSystem* msg = gMessageSystem;
		LLVOAvatar* avatarp = gObjectList.findAvatar(avatar_id);

		if (avatarp && avatarp->getRegion())
		{
			U32 flags = 0x0;
			msg->newMessage("EjectUser");
			msg->nextBlock("AgentData");
			msg->addUUID("AgentID", gAgent.getID() );
			msg->addUUID("SessionID", gAgent.getSessionID() );
			msg->nextBlock("Data");
			msg->addUUID("TargetID", avatar_id );
			msg->addU32("Flags", flags );
			msg->sendReliable( avatarp->getRegion()->getHost() );
		}
	}
	else if (ban_enabled)
	{
		// This is tricky. It is similar to say if it is not an 'Eject' button,
		// and it is also not an 'Cancle' button, and ban_enabled==ture, 
		// it should be the 'Eject and Ban' button.
		LLMessageSystem* msg = gMessageSystem;
		LLVOAvatar* avatarp = gObjectList.findAvatar(avatar_id);

		if (avatarp && avatarp->getRegion())
		{
			U32 flags = 0x1;
			msg->newMessage("EjectUser");
			msg->nextBlock("AgentData");
			msg->addUUID("AgentID", gAgent.getID() );
			msg->addUUID("SessionID", gAgent.getSessionID() );
			msg->nextBlock("Data");
			msg->addUUID("TargetID", avatar_id );
			msg->addU32("Flags", flags );
			msg->sendReliable( avatarp->getRegion()->getHost() );
		}
	}
	return false;
}

class LLAvatarEject : public view_listener_t
{
	bool handleEvent(LLPointer<LLEvent> event, const LLSD& userdata)
	{
		LLVOAvatar* avatar = find_avatar_from_object( LLSelectMgr::getInstance()->getSelection()->getPrimaryObject() );
		if( avatar )
		{
			LLSD payload;
			payload["avatar_id"] = avatar->getID();
			std::string fullname = avatar->getFullname();

			const LLVector3d& pos = avatar->getPositionGlobal();
			LLParcel* parcel = LLViewerParcelMgr::getInstance()->selectParcelAt(pos)->getParcel();
			
			if (LLViewerParcelMgr::getInstance()->isParcelOwnedByAgent(parcel,GP_LAND_MANAGE_BANNED))
			{
                payload["ban_enabled"] = true;
				if (!fullname.empty())
				{
    				LLSD args;
//					args["AVATAR_NAME"] = fullname;
// [RLVa:KB] - Checked: 2010-09-28 (RLVa-1.2.1f) | Modified: RLVa-1.0.0e | OK
					args["AVATAR_NAME"] = (!gRlvHandler.hasBehaviour(RLV_BHVR_SHOWNAMES)) ? fullname : RlvStrings::getAnonym(fullname);
// [/RLVa:KB]
    				LLNotifications::instance().add("EjectAvatarFullname",
    							args,
    							payload,
    							callback_eject);
				}
				else
				{
    				LLNotifications::instance().add("EjectAvatarFullname",
    							LLSD(),
    							payload,
    							callback_eject);
				}
			}
			else
			{
                payload["ban_enabled"] = false;
				if (!fullname.empty())
				{
    				LLSD args;
//					args["AVATAR_NAME"] = fullname;
// [RLVa:KB] - Checked: 2010-09-28 (RLVa-1.2.1f) | Modified: RLVa-1.0.0e | OK
					args["AVATAR_NAME"] = (!gRlvHandler.hasBehaviour(RLV_BHVR_SHOWNAMES)) ? fullname : RlvStrings::getAnonym(fullname);
// [/RLVa:KB]
    				LLNotifications::instance().add("EjectAvatarFullnameNoBan",
    							args,
    							payload,
    							callback_eject);
				}
				else
				{
    				LLNotifications::instance().add("EjectAvatarNoBan",
    							LLSD(),
    							payload,
    							callback_eject);
				}
			}
		}
		return true;
	}
};


class LLAvatarCopyUUID : public view_listener_t
{
	bool handleEvent(LLPointer<LLEvent> event, const LLSD& userdata)
	{
		LLVOAvatar* avatar = find_avatar_from_object( LLSelectMgr::getInstance()->getSelection()->getPrimaryObject() );
		if(!avatar) return true;
		
		LLUUID uuid = avatar->getID();
		char buffer[UUID_STR_LENGTH];		/*Flawfinder: ignore*/
		uuid.toString(buffer);
		gViewerWindow->mWindow->copyTextToClipboard(utf8str_to_wstring(buffer));
		return true;
	}
};

class LLAvatarClientUUID : public view_listener_t
{
	bool handleEvent(LLPointer<LLEvent> event, const LLSD& userdata)
	{
		LLVOAvatar* avatar = find_avatar_from_object( LLSelectMgr::getInstance()->getSelection()->getPrimaryObject() );
		if(!avatar) return true;
		
		std::string clientID;
		LLColor4 color;
		avatar->getClientInfo(clientID, color, false);
		gViewerWindow->mWindow->copyTextToClipboard(utf8str_to_wstring(clientID));
		return true;
	}
};

class LLAvatarEnableFreezeEject : public view_listener_t
{
	bool handleEvent(LLPointer<LLEvent> event, const LLSD& userdata)
	{
		LLVOAvatar* avatar = find_avatar_from_object( LLSelectMgr::getInstance()->getSelection()->getPrimaryObject() );
		bool new_value = (avatar != NULL);

		if (new_value)
		{
			const LLVector3& pos = avatar->getPositionRegion();
			const LLVector3d& pos_global = avatar->getPositionGlobal();
			LLParcel* parcel = LLViewerParcelMgr::getInstance()->selectParcelAt(pos_global)->getParcel();
			LLViewerRegion* region = avatar->getRegion();
			new_value = (region != NULL);
						
			if (new_value)
			{
				new_value = region->isOwnedSelf(pos);
				if (!new_value || region->isOwnedGroup(pos))
				{
					new_value = LLViewerParcelMgr::getInstance()->isParcelOwnedByAgent(parcel,GP_LAND_ADMIN);
				}
			}
		}

		gMenuHolder->findControl(userdata["control"].asString())->setValue(new_value);
		return true;
	}
};

class LLAvatarGiveCard : public view_listener_t
{
	bool handleEvent(LLPointer<LLEvent> event, const LLSD& userdata)
	{
		llinfos << "handle_give_card()" << llendl;
		LLViewerObject* dest = LLSelectMgr::getInstance()->getSelection()->getPrimaryObject();
//		if(dest && dest->isAvatar())
// [RLVa:KB] - Checked: 2010-06-04 (RLVa-1.2.0d) | Modified: RLVa-1.2.0d | OK
		if ( (dest && dest->isAvatar()) && (!gRlvHandler.hasBehaviour(RLV_BHVR_SHOWNAMES)) )
// [/RLVa:KB]
		{
			bool found_name = false;
			LLSD args;
			LLSD old_args;
			LLNameValue* nvfirst = dest->getNVPair("FirstName");
			LLNameValue* nvlast = dest->getNVPair("LastName");
			if(nvfirst && nvlast)
			{
				args["FIRST"] = nvfirst->getString();
				args["LAST"] = nvlast->getString();
				old_args["FIRST"] = nvfirst->getString();
				old_args["LAST"] = nvlast->getString();
				found_name = true;
			}
			LLViewerRegion* region = dest->getRegion();
			LLHost dest_host;
			if(region)
			{
				dest_host = region->getHost();
			}
			if(found_name && dest_host.isOk())
			{
				LLMessageSystem* msg = gMessageSystem;
				msg->newMessage("OfferCallingCard");
				msg->nextBlockFast(_PREHASH_AgentData);
				msg->addUUIDFast(_PREHASH_AgentID, gAgent.getID());
				msg->addUUIDFast(_PREHASH_SessionID, gAgent.getSessionID());
				msg->nextBlockFast(_PREHASH_AgentBlock);
				msg->addUUIDFast(_PREHASH_DestID, dest->getID());
				LLUUID transaction_id;
				transaction_id.generate();
				msg->addUUIDFast(_PREHASH_TransactionID, transaction_id);
				msg->sendReliable(dest_host);
				LLNotifications::instance().add("OfferedCard", args);
			}
			else
			{
				LLNotifications::instance().add("CantOfferCallingCard", old_args);
			}
		}
		return true;
	}
};



void login_done(S32 which, void *user)
{
	llinfos << "Login done " << which << llendl;

	LLPanelLogin::close();
}


bool callback_leave_group(const LLSD& notification, const LLSD& response)
{
	S32 option = LLNotification::getSelectedOption(notification, response);
	if (option == 0)
	{
		LLMessageSystem *msg = gMessageSystem;

		msg->newMessageFast(_PREHASH_LeaveGroupRequest);
		msg->nextBlockFast(_PREHASH_AgentData);
		msg->addUUIDFast(_PREHASH_AgentID, gAgent.getID() );
		msg->addUUIDFast(_PREHASH_SessionID, gAgent.getSessionID());
		msg->nextBlockFast(_PREHASH_GroupData);
		msg->addUUIDFast(_PREHASH_GroupID, gAgent.mGroupID );
		gAgent.sendReliableMessage();
	}
	return false;
}

void handle_leave_group(void *)
{
	if (gAgent.getGroupID() != LLUUID::null)
	{
		LLSD args;
		args["GROUP"] = gAgent.mGroupName;
		LLNotifications::instance().add("GroupLeaveConfirmMember", args, LLSD(), callback_leave_group);
	}
}

void append_aggregate(std::string& string, const LLAggregatePermissions& ag_perm, PermissionBit bit, const char* txt)
{
	LLAggregatePermissions::EValue val = ag_perm.getValue(bit);
	std::string buffer;
	switch(val)
	{
	  case LLAggregatePermissions::AP_NONE:
		buffer = llformat( "* %s None\n", txt);
		break;
	  case LLAggregatePermissions::AP_SOME:
		buffer = llformat( "* %s Some\n", txt);
		break;
	  case LLAggregatePermissions::AP_ALL:
		buffer = llformat( "* %s All\n", txt);
		break;
	  case LLAggregatePermissions::AP_EMPTY:
	  default:
		break;
	}
	string.append(buffer);
}

BOOL enable_buy(void*)
{
    // In order to buy, there must only be 1 purchaseable object in
    // the selection manger.
	if(LLSelectMgr::getInstance()->getSelection()->getRootObjectCount() != 1) return FALSE;
    LLViewerObject* obj = NULL;
    LLSelectNode* node = LLSelectMgr::getInstance()->getSelection()->getFirstRootNode();
	if(node)
    {
        obj = node->getObject();
        if(!obj) return FALSE;

		if(node->mSaleInfo.isForSale() && node->mPermissions->getMaskOwner() & PERM_TRANSFER &&
			(node->mPermissions->getMaskOwner() & PERM_COPY || node->mSaleInfo.getSaleType() != LLSaleInfo::FS_COPY))
		{
			if(obj->permAnyOwner()) return TRUE;
		}
    }
	return FALSE;
}

class LLObjectEnableBuy : public view_listener_t
{
	bool handleEvent(LLPointer<LLEvent> event, const LLSD& userdata)
	{
		bool new_value = enable_buy(NULL);
		gMenuHolder->findControl(userdata["control"].asString())->setValue(new_value);
		return true;
	}
};

// Note: This will only work if the selected object's data has been
// received by the viewer and cached in the selection manager.
void handle_buy_object(LLSaleInfo sale_info)
{
	if(!LLSelectMgr::getInstance()->selectGetAllRootsValid())
	{
		LLNotifications::instance().add("UnableToBuyWhileDownloading");
		return;
	}

	LLUUID owner_id;
	std::string owner_name;
	BOOL owners_identical = LLSelectMgr::getInstance()->selectGetOwner(owner_id, owner_name);
	if (!owners_identical)
	{
		LLNotifications::instance().add("CannotBuyObjectsFromDifferentOwners");
		return;
	}

	LLPermissions perm;
	BOOL valid = LLSelectMgr::getInstance()->selectGetPermissions(perm);
	LLAggregatePermissions ag_perm;
	valid &= LLSelectMgr::getInstance()->selectGetAggregatePermissions(ag_perm);
	if(!valid || !sale_info.isForSale() || !perm.allowTransferTo(gAgent.getID()))
	{
		LLNotifications::instance().add("ObjectNotForSale");
		return;
	}

	S32 price = sale_info.getSalePrice();
	
	if (price > 0 && price > gStatusBar->getBalance())
	{
		LLFloaterBuyCurrency::buyCurrency("This object costs", price);
		return;
	}

	LLFloaterBuy::show(sale_info);
}


void handle_buy_contents(LLSaleInfo sale_info)
{
	LLFloaterBuyContents::show(sale_info);
}

void handle_region_dump_temp_asset_data(void*)
{
	llinfos << "Dumping temporary asset data to simulator logs" << llendl;
	std::vector<std::string> strings;
	LLUUID invoice;
	send_generic_message("dumptempassetdata", strings, invoice);
}

void handle_region_clear_temp_asset_data(void*)
{
	llinfos << "Clearing temporary asset data" << llendl;
	std::vector<std::string> strings;
	LLUUID invoice;
	send_generic_message("cleartempassetdata", strings, invoice);
}

void handle_region_dump_settings(void*)
{
	LLViewerRegion* regionp = gAgent.getRegion();
	if (regionp)
	{
		llinfos << "Damage:    " << (regionp->getAllowDamage() ? "on" : "off") << llendl;
		llinfos << "Landmark:  " << (regionp->getAllowLandmark() ? "on" : "off") << llendl;
		llinfos << "SetHome:   " << (regionp->getAllowSetHome() ? "on" : "off") << llendl;
		llinfos << "ResetHome: " << (regionp->getResetHomeOnTeleport() ? "on" : "off") << llendl;
		llinfos << "SunFixed:  " << (regionp->getSunFixed() ? "on" : "off") << llendl;
		llinfos << "BlockFly:  " << (regionp->getBlockFly() ? "on" : "off") << llendl;
		llinfos << "AllowP2P:  " << (regionp->getAllowDirectTeleport() ? "on" : "off") << llendl;
		llinfos << "Water:     " << (regionp->getWaterHeight()) << llendl;
	}
}

void handle_show_notifications_console(void *)
{
	LLFloaterNotificationConsole::showInstance();
}

void handle_dump_group_info(void *)
{
	llinfos << "group   " << gAgent.mGroupName << llendl;
	llinfos << "ID      " << gAgent.mGroupID << llendl;
	llinfos << "powers " << gAgent.mGroupPowers << llendl;
	llinfos << "title   " << gAgent.mGroupTitle << llendl;
	//llinfos << "insig   " << gAgent.mGroupInsigniaID << llendl;
}

void handle_dump_capabilities_info(void *)
{
	LLViewerRegion* regionp = gAgent.getRegion();
	if (regionp)
	{
		regionp->logActiveCapabilities();
	}
}

void handle_dump_region_object_cache(void*)
{
	LLViewerRegion* regionp = gAgent.getRegion();
	if (regionp)
	{
		regionp->dumpCache();
	}
}

void handle_dump_focus(void *)
{
	LLUICtrl *ctrl = dynamic_cast<LLUICtrl*>(gFocusMgr.getKeyboardFocus());

	llinfos << "Keyboard focus " << (ctrl ? ctrl->getName() : "(none)") << llendl;
}

class LLSelfSitOrStand : public view_listener_t
{
	bool handleEvent(LLPointer<LLEvent> event, const LLSD& userdata)
	{
		if (gAgent.getAvatarObject() && gAgent.getAvatarObject()->mIsSitting)
		{
// [RLVa:KB] - Alternate: Snowglobe-1.3.X | Checked: 2009-12-29 (RLVa-1.1.0k) | Added: RLVa-1.1.0k | OK
			if (gRlvHandler.hasBehaviour(RLV_BHVR_UNSIT))
				return true;
// [/RLVa:KB]
			gAgent.setControlFlags(AGENT_CONTROL_STAND_UP);
		}
		else
		{
// [RLVa:KB] - Alternate: Snowglobe-1.3.X | Checked: 2009-12-29 (RLVa-1.1.0k) | Added: RLVa-1.1.0k | OK
			if (gRlvHandler.hasBehaviour(RLV_BHVR_SIT))
				return true;
// [/RLVa:KB]

			gAgent.setControlFlags(AGENT_CONTROL_SIT_ON_GROUND);

			// Might be first sit
			LLFirstUse::useSit();
		}
		return true;
	}
};

class LLSelfEnableSitOrStand : public view_listener_t
{
	bool handleEvent(LLPointer<LLEvent> event, const LLSD& userdata)
	{
		bool new_value = gAgent.getAvatarObject() && !gAgent.getFlying();
//		gMenuHolder->findControl(userdata["control"].asString())->setValue(new_value);

		std::string label;
		std::string sit_text;
		std::string stand_text;
		std::string param = userdata["data"].asString();
		std::string::size_type offset = param.find(",");
		if (offset != param.npos)
		{
			sit_text = param.substr(0, offset);
			stand_text = param.substr(offset+1);
		}
		
		if (gAgent.getAvatarObject() && gAgent.getAvatarObject()->mIsSitting)
		{
// [RLVa:KB] - Alternate: Snowglobe-1.3.X | Checked: 2009-12-29 (RLVa-1.1.0k) | Added: RLVa-1.1.0k | OK
			new_value &= (!gRlvHandler.hasBehaviour(RLV_BHVR_UNSIT));
// [/RLVa:KB]
			label = stand_text;
		}
		else
		{
// [RLVa:KB] - Alternate: Snowglobe-1.3.X | Checked: 2009-12-29 (RLVa-1.1.0k) | Added: RLVa-1.1.0k | OK
			new_value &= (!gRlvHandler.hasBehaviour(RLV_BHVR_SIT));
// [/RLVa:KB]
			label = sit_text;
		}
		
// [RLVa:KB] - Alternate: Snowglobe-1.3.X | Checked: 2009-12-29 (RLVa-1.1.0k) | Added: RLVa-1.1.0k | OK
		gMenuHolder->findControl(userdata["control"].asString())->setValue(new_value);
// [/RLVa:KB]
		gMenuHolder->childSetText("Self Sit", label);
		gMenuHolder->childSetText("Self Sit Attachment", label);

		return true;
	}
};

BOOL check_admin_override(void*)
{
	return gAgent.getAdminOverride();
}

void handle_admin_override_toggle(void*)
{
	gAgent.setAdminOverride(!gAgent.getAdminOverride());

	// The above may have affected which debug menus are visible
	show_debug_menus();
}

void handle_god_mode(void*)
{
	gAgent.requestEnterGodMode();
}

void handle_leave_god_mode(void*)
{
	gAgent.requestLeaveGodMode();
}

void set_god_level(U8 god_level)
{
	U8 old_god_level = gAgent.getGodLevel();
	gAgent.setGodLevel( god_level );
	gIMMgr->refresh();
	LLViewerParcelMgr::getInstance()->notifyObservers();

	// Some classifieds change visibility on god mode
	LLFloaterDirectory::requestClassifieds();

	// God mode changes region visibility
	LLWorldMap::getInstance()->reset();
	LLWorldMap::getInstance()->setCurrentLayer(0);

	// inventory in items may change in god mode
	gObjectList.dirtyAllObjectInventory();

        if(gViewerWindow)
        {
            gViewerWindow->setMenuBackgroundColor(god_level > GOD_NOT,
            LLViewerLogin::getInstance()->isInProductionGrid());
        }
    
        LLSD args;
	if(god_level > GOD_NOT)
	{
		args["LEVEL"] = llformat("%d",(S32)god_level);
		LLNotifications::instance().add("EnteringGodMode", args);
	}
	else
	{
		args["LEVEL"] = llformat("%d",(S32)old_god_level);
		LLNotifications::instance().add("LeavingGodMode", args);
	}


	// changing god-level can affect which menus we see
	show_debug_menus();
}

#ifdef TOGGLE_HACKED_GODLIKE_VIEWER
void handle_toggle_hacked_godmode(void*)
{
	gHackGodmode = !gHackGodmode;
	set_god_level(gHackGodmode ? GOD_MAINTENANCE : GOD_NOT);
}

BOOL check_toggle_hacked_godmode(void*)
{
	return gHackGodmode;
}
#endif

void process_grant_godlike_powers(LLMessageSystem* msg, void**)
{
	LLUUID agent_id;
	msg->getUUIDFast(_PREHASH_AgentData, _PREHASH_AgentID, agent_id);
	LLUUID session_id;
	msg->getUUIDFast(_PREHASH_AgentData, _PREHASH_SessionID, session_id);
	if((agent_id == gAgent.getID()) && (session_id == gAgent.getSessionID()))
	{
		U8 god_level;
		msg->getU8Fast(_PREHASH_GrantData, _PREHASH_GodLevel, god_level);
		set_god_level(god_level);
	}
	else
	{
		llwarns << "Grant godlike for wrong agent " << agent_id << llendl;
	}
}

// <edit>

void handle_reopen_with_hex_editor(void*)
{

}

void handle_open_message_log(void*)
{
	LLFloaterMessageLog::show();
}

void handle_edit_ao(void*)
{
	LLFloaterAO::show(NULL);
}

void handle_local_assets(void*)
{

}

void handle_vfs_explorer(void*)
{

}

void handle_sounds_explorer(void*)
{
	LLFloaterExploreSounds::toggle();
}

void handle_blacklist(void*)
{
	LLFloaterBlacklist::show();
}

void handle_close_all_notifications(void*)
{
	LLView::child_list_t child_list(*(gNotifyBoxView->getChildList()));
	for(LLView::child_list_iter_t iter = child_list.begin();
		iter != child_list.end();
		iter++)
	{
		gNotifyBoxView->removeChild(*iter);
	}
}

void handle_area_search(void*)
{
	JCFloaterAreaSearch::toggle();
}

void handle_fake_away_status(void*)
{
	if (!gSavedSettings.controlExists("FakeAway")) gSavedSettings.declareBOOL("FakeAway", FALSE, "", NO_PERSIST);

	if (gSavedSettings.getBOOL("FakeAway") == TRUE)
	{
		gSavedSettings.declareBOOL("FakeAway", FALSE, "", NO_PERSIST);
		gSavedSettings.setBOOL("FakeAway", FALSE);
		gAgent.sendAnimationRequest(ANIM_AGENT_AWAY, ANIM_REQUEST_STOP);
	}
	else
	{
		gSavedSettings.declareBOOL("FakeAway", TRUE, "", NO_PERSIST);
		gSavedSettings.setBOOL("FakeAway", TRUE);
		gAgent.sendAnimationRequest(ANIM_AGENT_AWAY, ANIM_REQUEST_START);
	}
}

<<<<<<< HEAD
=======
void handle_hide_typing_notification(void*)
{
	if (!gSavedSettings.controlExists("AscentHideTypingNotification")) 
		gSavedSettings.declareBOOL("AscentHideTypingNotification", FALSE, "Hide your 'Name is typing...' message when Instant Messaging.");

	BOOL hide = gSavedSettings.getBOOL("AscentHideTypingNotification");
	if (hide)
	{
		gSavedSettings.declareBOOL("AscentHideTypingNotification", FALSE, "Hide your 'Name is typing...' message when Instant Messaging.");
		gSavedSettings.setBOOL("AscentHideTypingNotification", FALSE);
	}
	else
	{
		gSavedSettings.declareBOOL("AscentHideTypingNotification", TRUE, "Hide your 'Name is typing...' message when Instant Messaging.");
		gSavedSettings.setBOOL("AscentHideTypingNotification", TRUE);
	}

	LLChat chat;
	chat.mSourceType = CHAT_SOURCE_SYSTEM;
	chat.mText = llformat("IM Typing Notifications: %s",(hide ? "On" : "Off"));
	LLFloaterChat::addChat(chat);
}

>>>>>>> 3813ccb1
void handle_force_ground_sit(void*)
{
	if (gAgent.getAvatarObject())
	{
		if(!gAgent.getAvatarObject()->mIsSitting)
		{
			gAgent.setControlFlags(AGENT_CONTROL_SIT_ON_GROUND);
		} 
		else 
		{
			gAgent.setControlFlags(AGENT_CONTROL_STAND_UP);
		}
	}
}

void handle_phantom_avatar(void*)
{
	BOOL ph = LLAgent::getPhantom();

	if (ph)
		gAgent.setControlFlags(AGENT_CONTROL_STAND_UP);
	else
		gAgent.setControlFlags(AGENT_CONTROL_SIT_ON_GROUND);
	
	LLAgent::togglePhantom();
	ph = LLAgent::getPhantom();
	LLChat chat;
	chat.mSourceType = CHAT_SOURCE_SYSTEM;
	chat.mText = llformat("%s%s","Phantom ",(ph ? "On" : "Off"));
	LLFloaterChat::addChat(chat);
}

// </edit>

/*
class LLHaveCallingcard : public LLInventoryCollectFunctor
{
public:
	LLHaveCallingcard(const LLUUID& agent_id);
	virtual ~LLHaveCallingcard() {}
	virtual bool operator()(LLInventoryCategory* cat,
							LLInventoryItem* item);
	BOOL isThere() const { return mIsThere;}
protected:
	LLUUID mID;
	BOOL mIsThere;
};

LLHaveCallingcard::LLHaveCallingcard(const LLUUID& agent_id) :
	mID(agent_id),
	mIsThere(FALSE)
{
}

bool LLHaveCallingcard::operator()(LLInventoryCategory* cat,
								   LLInventoryItem* item)
{
	if(item)
	{
		if((item->getType() == LLAssetType::AT_CALLINGCARD)
		   && (item->getCreatorUUID() == mID))
		{
			mIsThere = TRUE;
		}
	}
	return FALSE;
}
*/

BOOL is_agent_friend(const LLUUID& agent_id)
{
	return (LLAvatarTracker::instance().getBuddyInfo(agent_id) != NULL);
}

BOOL is_agent_mappable(const LLUUID& agent_id)
{
	return (is_agent_friend(agent_id) &&
		LLAvatarTracker::instance().getBuddyInfo(agent_id)->isOnline() &&
		LLAvatarTracker::instance().getBuddyInfo(agent_id)->isRightGrantedFrom(LLRelationship::GRANT_MAP_LOCATION)
		);
}

// Enable a menu item when you have someone's card.
/*
BOOL enable_have_card(void *userdata)
{
	LLUUID* avatar_id = (LLUUID *)userdata;
	if (gAgent.isGodlike())
	{
		return TRUE;
	}
	else if(avatar_id)
	{
		return is_agent_friend(*avatar_id);
	}
	else
	{
		return FALSE;
	}
}
*/

// Enable a menu item when you don't have someone's card.
class LLAvatarEnableAddFriend : public view_listener_t
{
	bool handleEvent(LLPointer<LLEvent> event, const LLSD& userdata)
	{
		LLVOAvatar* avatar = find_avatar_from_object(LLSelectMgr::getInstance()->getSelection()->getPrimaryObject());
		bool new_value = avatar && !is_agent_friend(avatar->getID());

// [RLVa:KB] - Checked: 2009-07-08 (RLVa-1.0.0e) | OK
		new_value &= (!gRlvHandler.hasBehaviour(RLV_BHVR_SHOWNAMES));
// [/RLVa:KB]

		gMenuHolder->findControl(userdata["control"].asString())->setValue(new_value);
		return true;
	}
};

void request_friendship(const LLUUID& dest_id)
{
	LLViewerObject* dest = gObjectList.findObject(dest_id);
	if(dest && dest->isAvatar())
	{
		std::string fullname;
		LLSD args;
		LLNameValue* nvfirst = dest->getNVPair("FirstName");
		LLNameValue* nvlast = dest->getNVPair("LastName");
		if(nvfirst && nvlast)
		{
			args["FIRST"] = nvfirst->getString();
			args["LAST"] = nvlast->getString();
			fullname = nvfirst->getString();
			fullname += " ";
			fullname += nvlast->getString();
		}
		if (!fullname.empty())
		{
			LLPanelFriends::requestFriendshipDialog(dest_id, fullname);
		}
		else
		{
			LLNotifications::instance().add("CantOfferFriendship");
		}
	}
}


class LLEditEnableCustomizeAvatar : public view_listener_t
{
	bool handleEvent(LLPointer<LLEvent> event, const LLSD& userdata)
	{
		bool new_value = (gAgent.getAvatarObject() && 
						  gAgent.getAvatarObject()->isFullyLoaded() &&
						  gAgent.areWearablesLoaded());
		gMenuHolder->findControl(userdata["control"].asString())->setValue(new_value);
		return true;
	}
};


class LLEditEnableChangeDisplayname : public view_listener_t
{
       bool handleEvent(LLPointer<LLEvent> event, const LLSD& userdata)
       {
               bool new_value = LLAvatarNameCache::useDisplayNames();
               gMenuHolder->findControl(userdata["control"].asString())->setValue(new_value);
               return true;
       }
};

// only works on pie menu
bool handle_sit_or_stand()
{
	LLPickInfo pick = LLToolPie::getInstance()->getPick();
	LLViewerObject *object = pick.getObject();;
	// <edit>
	//if (!object || pick.mPickType == LLPickInfo::PICK_FLORA)
	if (!object)
	// </edit>
	{
		return true;
	}

// [RLVa:KB] - Checked: 2009-12-22 (RLVa-1.1.0k) | Modified: RLVa-1.1.0j | OK
	// Block if we can't sit on the selected object (also handles sitting and prevented from standing up)
	if ( (rlv_handler_t::isEnabled()) && (!gRlvHandler.canSit(object, pick.mObjectOffset)) )
	{
		return true;
	}
// [/RLVa:KB]

	if (sitting_on_selection())
	{
		gAgent.setControlFlags(AGENT_CONTROL_STAND_UP);
		return true;
	}

	// get object selection offset 

	if (object && object->getPCode() == LL_PCODE_VOLUME)
	{
// [RLVa:KB] - Checked: 2010-08-29 (RLVa-1.1.3b) | Added: RLVa-1.2.1c | OK
		if ( (gRlvHandler.hasBehaviour(RLV_BHVR_STANDTP)) && (gAgent.getAvatarObject()) )
		{
			if (gAgent.getAvatarObject()->mIsSitting)
			{
				if (gRlvHandler.canStand())
					gAgent.setControlFlags(AGENT_CONTROL_STAND_UP);
				return true;
			}
			gRlvHandler.setSitSource(gAgent.getPositionGlobal());
		}
// [/RLVa:KB]

		// <edit>
		gReSitTargetID = object->mID;
		gReSitOffset = pick.mObjectOffset;
		// </edit>
		gMessageSystem->newMessageFast(_PREHASH_AgentRequestSit);
		gMessageSystem->nextBlockFast(_PREHASH_AgentData);
		gMessageSystem->addUUIDFast(_PREHASH_AgentID, gAgent.getID());
		gMessageSystem->addUUIDFast(_PREHASH_SessionID, gAgent.getSessionID());
		gMessageSystem->nextBlockFast(_PREHASH_TargetObject);
		gMessageSystem->addUUIDFast(_PREHASH_TargetID, object->mID);
		gMessageSystem->addVector3Fast(_PREHASH_Offset, pick.mObjectOffset);

		object->getRegion()->sendReliableMessage();
	}
	return true;
}

class LLObjectSitOrStand : public view_listener_t
{
	bool handleEvent(LLPointer<LLEvent> event, const LLSD& userdata)
	{
		return handle_sit_or_stand();
	}
};

void near_sit_down_point(BOOL success, void *)
{
	if (success)
	{
		gAgent.setFlying(FALSE);
		gAgent.setControlFlags(AGENT_CONTROL_SIT_ON_GROUND);

		// Might be first sit
		LLFirstUse::useSit();
	}
}

class LLLandSit : public view_listener_t
{
	bool handleEvent(LLPointer<LLEvent> event, const LLSD& userdata)
	{
// [RLVa:KB] - Checked: 2010-09-28 (RLVa-1.2.1f) | Modified: RLVa-1.2.1f | OK
		if ( (rlv_handler_t::isEnabled()) && ((!gRlvHandler.canStand()) || (gRlvHandler.hasBehaviour(RLV_BHVR_SIT))) )
		{
			return true;
		}
// [/RLVa:KB]

		gAgent.setControlFlags(AGENT_CONTROL_STAND_UP);
		LLViewerParcelMgr::getInstance()->deselectLand();

		LLVector3d posGlobal = LLToolPie::getInstance()->getPick().mPosGlobal;
		
		LLQuaternion target_rot;
		if (gAgent.getAvatarObject())
		{
			target_rot = gAgent.getAvatarObject()->getRotation();
		}
		else
		{
			target_rot = gAgent.getFrameAgent().getQuaternion();
		}
		gAgent.startAutoPilotGlobal(posGlobal, "Sit", &target_rot, near_sit_down_point, NULL, 0.7f);
		return true;
	}
};

void show_permissions_control(void*)
{
	LLFloaterPermissionsMgr* floaterp = LLFloaterPermissionsMgr::show();
	floaterp->mPermissions->addPermissionsData("foo1", LLUUID::null, 0);
	floaterp->mPermissions->addPermissionsData("foo2", LLUUID::null, 0);
	floaterp->mPermissions->addPermissionsData("foo3", LLUUID::null, 0);
}


class LLCreateLandmarkCallback : public LLInventoryCallback
{
public:
	/*virtual*/ void fire(const LLUUID& inv_item)
	{
		llinfos << "Created landmark with inventory id " << inv_item
			<< llendl;
	}
};

void reload_ui(void *)
{
	LLUICtrlFactory::getInstance()->rebuild();
}

class LLWorldFly : public view_listener_t
{
	bool handleEvent(LLPointer<LLEvent> event, const LLSD& userdata)
	{
		gAgent.toggleFlying();
		return true;
	}
};

class LLWorldEnableFly : public view_listener_t
{
	bool handleEvent(LLPointer<LLEvent> event, const LLSD& userdata)
	{
		BOOL sitting = FALSE;
		if (gAgent.getAvatarObject())
		{
			sitting = gAgent.getAvatarObject()->mIsSitting;
		}
		gMenuHolder->findControl(userdata["control"].asString())->setValue(!sitting);
		return true;
	}
};


void handle_agent_stop_moving(void*)
{
	// stop agent
	gAgent.setControlFlags(AGENT_CONTROL_STOP);

	// cancel autopilot
	gAgent.stopAutoPilot();
}

void print_packets_lost(void*)
{
	LLWorld::getInstance()->printPacketsLost();
}


void drop_packet(void*)
{
	gMessageSystem->mPacketRing.dropPackets(1);
}


void velocity_interpolate( void* data )
{
	BOOL toggle = gSavedSettings.getBOOL("VelocityInterpolate");
	LLMessageSystem* msg = gMessageSystem;
	if ( !toggle )
	{
		msg->newMessageFast(_PREHASH_VelocityInterpolateOn);
		msg->nextBlockFast(_PREHASH_AgentData);
		msg->addUUIDFast(_PREHASH_AgentID, gAgent.getID());
		msg->addUUIDFast(_PREHASH_SessionID, gAgent.getSessionID());
		gAgent.sendReliableMessage();
		llinfos << "Velocity Interpolation On" << llendl;
	}
	else
	{
		msg->newMessageFast(_PREHASH_VelocityInterpolateOff);
		msg->nextBlockFast(_PREHASH_AgentData);
		msg->addUUIDFast(_PREHASH_AgentID, gAgent.getID());
		msg->addUUIDFast(_PREHASH_SessionID, gAgent.getSessionID());
		gAgent.sendReliableMessage();
		llinfos << "Velocity Interpolation Off" << llendl;
	}
	// BUG this is a hack because of the change in menu behavior.  The
	// old menu system would automatically change a control's value,
	// but the new LLMenuGL system doesn't know what a control
	// is. However, it's easy to distinguish between the two callers
	// because LLMenuGL passes in the name of the user data (the
	// control name) to the callback function, and the user data goes
	// unused in the old menu code. Thus, if data is not null, then we
	// need to swap the value of the control.
	if( data )
	{
		gSavedSettings.setBOOL( static_cast<char*>(data), !toggle );
	}
}


void toggle_wind_audio(void)
{
	if (gAudiop)
	{
		gAudiop->enableWind(!(gAudiop->isWindEnabled()));
	}
}


// Callback for enablement
BOOL is_inventory_visible( void* user_data )
{
	LLInventoryView* iv = reinterpret_cast<LLInventoryView*>(user_data);
	if( iv )
	{
		return iv->getVisible();
	}
	return FALSE;
}

void handle_show_newest_map(void*)
{
	LLFloaterWorldMap::show(NULL, FALSE);
}

//-------------------------------------------------------------------
// Help menu functions
//-------------------------------------------------------------------

//
// Major mode switching
//
void reset_view_final( BOOL proceed, void* );

void handle_reset_view()
{
	if( (CAMERA_MODE_CUSTOMIZE_AVATAR == gAgent.getCameraMode()) && gFloaterCustomize )
	{
		// Show dialog box if needed.
		gFloaterCustomize->askToSaveIfDirty( reset_view_final, NULL );
	}
	else
	{
		reset_view_final( TRUE, NULL );
	}
}

class LLViewResetView : public view_listener_t
{
	bool handleEvent(LLPointer<LLEvent> event, const LLSD& userdata)
	{
		handle_reset_view();
		return true;
	}
};

// Note: extra parameters allow this function to be called from dialog.
void reset_view_final( BOOL proceed, void* ) 
{
	if( !proceed )
	{
		return;
	}

	gAgent.resetView(TRUE, TRUE);
}

class LLViewLookAtLastChatter : public view_listener_t
{
	bool handleEvent(LLPointer<LLEvent> event, const LLSD& userdata)
	{
		gAgent.lookAtLastChat();
		return true;
	}
};

class LLViewMouselook : public view_listener_t
{
	bool handleEvent(LLPointer<LLEvent> event, const LLSD& userdata)
	{
		if (!gAgent.cameraMouselook())
		{
			gAgent.changeCameraToMouselook();
		}
		else
		{
			gAgent.changeCameraToDefault();
		}
		return true;
	}
};

class LLViewFullscreen : public view_listener_t
{
	bool handleEvent(LLPointer<LLEvent> event, const LLSD& userdata)
	{
		gViewerWindow->toggleFullscreen(TRUE);
		return true;
	}
};

class LLViewDefaultUISize : public view_listener_t
{
	bool handleEvent(LLPointer<LLEvent> event, const LLSD& userdata)
	{
		gSavedSettings.setF32("UIScaleFactor", 1.0f);
		gSavedSettings.setBOOL("UIAutoScale", FALSE);	
		gViewerWindow->reshape(gViewerWindow->getWindowDisplayWidth(), gViewerWindow->getWindowDisplayHeight());
		return true;
	}
};

class LLEditDuplicate : public view_listener_t
{
	bool handleEvent(LLPointer<LLEvent> event, const LLSD& userdata)
	{
// [RLVa:KB] - Checked: 2009-07-05 (RLVa-1.0.0b)
		if ( (rlv_handler_t::isEnabled()) && (gRlvHandler.hasBehaviour(RLV_BHVR_REZ)) && 
			 (LLEditMenuHandler::gEditMenuHandler == LLSelectMgr::getInstance()) )
		{
			return true;
		}
// [/RLVa:KB]

		if(LLEditMenuHandler::gEditMenuHandler)
		{
			LLEditMenuHandler::gEditMenuHandler->duplicate();
		}
		return true;
	}
};

class LLEditEnableDuplicate : public view_listener_t
{
	bool handleEvent(LLPointer<LLEvent> event, const LLSD& userdata)
	{
		bool new_value = LLEditMenuHandler::gEditMenuHandler && LLEditMenuHandler::gEditMenuHandler->canDuplicate();
// [RLVa:KB] - Checked: 2009-07-05 (RLVa-1.0.0b)
		if ( (new_value) && (rlv_handler_t::isEnabled()) && (gRlvHandler.hasBehaviour(RLV_BHVR_REZ)) && 
			 (LLEditMenuHandler::gEditMenuHandler == LLSelectMgr::getInstance()) )
		{
			new_value = false;
		}
// [/RLVa:KB]
		gMenuHolder->findControl(userdata["control"].asString())->setValue(new_value);
		return true;
	}
};


void disabled_duplicate(void*)
{
	if (LLSelectMgr::getInstance()->getSelection()->getPrimaryObject())
	{
		LLNotifications::instance().add("CopyFailed");
	}
}

void handle_duplicate_in_place(void*)
{
	llinfos << "handle_duplicate_in_place" << llendl;

	LLVector3 offset(0.f, 0.f, 0.f);
	LLSelectMgr::getInstance()->selectDuplicate(offset, TRUE);
}

void handle_repeat_duplicate(void*)
{
	LLSelectMgr::getInstance()->repeatDuplicate();
}

/* dead code 30-apr-2008
void handle_deed_object_to_group(void*)
{
	LLUUID group_id;
	
	LLSelectMgr::getInstance()->selectGetGroup(group_id);
	LLSelectMgr::getInstance()->sendOwner(LLUUID::null, group_id, FALSE);
	LLViewerStats::getInstance()->incStat(LLViewerStats::ST_RELEASE_COUNT);
}

BOOL enable_deed_object_to_group(void*)
{
	if(LLSelectMgr::getInstance()->getSelection()->isEmpty()) return FALSE;
	LLPermissions perm;
	LLUUID group_id;

	if (LLSelectMgr::getInstance()->selectGetGroup(group_id) &&
		gAgent.hasPowerInGroup(group_id, GP_OBJECT_DEED) &&
		LLSelectMgr::getInstance()->selectGetPermissions(perm) &&
		perm.deedToGroup(gAgent.getID(), group_id))
	{
		return TRUE;
	}
	return FALSE;
}

*/


/*
 * No longer able to support viewer side manipulations in this way
 *
void god_force_inv_owner_permissive(LLViewerObject* object,
									InventoryObjectList* inventory,
									S32 serial_num,
									void*)
{
	typedef std::vector<LLPointer<LLViewerInventoryItem> > item_array_t;
	item_array_t items;

	InventoryObjectList::const_iterator inv_it = inventory->begin();
	InventoryObjectList::const_iterator inv_end = inventory->end();
	for ( ; inv_it != inv_end; ++inv_it)
	{
		if(((*inv_it)->getType() != LLAssetType::AT_CATEGORY)
		   && ((*inv_it)->getType() != LLAssetType::AT_ROOT_CATEGORY))
		{
			LLInventoryObject* obj = *inv_it;
			LLPointer<LLViewerInventoryItem> new_item = new LLViewerInventoryItem((LLViewerInventoryItem*)obj);
			LLPermissions perm(new_item->getPermissions());
			perm.setMaskBase(PERM_ALL);
			perm.setMaskOwner(PERM_ALL);
			new_item->setPermissions(perm);
			items.push_back(new_item);
		}
	}
	item_array_t::iterator end = items.end();
	item_array_t::iterator it;
	for(it = items.begin(); it != end; ++it)
	{
		// since we have the inventory item in the callback, it should not
		// invalidate iteration through the selection manager.
		object->updateInventory((*it), TASK_INVENTORY_ITEM_KEY, false);
	}
}
*/

void handle_object_owner_permissive(void*)
{
	// only send this if they're a god.
	if(gAgent.isGodlike())
	{
		// do the objects.
		LLSelectMgr::getInstance()->selectionSetObjectPermissions(PERM_BASE, TRUE, PERM_ALL, TRUE);
		LLSelectMgr::getInstance()->selectionSetObjectPermissions(PERM_OWNER, TRUE, PERM_ALL, TRUE);
	}
}

void handle_object_owner_self(void*)
{
	// only send this if they're a god.
	if(gAgent.isGodlike())
	{
		LLSelectMgr::getInstance()->sendOwner(gAgent.getID(), gAgent.getGroupID(), TRUE);
	}
}

// Shortcut to set owner permissions to not editable.
void handle_object_lock(void*)
{
	LLSelectMgr::getInstance()->selectionSetObjectPermissions(PERM_OWNER, FALSE, PERM_MODIFY);
}

void handle_object_asset_ids(void*)
{
	// only send this if they're a god.
	if (gAgent.isGodlike())
	{
		LLSelectMgr::getInstance()->sendGodlikeRequest("objectinfo", "assetids");
	}
}

void handle_force_parcel_owner_to_me(void*)
{
	LLViewerParcelMgr::getInstance()->sendParcelGodForceOwner( gAgent.getID() );
}

void handle_force_parcel_to_content(void*)
{
	LLViewerParcelMgr::getInstance()->sendParcelGodForceToContent();
}

void handle_claim_public_land(void*)
{
	if (LLViewerParcelMgr::getInstance()->getSelectionRegion() != gAgent.getRegion())
	{
		LLNotifications::instance().add("ClaimPublicLand");
		return;
	}

	LLVector3d west_south_global;
	LLVector3d east_north_global;
	LLViewerParcelMgr::getInstance()->getSelection(west_south_global, east_north_global);
	LLVector3 west_south = gAgent.getPosAgentFromGlobal(west_south_global);
	LLVector3 east_north = gAgent.getPosAgentFromGlobal(east_north_global);

	LLMessageSystem* msg = gMessageSystem;
	msg->newMessage("GodlikeMessage");
	msg->nextBlock("AgentData");
	msg->addUUID("AgentID", gAgent.getID());
	msg->addUUID("SessionID", gAgent.getSessionID());
	msg->addUUIDFast(_PREHASH_TransactionID, LLUUID::null); //not used
	msg->nextBlock("MethodData");
	msg->addString("Method", "claimpublicland");
	msg->addUUID("Invoice", LLUUID::null);
	std::string buffer;
	buffer = llformat( "%f", west_south.mV[VX]);
	msg->nextBlock("ParamList");
	msg->addString("Parameter", buffer);
	buffer = llformat( "%f", west_south.mV[VY]);
	msg->nextBlock("ParamList");
	msg->addString("Parameter", buffer);
	buffer = llformat( "%f", east_north.mV[VX]);
	msg->nextBlock("ParamList");
	msg->addString("Parameter", buffer);
	buffer = llformat( "%f", east_north.mV[VY]);
	msg->nextBlock("ParamList");
	msg->addString("Parameter", buffer);
	gAgent.sendReliableMessage();
}

void handle_god_request_havok(void *)
{
	if (gAgent.isGodlike())
	{
		LLSelectMgr::getInstance()->sendGodlikeRequest("havok", "infoverbose");
	}
}

//void handle_god_request_foo(void *)
//{
//	if (gAgent.isGodlike())
//	{
//		LLSelectMgr::getInstance()->sendGodlikeRequest(GOD_WANTS_FOO);
//	}
//}

//void handle_god_request_terrain_save(void *)
//{
//	if (gAgent.isGodlike())
//	{
//		LLSelectMgr::getInstance()->sendGodlikeRequest("terrain", "save");
//	}
//}

//void handle_god_request_terrain_load(void *)
//{
//	if (gAgent.isGodlike())
//	{
//		LLSelectMgr::getInstance()->sendGodlikeRequest("terrain", "load");
//	}
//}


// HACK for easily testing new avatar geometry
void handle_god_request_avatar_geometry(void *)
{
	if (gAgent.isGodlike())
	{
		LLSelectMgr::getInstance()->sendGodlikeRequest("avatar toggle", NULL);
	}
}


void handle_show_overlay_title(void*)
{
	gShowOverlayTitle = !gShowOverlayTitle;
	gSavedSettings.setBOOL("ShowOverlayTitle", gShowOverlayTitle);
}

void derez_objects(EDeRezDestination dest, const LLUUID& dest_id)
{
	if(gAgent.cameraMouselook())
	{
		gAgent.changeCameraToDefault();
	}
	//gInventoryView->setPanelOpen(TRUE);

	std::string error;
	LLDynamicArray<LLViewerObject*> derez_objects;
	
	// Check conditions that we can't deal with, building a list of
	// everything that we'll actually be derezzing.
	LLViewerRegion* first_region = NULL;
	for (LLObjectSelection::valid_root_iterator iter = LLSelectMgr::getInstance()->getSelection()->valid_root_begin();
		 iter != LLSelectMgr::getInstance()->getSelection()->valid_root_end(); iter++)
	{
		LLSelectNode* node = *iter;
		LLViewerObject* object = node->getObject();
		LLViewerRegion* region = object->getRegion();
		if (!first_region)
		{
			first_region = region;
		}
		else
		{
			if(region != first_region)
			{
				// Derez doesn't work at all if the some of the objects
				// are in regions besides the first object selected.
				
				// ...crosses region boundaries
				error = "AcquireErrorObjectSpan";
				break;
			}
		}
		if (object->isAvatar())
		{
			// ...don't acquire avatars
			continue;
		}

		// If AssetContainers are being sent back, they will appear as 
		// boxes in the owner's inventory.
		if (object->getNVPair("AssetContainer")
			&& dest != DRD_RETURN_TO_OWNER)
		{
			// this object is an asset container, derez its contents, not it
			llwarns << "Attempt to derez deprecated AssetContainer object type not supported." << llendl;
			/*
			object->requestInventory(container_inventory_arrived, 
				(void *)(BOOL)(DRD_TAKE_INTO_AGENT_INVENTORY == dest));
			*/
			continue;
		}
		BOOL can_derez_current = FALSE;
		switch(dest)
		{
		case DRD_TAKE_INTO_AGENT_INVENTORY:
		case DRD_TRASH:
			if( (node->mPermissions->allowTransferTo(gAgent.getID()) && object->permModify())
				|| (node->allowOperationOnNode(PERM_OWNER, GP_OBJECT_MANIPULATE)) )
			{
				can_derez_current = TRUE;
			}
			break;

		case DRD_RETURN_TO_OWNER:
			can_derez_current = TRUE;
			break;

		default:
			// <edit>
			//if((node->mPermissions->allowTransferTo(gAgent.getID())
			//	&& object->permCopy())
			//   || gAgent.isGodlike())
			if(1)
			// </edit>
			{
				can_derez_current = TRUE;
			}
			break;
		}
		if(can_derez_current)
		{
			derez_objects.put(object);
		}
	}

	// This constant is based on (1200 - HEADER_SIZE) / 4 bytes per
	// root.  I lopped off a few (33) to provide a bit
	// pad. HEADER_SIZE is currently 67 bytes, most of which is UUIDs.
	// This gives us a maximum of 63500 root objects - which should
	// satisfy anybody.
	const S32 MAX_ROOTS_PER_PACKET = 250;
	const S32 MAX_PACKET_COUNT = 254;
	F32 packets = ceil((F32)derez_objects.count() / (F32)MAX_ROOTS_PER_PACKET);
	if(packets > (F32)MAX_PACKET_COUNT)
	{
		error = "AcquireErrorTooManyObjects";
	}

	if(error.empty() && derez_objects.count() > 0)
	{
		U8 d = (U8)dest;
		LLUUID tid;
		tid.generate();
		U8 packet_count = (U8)packets;
		S32 object_index = 0;
		S32 objects_in_packet = 0;
		LLMessageSystem* msg = gMessageSystem;
		for(U8 packet_number = 0;
			packet_number < packet_count;
			++packet_number)
		{
			msg->newMessageFast(_PREHASH_DeRezObject);
			msg->nextBlockFast(_PREHASH_AgentData);
			msg->addUUIDFast(_PREHASH_AgentID, gAgent.getID());
			msg->addUUIDFast(_PREHASH_SessionID, gAgent.getSessionID());
			msg->nextBlockFast(_PREHASH_AgentBlock);
			msg->addUUIDFast(_PREHASH_GroupID, gAgent.getGroupID());
			msg->addU8Fast(_PREHASH_Destination, d);	
			msg->addUUIDFast(_PREHASH_DestinationID, dest_id);
			msg->addUUIDFast(_PREHASH_TransactionID, tid);
			msg->addU8Fast(_PREHASH_PacketCount, packet_count);
			msg->addU8Fast(_PREHASH_PacketNumber, packet_number);
			objects_in_packet = 0;
			while((object_index < derez_objects.count())
				  && (objects_in_packet++ < MAX_ROOTS_PER_PACKET))

			{
				LLViewerObject* object = derez_objects.get(object_index++);
				msg->nextBlockFast(_PREHASH_ObjectData);
				msg->addU32Fast(_PREHASH_ObjectLocalID, object->getLocalID());
				// <edit>
				if(!gSavedSettings.getBOOL("DisablePointAtAndBeam"))
				{
					// </edit>
					// VEFFECT: DerezObject
					LLHUDEffectSpiral* effectp = (LLHUDEffectSpiral*)LLHUDManager::getInstance()->createViewerEffect(LLHUDObject::LL_HUD_EFFECT_POINT, TRUE);
					effectp->setPositionGlobal(object->getPositionGlobal());
					effectp->setColor(LLColor4U(gAgent.getEffectColor()));
					// <edit>
				}
				// </edit>
			}
			msg->sendReliable(first_region->getHost());
		}
		make_ui_sound("UISndObjectRezOut");

		// Busy count decremented by inventory update, so only increment
		// if will be causing an update.
		if (dest != DRD_RETURN_TO_OWNER)
		{
			gViewerWindow->getWindow()->incBusyCount();
		}
	}
	else if(!error.empty())
	{
		LLNotifications::instance().add(error);
	}
}

class LLToolsTakeCopy : public view_listener_t
{
	bool handleEvent(LLPointer<LLEvent> event, const LLSD& userdata)
	{
		if (LLSelectMgr::getInstance()->getSelection()->isEmpty()) return true;
// [RLVa:KB] - Checked: 2009-07-05 (RLVa-1.0.0b) | Modified: RLVa-1.0.0b | OK
		// NOTE: we need to handle "Take Copy" because it will force a sim-side unsit if we're sitting on the selection, 
		//       but we do want to allow "Take Copy" under @rez=n so that's why we explicitly check for @unsit=n here
		if ( (gRlvHandler.hasBehaviour(RLV_BHVR_UNSIT)) && (!rlvCanDeleteOrReturn()) ) return true;
// [/RLVa:KB]

		const LLUUID& category_id = gInventory.findCategoryUUIDForType(LLAssetType::AT_OBJECT);
		derez_objects(DRD_ACQUIRE_TO_AGENT_INVENTORY, category_id);

		return true;
	}
};


// You can return an object to its owner if it is on your land.
class LLObjectReturn : public view_listener_t
{
	bool handleEvent(LLPointer<LLEvent> event, const LLSD& userdata)
	{
		if (LLSelectMgr::getInstance()->getSelection()->isEmpty()) return true;
// [RLVa:KB] - Checked: 2010-03-24 (RLVa-1.2.0e) | Modified: RLVa-1.0.0b | OK
		if ( (rlv_handler_t::isEnabled()) && (!rlvCanDeleteOrReturn()) ) return true;
// [/RLVa:KB]

		mObjectSelection = LLSelectMgr::getInstance()->getEditSelection();

		LLNotifications::instance().add("ReturnToOwner", LLSD(), LLSD(), boost::bind(&LLObjectReturn::onReturnToOwner, this, _1, _2));
		return true;
	}

	bool onReturnToOwner(const LLSD& notification, const LLSD& response)
	{
		S32 option = LLNotification::getSelectedOption(notification, response);
		if (0 == option)
		{
			// Ignore category ID for this derez destination.
			derez_objects(DRD_RETURN_TO_OWNER, LLUUID::null);
		}

		// drop reference to current selection
		mObjectSelection = NULL;
		return false;
	}

protected:
	LLObjectSelectionHandle mObjectSelection;
};


// Allow return to owner if one or more of the selected items is
// over land you own.
class LLObjectEnableReturn : public view_listener_t
{
	bool handleEvent(LLPointer<LLEvent> event, const LLSD& userdata)
	{
#ifdef HACKED_GODLIKE_VIEWER
		bool new_value = true;
#else
		bool new_value = false;
		if (gAgent.isGodlike())
		{
			new_value = true;
		}
		else
		{
			LLViewerRegion* region = gAgent.getRegion();
			if (region)
			{
				// Estate owners and managers can always return objects.
				if (region->canManageEstate())
				{
					new_value = true;
				}
				else
				{
					struct f : public LLSelectedObjectFunctor
					{
						virtual bool apply(LLViewerObject* obj)
						{
							return (obj->isOverAgentOwnedLand() ||
									obj->isOverGroupOwnedLand() ||
									obj->permModify());
						}
					} func;
					const bool firstonly = true;
					new_value = LLSelectMgr::getInstance()->getSelection()->applyToRootObjects(&func, firstonly);
				}
			}
		}
#endif
// [RLVa:KB] - Checked: 2010-03-24 (RLVa-1.2.0e) | Modified: RLVa-1.0.0b | OK
		new_value &= (!rlv_handler_t::isEnabled()) || (rlvCanDeleteOrReturn());
// [/RLVa:KB]
		gMenuHolder->findControl(userdata["control"].asString())->setValue(new_value);
		return true;
	}
};

void force_take_copy(void*)
{
	if (LLSelectMgr::getInstance()->getSelection()->isEmpty()) return;
	const LLUUID& category_id = gInventory.findCategoryUUIDForType(LLAssetType::AT_OBJECT);
	derez_objects(DRD_FORCE_TO_GOD_INVENTORY, category_id);
}

void handle_take()
{
	// we want to use the folder this was derezzed from if it's
	// available. Otherwise, derez to the normal place.
//	if(LLSelectMgr::getInstance()->getSelection()->isEmpty())
// [RLVa:KB] - Checked: 2010-03-24 (RLVa-1.2.0e) | Modified: RLVa-1.0.0b | OK
	if ( (LLSelectMgr::getInstance()->getSelection()->isEmpty()) || ((rlv_handler_t::isEnabled()) && (!rlvCanDeleteOrReturn())) )
// [/RLVa:KB]
	{
		return;
	}
	
	BOOL you_own_everything = TRUE;
	BOOL locked_but_takeable_object = FALSE;
	LLUUID category_id;
	
	for (LLObjectSelection::root_iterator iter = LLSelectMgr::getInstance()->getSelection()->root_begin();
		 iter != LLSelectMgr::getInstance()->getSelection()->root_end(); iter++)
	{
		LLSelectNode* node = *iter;
		LLViewerObject* object = node->getObject();
		if(object)
		{
			if(!object->permYouOwner())
			{
				you_own_everything = FALSE;
			}

			if(!object->permMove())
			{
				locked_but_takeable_object = TRUE;
			}
		}
		if(node->mFolderID.notNull())
		{
			if(category_id.isNull())
			{
				category_id = node->mFolderID;
			}
			else if(category_id != node->mFolderID)
			{
				// we have found two potential destinations. break out
				// now and send to the default location.
				category_id.setNull();
				break;
			}
		}
	}
	if(category_id.notNull())
	{
		// there is an unambiguous destination. See if this agent has
		// such a location and it is not in the trash or library
		if(!gInventory.getCategory(category_id))
		{
			// nope, set to NULL.
			category_id.setNull();
		}
		if(category_id.notNull())
		{
		        // check trash
			LLUUID trash;
			trash = gInventory.findCategoryUUIDForType(LLAssetType::AT_TRASH);
			if(category_id == trash || gInventory.isObjectDescendentOf(category_id, trash))
			{
				category_id.setNull();
			}

			// check library
			if(gInventory.isObjectDescendentOf(category_id, gInventoryLibraryRoot))
			{
				category_id.setNull();
			}

		}
	}
	if(category_id.isNull())
	{
		category_id = gInventory.findCategoryUUIDForType(LLAssetType::AT_OBJECT);
	}
	LLSD payload;
	payload["folder_id"] = category_id;

	LLNotification::Params params("ConfirmObjectTakeLock");
	params.payload(payload)
		.functor(confirm_take);

	if(locked_but_takeable_object ||
	   !you_own_everything)
	{
		if(locked_but_takeable_object && you_own_everything)
		{
			params.name("ConfirmObjectTakeLock");

		}
		else if(!locked_but_takeable_object && !you_own_everything)
		{
			params.name("ConfirmObjectTakeNoOwn");
		}
		else
		{
			params.name("ConfirmObjectTakeLockNoOwn");
		}
	
		LLNotifications::instance().add(params);
	}
	else
	{
		LLNotifications::instance().forceResponse(params, 0);
	}
}

bool confirm_take(const LLSD& notification, const LLSD& response)
{
	S32 option = LLNotification::getSelectedOption(notification, response);
	if(enable_take() && (option == 0))
	{
		derez_objects(DRD_TAKE_INTO_AGENT_INVENTORY, notification["payload"]["folder_id"].asUUID());
	}
	return false;
}

// You can take an item when it is public and transferrable, or when
// you own it. We err on the side of enabling the item when at least
// one item selected can be copied to inventory.
BOOL enable_take()
{
//	if (sitting_on_selection())
// [RLVa:KB] - Checked: 2010-03-24 (RLVa-1.2.0e) | Modified: RLVa-1.0.0b | OK
	if ( (sitting_on_selection()) || ((rlv_handler_t::isEnabled()) && (!rlvCanDeleteOrReturn())) )
// [/RLVa:KB]
	{
		return FALSE;
	}

	for (LLObjectSelection::valid_root_iterator iter = LLSelectMgr::getInstance()->getSelection()->valid_root_begin();
		 iter != LLSelectMgr::getInstance()->getSelection()->valid_root_end(); iter++)
	{
		LLSelectNode* node = *iter;
		LLViewerObject* object = node->getObject();
		if (object->isAvatar())
		{
			// ...don't acquire avatars
			continue;
		}

#ifdef HACKED_GODLIKE_VIEWER
		return TRUE;
#else
# ifdef TOGGLE_HACKED_GODLIKE_VIEWER
		if (!LLViewerLogin::getInstance()->isInProductionGrid() 
            && gAgent.isGodlike())
		{
			return TRUE;
		}
# endif
		if((node->mPermissions->allowTransferTo(gAgent.getID())
			&& object->permModify())
		   || (node->mPermissions->getOwner() == gAgent.getID()))
		{
			return TRUE;
		}
#endif
	}
	return FALSE;
}

class LLToolsBuyOrTake : public view_listener_t
{
	bool handleEvent(LLPointer<LLEvent> event, const LLSD& userdata)
	{
		if (LLSelectMgr::getInstance()->getSelection()->isEmpty())
		{
			return true;
		}

		if (is_selection_buy_not_take())
		{
			S32 total_price = selection_price();

			if (total_price <= gStatusBar->getBalance() || total_price == 0)
			{
				handle_buy(NULL);
			}
			else
			{
				LLFloaterBuyCurrency::buyCurrency(
					"Buying this costs", total_price);
			}
		}
		else
		{
			handle_take();
		}
		return true;
	}
};

class LLToolsEnableBuyOrTake : public view_listener_t
{
	bool handleEvent(LLPointer<LLEvent> event, const LLSD& userdata)
	{
		bool is_buy = is_selection_buy_not_take();
		bool new_value = is_buy ? enable_buy(NULL) : enable_take();
		gMenuHolder->findControl(userdata["control"].asString())->setValue(new_value);

		// Update label
		std::string label;
		std::string buy_text;
		std::string take_text;
		std::string param = userdata["data"].asString();
		std::string::size_type offset = param.find(",");
		if (offset != param.npos)
		{
			buy_text = param.substr(0, offset);
			take_text = param.substr(offset+1);
		}
		if (is_buy)
		{
			label = buy_text;
		}
		else
		{
			label = take_text;
		}
		gMenuHolder->childSetText("Pie Object Take", label);
		gMenuHolder->childSetText("Menu Object Take", label);

		return true;
	}
};

// This is a small helper function to determine if we have a buy or a
// take in the selection. This method is to help with the aliasing
// problems of putting buy and take in the same pie menu space. After
// a fair amont of discussion, it was determined to prefer buy over
// take. The reasoning follows from the fact that when users walk up
// to buy something, they will click on one or more items. Thus, if
// anything is for sale, it becomes a buy operation, and the server
// will group all of the buy items, and copyable/modifiable items into
// one package and give the end user as much as the permissions will
// allow. If the user wanted to take something, they will select fewer
// and fewer items until only 'takeable' items are left. The one
// exception is if you own everything in the selection that is for
// sale, in this case, you can't buy stuff from yourself, so you can
// take it.
// return value = TRUE if selection is a 'buy'.
//                FALSE if selection is a 'take'
BOOL is_selection_buy_not_take()
{
	for (LLObjectSelection::root_iterator iter = LLSelectMgr::getInstance()->getSelection()->root_begin();
		 iter != LLSelectMgr::getInstance()->getSelection()->root_end(); iter++)
	{
		LLSelectNode* node = *iter;
		LLViewerObject* obj = node->getObject();
		if(obj && !(obj->permYouOwner()) && (node->mSaleInfo.isForSale()))
		{
			// you do not own the object and it is for sale, thus,
			// it's a buy
			return TRUE;
		}
	}
	return FALSE;
}

S32 selection_price()
{
	S32 total_price = 0;
	for (LLObjectSelection::root_iterator iter = LLSelectMgr::getInstance()->getSelection()->root_begin();
		 iter != LLSelectMgr::getInstance()->getSelection()->root_end(); iter++)
	{
		LLSelectNode* node = *iter;
		LLViewerObject* obj = node->getObject();
		if(obj && !(obj->permYouOwner()) && (node->mSaleInfo.isForSale()))
		{
			// you do not own the object and it is for sale.
			// Add its price.
			total_price += node->mSaleInfo.getSalePrice();
		}
	}

	return total_price;
}

bool callback_show_buy_currency(const LLSD& notification, const LLSD& response)
{
	S32 option = LLNotification::getSelectedOption(notification, response);
	if (0 == option)
	{
		llinfos << "Loading page " << BUY_CURRENCY_URL << llendl;
		LLWeb::loadURL(BUY_CURRENCY_URL);
	}
	return false;
}


void show_buy_currency(const char* extra)
{
	// Don't show currency web page for branded clients.

	std::ostringstream mesg;
	if (extra != NULL)
	{	
		mesg << extra << "\n \n";
	}
	mesg << "Go to " << BUY_CURRENCY_URL << "\nfor information on purchasing currency?";

	LLSD args;
	if (extra != NULL)
	{
		args["EXTRA"] = extra;
	}
	args["URL"] = BUY_CURRENCY_URL;
	LLNotifications::instance().add("PromptGoToCurrencyPage", args, LLSD(), callback_show_buy_currency);
}

void handle_buy_currency(void*)
{
//	LLFloaterBuyCurrency::buyCurrency();
}

void handle_buy(void*)
{
	if (LLSelectMgr::getInstance()->getSelection()->isEmpty()) return;

	LLSaleInfo sale_info;
	BOOL valid = LLSelectMgr::getInstance()->selectGetSaleInfo(sale_info);
	if (!valid) return;

	if (sale_info.getSaleType() == LLSaleInfo::FS_CONTENTS)
	{
		handle_buy_contents(sale_info);
	}
	else
	{
		handle_buy_object(sale_info);
	}
}

class LLObjectBuy : public view_listener_t
{
	bool handleEvent(LLPointer<LLEvent> event, const LLSD& userdata)
	{
		handle_buy(NULL);
		return true;
	}
};

BOOL sitting_on_selection()
{
	LLSelectNode* node = LLSelectMgr::getInstance()->getSelection()->getFirstRootNode();
	if (!node)
	{
		return FALSE;
	}

	if (!node->mValid)
	{
		return FALSE;
	}

	LLViewerObject* root_object = node->getObject();
	if (!root_object)
	{
		return FALSE;
	}

	// Need to determine if avatar is sitting on this object
	LLVOAvatar* avatar = gAgent.getAvatarObject();
	if (!avatar)
	{
		return FALSE;
	}

	return (avatar->mIsSitting && avatar->getRoot() == root_object);
}

class LLToolsSaveToInventory : public view_listener_t
{
	bool handleEvent(LLPointer<LLEvent> event, const LLSD& userdata)
	{
		// <edit>
		//if(enable_save_into_inventory(NULL))
		if(1)
		// </edit>
		{
			derez_objects(DRD_SAVE_INTO_AGENT_INVENTORY, LLUUID::null);
		}
		return true;
	}
};
class LLToolsSaveToObjectInventory : public view_listener_t
{
	bool handleEvent(LLPointer<LLEvent> event, const LLSD& userdata)
	{
		LLSelectNode* node = LLSelectMgr::getInstance()->getSelection()->getFirstRootNode();
		if(node && (node->mValid) && (!node->mFromTaskID.isNull()))
		{
			// *TODO: check to see if the fromtaskid object exists.
			derez_objects(DRD_SAVE_INTO_TASK_INVENTORY, node->mFromTaskID);
		}
		return true;
	}
};

// Round the position of all root objects to the grid
class LLToolsSnapObjectXY : public view_listener_t
{
	bool handleEvent(LLPointer<LLEvent> event, const LLSD& userdata)
	{
		F64 snap_size = (F64)gSavedSettings.getF32("GridResolution");

		for (LLObjectSelection::root_iterator iter = LLSelectMgr::getInstance()->getSelection()->root_begin();
			 iter != LLSelectMgr::getInstance()->getSelection()->root_end(); iter++)
		{
			LLSelectNode* node = *iter;
			LLViewerObject* obj = node->getObject();
			if (obj->permModify())
			{
				LLVector3d pos_global = obj->getPositionGlobal();
				F64 round_x = fmod(pos_global.mdV[VX], snap_size);
				if (round_x < snap_size * 0.5)
				{
					// closer to round down
					pos_global.mdV[VX] -= round_x;
				}
				else
				{
					// closer to round up
					pos_global.mdV[VX] -= round_x;
					pos_global.mdV[VX] += snap_size;
				}

				F64 round_y = fmod(pos_global.mdV[VY], snap_size);
				if (round_y < snap_size * 0.5)
				{
					pos_global.mdV[VY] -= round_y;
				}
				else
				{
					pos_global.mdV[VY] -= round_y;
					pos_global.mdV[VY] += snap_size;
				}

				obj->setPositionGlobal(pos_global, FALSE);
			}
		}
		LLSelectMgr::getInstance()->sendMultipleUpdate(UPD_POSITION);
		return true;
	}
};

// Determine if the option to cycle between linked prims is shown
class LLToolsEnableSelectNextPart : public view_listener_t
{
	bool handleEvent(LLPointer<LLEvent> event, const LLSD& userdata)
	{
		bool new_value = (gSavedSettings.getBOOL("EditLinkedParts") &&
				 !LLSelectMgr::getInstance()->getSelection()->isEmpty());
		gMenuHolder->findControl(userdata["control"].asString())->setValue(new_value);
		return true;
	}
};

// Cycle selection through linked children in selected object.
// FIXME: Order of children list is not always the same as sim's idea of link order. This may confuse
// resis. Need link position added to sim messages to address this.
class LLToolsSelectNextPart : public view_listener_t
{
	bool handleEvent(LLPointer<LLEvent> event, const LLSD& userdata)
	{
		S32 object_count = LLSelectMgr::getInstance()->getSelection()->getObjectCount();
		if (gSavedSettings.getBOOL("EditLinkedParts") && object_count)
		{
			LLViewerObject* selected = LLSelectMgr::getInstance()->getSelection()->getFirstObject();
			if (selected && selected->getRootEdit())
			{
				bool fwd = (userdata.asString() == "next");
				bool prev = (userdata.asString() == "previous");
				bool ifwd = (userdata.asString() == "includenext");
				bool iprev = (userdata.asString() == "includeprevious");
				LLViewerObject* to_select = NULL;
				LLViewerObject::child_list_t children = selected->getRootEdit()->getChildren();
				children.push_front(selected->getRootEdit());	// need root in the list too

				for (LLViewerObject::child_list_t::iterator iter = children.begin(); iter != children.end(); ++iter)
				{
					if ((*iter)->isSelected())
					{
						if (object_count > 1 && (fwd || prev))	// multiple selection, find first or last selected if not include
						{
							to_select = *iter;
							if (fwd)
							{
								// stop searching if going forward; repeat to get last hit if backward
								break;
							}
						}
						else if ((object_count == 1) || (ifwd || iprev))	// single selection or include
						{
							if (fwd || ifwd)
							{
								++iter;
								while (iter != children.end() && ((*iter)->isAvatar() || (ifwd && (*iter)->isSelected())))
								{
									++iter;	// skip sitting avatars and selected if include
								}
							}
							else // backward
							{
								iter = (iter == children.begin() ? children.end() : iter);
								--iter;
								while (iter != children.begin() && ((*iter)->isAvatar() || (iprev && (*iter)->isSelected())))
								{
									--iter;	// skip sitting avatars and selected if include
								}
							}
							iter = (iter == children.end() ? children.begin() : iter);
							to_select = *iter;
							break;
						}
					}
				}

				if (to_select)
				{
					if (gFocusMgr.childHasKeyboardFocus(gFloaterTools))
					{
						gFocusMgr.setKeyboardFocus(NULL);	// force edit toolbox to commit any changes
					}
					if (fwd || prev)
					{
						LLSelectMgr::getInstance()->deselectAll();
					}
					LLSelectMgr::getInstance()->selectObjectOnly(to_select);
					return true;
				}
			}
		}
		return true;
	}
};

// in order to link, all objects must have the same owner, and the
// agent must have the ability to modify all of the objects. However,
// we're not answering that question with this method. The question
// we're answering is: does the user have a reasonable expectation
// that a link operation should work? If so, return true, false
// otherwise. this allows the handle_link method to more finely check
// the selection and give an error message when the uer has a
// reasonable expectation for the link to work, but it will fail.
class LLToolsEnableLink : public view_listener_t
{
	bool handleEvent(LLPointer<LLEvent> event, const LLSD& userdata)
	{
		bool new_value = false;
		// check if there are at least 2 objects selected, and that the
		// user can modify at least one of the selected objects.

		// in component mode, can't link
		if (!gSavedSettings.getBOOL("EditLinkedParts"))
		{
			if(LLSelectMgr::getInstance()->selectGetAllRootsValid() && LLSelectMgr::getInstance()->getSelection()->getRootObjectCount() >= 2)
			{
				struct f : public LLSelectedObjectFunctor
				{
					virtual bool apply(LLViewerObject* object)
					{
						return object->permModify();
					}
				} func;
				const bool firstonly = true;
				new_value = LLSelectMgr::getInstance()->getSelection()->applyToRootObjects(&func, firstonly);
			}
		}
		gMenuHolder->findControl(userdata["control"].asString())->setValue(new_value);
		return true;
	}
};

class LLToolsLink : public view_listener_t
{
	bool handleEvent(LLPointer<LLEvent> event, const LLSD& userdata)
	{
		if(!LLSelectMgr::getInstance()->selectGetAllRootsValid())
		{
			LLNotifications::instance().add("UnableToLinkWhileDownloading");
			return true;
		}

		S32 object_count = LLSelectMgr::getInstance()->getSelection()->getObjectCount();
		if (object_count > MAX_CHILDREN_PER_TASK + 1)
		{
			LLSD args;
			args["COUNT"] = llformat("%d", object_count);
			int max = MAX_CHILDREN_PER_TASK+1;
			args["MAX"] = llformat("%d", max);
			LLNotifications::instance().add("UnableToLinkObjects", args);
			return true;
		}

		if(LLSelectMgr::getInstance()->getSelection()->getRootObjectCount() < 2)
		{
			LLNotifications::instance().add("CannotLinkIncompleteSet");
			return true;
		}
		if(!LLSelectMgr::getInstance()->selectGetRootsModify())
		{
			LLNotifications::instance().add("CannotLinkModify");
			return true;
		}
		LLUUID owner_id;
		std::string owner_name;
		if(!LLSelectMgr::getInstance()->selectGetOwner(owner_id, owner_name))
		{
			// we don't actually care if you're the owner, but novices are
			// the most likely to be stumped by this one, so offer the
			// easiest and most likely solution.
			LLNotifications::instance().add("CannotLinkDifferentOwners");
			return true;
		}
		LLSelectMgr::getInstance()->sendLink();
		return true;
	}
};

class LLToolsEnableUnlink : public view_listener_t
{
	bool handleEvent(LLPointer<LLEvent> event, const LLSD& userdata)
	{
		bool new_value = LLSelectMgr::getInstance()->selectGetAllRootsValid() &&
			LLSelectMgr::getInstance()->getSelection()->getFirstEditableObject() &&
			!LLSelectMgr::getInstance()->getSelection()->getFirstEditableObject()->isAttachment();
// [RLVa:KB] - Checked: 2010-04-01 (RLVa-1.1.3b) | Modified: RLVa-0.2.0g | OK
		if ( (new_value) && (!gRlvHandler.canStand()) )
		{
			// Allow only if the avie isn't sitting on any of the selected objects
			LLObjectSelectionHandle handleSel = LLSelectMgr::getInstance()->getSelection();
			RlvSelectIsSittingOn f(gAgent.getAvatarObject()->getRoot());
			if (handleSel->getFirstRootNode(&f, TRUE) != NULL)
				new_value = false;
		}
// [/RLVa:KB]
		gMenuHolder->findControl(userdata["control"].asString())->setValue(new_value);
		return true;
	}
};

class LLToolsUnlink : public view_listener_t
{
	bool handleEvent(LLPointer<LLEvent> event, const LLSD& userdata)
	{
// [RLVa:KB] - Checked: 2010-04-01 (RLVa-1.1.3b) | Modified: RLVa-0.2.0g | OK
		if ( (rlv_handler_t::isEnabled()) && (!gRlvHandler.canStand()) )
		{
			// Allow only if the avie isn't sitting on any of the selected objects
			LLObjectSelectionHandle hSel = LLSelectMgr::getInstance()->getSelection();
			RlvSelectIsSittingOn f(gAgent.getAvatarObject()->getRoot());
			if ( (hSel.notNull()) && (hSel->getFirstRootNode(&f, TRUE)) )
				return true;
		}
// [/RLVa:KB]

		LLSelectMgr::getInstance()->sendDelink();
		return true;
	}
};


class LLToolsStopAllAnimations : public view_listener_t
{
	bool handleEvent(LLPointer<LLEvent> event, const LLSD& userdata)
	{
		gAgent.stopCurrentAnimations();
		return true;
	}
};

class LLToolsReleaseKeys : public view_listener_t
{
	bool handleEvent(LLPointer<LLEvent> event, const LLSD& userdata)
	{
// [RLVa:KB] - Checked: 2010-04-19 (RLVa-1.2.0f) | Modified: RLVa-1.0.5a | OK
		if ( (rlv_handler_t::isEnabled()) && (gRlvAttachmentLocks.hasLockedAttachmentPoint(RLV_LOCK_REMOVE)) )
			return true;
// [/RLVa:KB]

		gAgent.forceReleaseControls();

		return true;
	}
};

class LLToolsEnableReleaseKeys : public view_listener_t
{
	bool handleEvent(LLPointer<LLEvent> event, const LLSD& userdata)
	{
// [RLVa:KB] - Checked: 2010-04-19 (RLVa-1.2.0f) | Modified: RLVa-1.0.5a | OK
		gMenuHolder->findControl(userdata["control"].asString())->setValue( 
			gAgent.anyControlGrabbed() && ((!rlv_handler_t::isEnabled()) || (!gRlvAttachmentLocks.hasLockedAttachmentPoint(RLV_LOCK_REMOVE))) );
// [/RLVa:KB]
		//gMenuHolder->findControl(userdata["control"].asString())->setValue( gAgent.anyControlGrabbed() );
		return true;
	}
};

//void handle_hinge(void*)
//{
//	LLSelectMgr::getInstance()->sendHinge(1);
//}

//void handle_ptop(void*)
//{
//	LLSelectMgr::getInstance()->sendHinge(2);
//}

//void handle_lptop(void*)
//{
//	LLSelectMgr::getInstance()->sendHinge(3);
//}

//void handle_wheel(void*)
//{
//	LLSelectMgr::getInstance()->sendHinge(4);
//}

//void handle_dehinge(void*)
//{
//	LLSelectMgr::getInstance()->sendDehinge();
//}

//BOOL enable_dehinge(void*)
//{
//	LLViewerObject* obj = LLSelectMgr::getInstance()->getSelection()->getFirstEditableObject();
//	return obj && !obj->isAttachment();
//}


class LLEditEnableCut : public view_listener_t
{
	bool handleEvent(LLPointer<LLEvent> event, const LLSD& userdata)
	{
		bool new_value = LLEditMenuHandler::gEditMenuHandler && LLEditMenuHandler::gEditMenuHandler->canCut();
		gMenuHolder->findControl(userdata["control"].asString())->setValue(new_value);
		return true;
	}
};

class LLEditCut : public view_listener_t
{
	bool handleEvent(LLPointer<LLEvent> event, const LLSD& userdata)
	{
		if( LLEditMenuHandler::gEditMenuHandler )
		{
			LLEditMenuHandler::gEditMenuHandler->cut();
		}
		return true;
	}
};

class LLEditEnableCopy : public view_listener_t
{
	bool handleEvent(LLPointer<LLEvent> event, const LLSD& userdata)
	{
		bool new_value = LLEditMenuHandler::gEditMenuHandler && LLEditMenuHandler::gEditMenuHandler->canCopy();
		gMenuHolder->findControl(userdata["control"].asString())->setValue(new_value);
		return true;
	}
};

class LLEditCopy : public view_listener_t
{
	bool handleEvent(LLPointer<LLEvent> event, const LLSD& userdata)
	{
		if( LLEditMenuHandler::gEditMenuHandler )
		{
			LLEditMenuHandler::gEditMenuHandler->copy();
		}
		return true;
	}
};

class LLEditEnablePaste : public view_listener_t
{
	bool handleEvent(LLPointer<LLEvent> event, const LLSD& userdata)
	{
		bool new_value = LLEditMenuHandler::gEditMenuHandler && LLEditMenuHandler::gEditMenuHandler->canPaste();
		gMenuHolder->findControl(userdata["control"].asString())->setValue(new_value);
		return true;
	}
};

class LLEditPaste : public view_listener_t
{
	bool handleEvent(LLPointer<LLEvent> event, const LLSD& userdata)
	{
		if( LLEditMenuHandler::gEditMenuHandler )
		{
			LLEditMenuHandler::gEditMenuHandler->paste();
		}
		return true;
	}
};

class LLEditEnableDelete : public view_listener_t
{
	bool handleEvent(LLPointer<LLEvent> event, const LLSD& userdata)
	{
		bool new_value = LLEditMenuHandler::gEditMenuHandler && LLEditMenuHandler::gEditMenuHandler->canDoDelete();

// [RLVa:KB] - Checked: 2009-07-05 (RLVa-1.0.0b)
		// NOTE: we want to disable delete on objects but not disable delete on text
		if ( (new_value) && (rlv_handler_t::isEnabled()) && (LLEditMenuHandler::gEditMenuHandler == LLSelectMgr::getInstance()) )
		{
			new_value = rlvCanDeleteOrReturn();
		}
// [/RLVa:KB]

		gMenuHolder->findControl(userdata["control"].asString())->setValue(new_value);
		return true;
	}
};

class LLEditDelete : public view_listener_t
{
	bool handleEvent(LLPointer<LLEvent> event, const LLSD& userdata)
	{
// [RLVa:KB] - Checked: 2009-07-05 (RLVa-1.0.0b)
		// NOTE: we want to disable delete on objects but not disable delete on text
		if ( (rlv_handler_t::isEnabled()) && (LLEditMenuHandler::gEditMenuHandler == LLSelectMgr::getInstance()) && 
			 (!rlvCanDeleteOrReturn()) )
		{
			return true;
		}
// [/RLVa:KB]

		// If a text field can do a deletion, it gets precedence over deleting
		// an object in the world.
		if( LLEditMenuHandler::gEditMenuHandler && LLEditMenuHandler::gEditMenuHandler->canDoDelete())
		{
			LLEditMenuHandler::gEditMenuHandler->doDelete();
		}

		// and close any pie/context menus when done
		gMenuHolder->hideMenus();

		// When deleting an object we may not actually be done
		// Keep selection so we know what to delete when confirmation is needed about the delete
		gPieObject->hide(TRUE);
		return true;
	}
};

class LLObjectEnableDelete : public view_listener_t
{
	bool handleEvent(LLPointer<LLEvent> event, const LLSD& userdata)
	{
		bool new_value = 
#ifdef HACKED_GODLIKE_VIEWER
			TRUE;
#else
# ifdef TOGGLE_HACKED_GODLIKE_VIEWER
			(!LLViewerLogin::getInstance()->isInProductionGrid()
             && gAgent.isGodlike()) ||
# endif
			LLSelectMgr::getInstance()->canDoDelete();
#endif
// [RLVa:KB] - Checked: 2009-07-05 (RLVa-1.0.0b)
		if ( (new_value) && (rlv_handler_t::isEnabled()) )
		{
			new_value = rlvCanDeleteOrReturn();
		}
// [/RLVa:KB]
		gMenuHolder->findControl(userdata["control"].asString())->setValue(new_value);
		return true;
	}
};

class LLEditSearch : public view_listener_t
{
	bool handleEvent(LLPointer<LLEvent> event, const LLSD& userdata)
	{
		LLFloaterDirectory::toggleFind(NULL);
		return true;
	}
};

class LLObjectDelete : public view_listener_t
{
	bool handleEvent(LLPointer<LLEvent> event, const LLSD& userdata)
	{
// [RLVa:KB] - Checked: 2009-07-05 (RLVa-1.0.0b)
		if ( (rlv_handler_t::isEnabled()) && (!rlvCanDeleteOrReturn()) )
		{
			return true;
		}
// [/RLVa:KB]

		if (LLSelectMgr::getInstance())
		{
			LLSelectMgr::getInstance()->doDelete();
		}

		// and close any pie/context menus when done
		gMenuHolder->hideMenus();

		// When deleting an object we may not actually be done
		// Keep selection so we know what to delete when confirmation is needed about the delete
		gPieObject->hide(TRUE);
		return true;
	}
};

void handle_force_delete(void*)
{
	LLSelectMgr::getInstance()->selectForceDelete();
}

class LLViewEnableJoystickFlycam : public view_listener_t
{
	bool handleEvent(LLPointer<LLEvent> event, const LLSD& userdata)
	{
		bool new_value = (gSavedSettings.getBOOL("JoystickEnabled") && gSavedSettings.getBOOL("JoystickFlycamEnabled"));
		gMenuHolder->findControl(userdata["control"].asString())->setValue(new_value);
		return true;
	}
};

class LLViewEnableLastChatter : public view_listener_t
{
	bool handleEvent(LLPointer<LLEvent> event, const LLSD& userdata)
	{
		// *TODO: add check that last chatter is in range
		bool new_value = (gAgent.cameraThirdPerson() && gAgent.getLastChatter().notNull());
		gMenuHolder->findControl(userdata["control"].asString())->setValue(new_value);
		return true;
	}
};

class LLViewToggleRadar: public view_listener_t
{
	bool handleEvent(LLPointer<LLEvent> event, const LLSD& userdata)
	{
		LLFloaterAvatarList::toggle(0);
		bool vis = false;
		if(LLFloaterAvatarList::getInstance())
		{
			vis = (bool)LLFloaterAvatarList::getInstance()->getVisible();
		}
		return true;
	}
};

class LLEditEnableDeselect : public view_listener_t
{
	bool handleEvent(LLPointer<LLEvent> event, const LLSD& userdata)
	{
		bool new_value = LLEditMenuHandler::gEditMenuHandler && LLEditMenuHandler::gEditMenuHandler->canDeselect();
		gMenuHolder->findControl(userdata["control"].asString())->setValue(new_value);
		return true;
	}
};

class LLEditDeselect : public view_listener_t
{
	bool handleEvent(LLPointer<LLEvent> event, const LLSD& userdata)
	{
		if( LLEditMenuHandler::gEditMenuHandler )
		{
			LLEditMenuHandler::gEditMenuHandler->deselect();
		}
		return true;
	}
};

class LLEditEnableSelectAll : public view_listener_t
{
	bool handleEvent(LLPointer<LLEvent> event, const LLSD& userdata)
	{
		bool new_value = LLEditMenuHandler::gEditMenuHandler && LLEditMenuHandler::gEditMenuHandler->canSelectAll();
		gMenuHolder->findControl(userdata["control"].asString())->setValue(new_value);
		return true;
	}
};


class LLEditSelectAll : public view_listener_t
{
	bool handleEvent(LLPointer<LLEvent> event, const LLSD& userdata)
	{
		if( LLEditMenuHandler::gEditMenuHandler )
		{
			LLEditMenuHandler::gEditMenuHandler->selectAll();
		}
		return true;
	}
};


class LLEditEnableUndo : public view_listener_t
{
	bool handleEvent(LLPointer<LLEvent> event, const LLSD& userdata)
	{
		bool new_value = LLEditMenuHandler::gEditMenuHandler && LLEditMenuHandler::gEditMenuHandler->canUndo();
		gMenuHolder->findControl(userdata["control"].asString())->setValue(new_value);
		return true;
	}
};

class LLEditUndo : public view_listener_t
{
	bool handleEvent(LLPointer<LLEvent> event, const LLSD& userdata)
	{
		if( LLEditMenuHandler::gEditMenuHandler && LLEditMenuHandler::gEditMenuHandler->canUndo() )
		{
			LLEditMenuHandler::gEditMenuHandler->undo();
		}
		return true;
	}
};

class LLEditEnableRedo : public view_listener_t
{
	bool handleEvent(LLPointer<LLEvent> event, const LLSD& userdata)
	{
		bool new_value = LLEditMenuHandler::gEditMenuHandler && LLEditMenuHandler::gEditMenuHandler->canRedo();
		gMenuHolder->findControl(userdata["control"].asString())->setValue(new_value);
		return true;
	}
};

class LLEditRedo : public view_listener_t
{
	bool handleEvent(LLPointer<LLEvent> event, const LLSD& userdata)
	{
		if( LLEditMenuHandler::gEditMenuHandler && LLEditMenuHandler::gEditMenuHandler->canRedo() )
		{
			LLEditMenuHandler::gEditMenuHandler->redo();
		}
		return true;
	}
};



void print_object_info(void*)
{
	LLSelectMgr::getInstance()->selectionDump();
}

void print_agent_nvpairs(void*)
{
	LLViewerObject *objectp;

	llinfos << "Agent Name Value Pairs" << llendl;

	objectp = gAgent.getAvatarObject();
	if (objectp)
	{
		objectp->printNameValuePairs();
	}
	else
	{
		llinfos << "Can't find agent object" << llendl;
	}

	llinfos << "Camera at " << gAgent.getCameraPositionGlobal() << llendl;
}

void show_debug_menus()
{
	// this can get called at login screen where there is no menu so only toggle it if one exists
	if ( gMenuBarView )
	{
		BOOL debug = gSavedSettings.getBOOL("UseDebugMenus");
		
		if(debug)
		{
			LLFirstUse::useDebugMenus();
		}

		gMenuBarView->setItemVisible(CLIENT_MENU_NAME, debug);
		gMenuBarView->setItemEnabled(CLIENT_MENU_NAME, debug);

		// Server ('Admin') menu hidden when not in godmode.
		const bool show_server_menu = debug && (gAgent.getGodLevel() > GOD_NOT);
		gMenuBarView->setItemVisible(SERVER_MENU_NAME, show_server_menu);
		gMenuBarView->setItemEnabled(SERVER_MENU_NAME, show_server_menu);

		//gMenuBarView->setItemVisible("DebugOptions",	visible);
		//gMenuBarView->setItemVisible(std::string(AVI_TOOLS),	visible);

		gMenuBarView->arrange(); // clean-up positioning 
	};
}

void toggle_debug_menus(void*)
{
	BOOL visible = ! gSavedSettings.getBOOL("UseDebugMenus");
	gSavedSettings.setBOOL("UseDebugMenus", visible);
	show_debug_menus();
}


// LLUUID gExporterRequestID;
// std::string gExportDirectory;

// LLUploadDialog *gExportDialog = NULL;

// void handle_export_selected( void * )
// {
// 	LLObjectSelectionHandle selection = LLSelectMgr::getInstance()->getSelection();
// 	if (selection->isEmpty())
// 	{
// 		return;
// 	}
// 	llinfos << "Exporting selected objects:" << llendl;

// 	gExporterRequestID.generate();
// 	gExportDirectory = "";

// 	LLMessageSystem* msg = gMessageSystem;
// 	msg->newMessageFast(_PREHASH_ObjectExportSelected);
// 	msg->nextBlockFast(_PREHASH_AgentData);
// 	msg->addUUIDFast(_PREHASH_AgentID, gAgent.getID());
// 	msg->addUUIDFast(_PREHASH_RequestID, gExporterRequestID);
// 	msg->addS16Fast(_PREHASH_VolumeDetail, 4);

// 	for (LLObjectSelection::root_iterator iter = selection->root_begin();
// 		 iter != selection->root_end(); iter++)
// 	{
// 		LLSelectNode* node = *iter;
// 		LLViewerObject* object = node->getObject();
// 		msg->nextBlockFast(_PREHASH_ObjectData);
// 		msg->addUUIDFast(_PREHASH_ObjectID, object->getID());
// 		llinfos << "Object: " << object->getID() << llendl;
// 	}
// 	msg->sendReliable(gAgent.getRegion()->getHost());

// 	gExportDialog = LLUploadDialog::modalUploadDialog("Exporting selected objects...");
// }

BOOL menu_check_build_tool( void* user_data )
{
	S32 index = (intptr_t) user_data;
	return LLToolMgr::getInstance()->getCurrentToolset()->isToolSelected( index );
}

void handle_reload_settings(void*)
{
	gSavedSettings.resetToDefaults();
	gSavedSettings.loadFromFile(gSavedSettings.getString("ClientSettingsFile"));

	llinfos << "Loading colors from colors.xml" << llendl;
	std::string color_file = gDirUtilp->getExpandedFilename(LL_PATH_APP_SETTINGS,"colors.xml");
	gColors.resetToDefaults();
	gColors.loadFromFileLegacy(color_file, FALSE, TYPE_COL4U);
}

class LLWorldSetHomeLocation : public view_listener_t
{
	bool handleEvent(LLPointer<LLEvent> event, const LLSD& userdata)
	{
		// we just send the message and let the server check for failure cases
		// server will echo back a "Home position set." alert if it succeeds
		// and the home location screencapture happens when that alert is recieved
		gAgent.setStartPosition(START_LOCATION_ID_HOME);
		return true;
	}
};

class LLWorldTeleportHome : public view_listener_t
{
	bool handleEvent(LLPointer<LLEvent> event, const LLSD& userdata)
	{
		gAgent.teleportHome();
		return true;
	}
};

class LLWorldAlwaysRun : public view_listener_t
{
	bool handleEvent(LLPointer<LLEvent> event, const LLSD& userdata)
	{
		// as well as altering the default walk-vs-run state,
		// we also change the *current* walk-vs-run state.
		if (gAgent.getAlwaysRun())
		{
			gAgent.clearAlwaysRun();
			gAgent.clearRunning();
		}
		else
		{
			gAgent.setAlwaysRun();
			gAgent.setRunning();
		}

		// tell the simulator.
		gAgent.sendWalkRun(gAgent.getAlwaysRun());

		return true;
	}
};

class LLWorldCheckAlwaysRun : public view_listener_t
{
	bool handleEvent(LLPointer<LLEvent> event, const LLSD& userdata)
	{
		bool new_value = gAgent.getAlwaysRun();
		gMenuHolder->findControl(userdata["control"].asString())->setValue(new_value);
		return true;
	}
};

class LLWorldSitOnGround : public view_listener_t
{
	bool handleEvent(LLPointer<LLEvent> event, const LLSD& userdata)
	{
		if (gAgent.getAvatarObject())
		{
			if(!gAgent.getAvatarObject()->mIsSitting)
			{
				gAgent.setControlFlags(AGENT_CONTROL_SIT_ON_GROUND);
			} 
			else 
			{
				gAgent.setControlFlags(AGENT_CONTROL_STAND_UP);
			}
		}
		return true;
	}
};

class LLWorldFakeAway : public view_listener_t
{
	bool handleEvent(LLPointer<LLEvent> event, const LLSD& userdata)
	{
		if (!gSavedSettings.controlExists("FakeAway")) gSavedSettings.declareBOOL("FakeAway", FALSE, "", NO_PERSIST);

		if (gSavedSettings.getBOOL("FakeAway") == TRUE)
		{
			gSavedSettings.setBOOL("FakeAway", FALSE);
			gAgent.sendAnimationRequest(ANIM_AGENT_AWAY, ANIM_REQUEST_STOP);
		}
		else
		{
			gSavedSettings.setBOOL("FakeAway", TRUE);
			gAgent.sendAnimationRequest(ANIM_AGENT_AWAY, ANIM_REQUEST_START);
		}
		return true;
	}
};

class LLWorldEnableSitOnGround : public view_listener_t
{
	bool handleEvent(LLPointer<LLEvent> event, const LLSD& userdata)
	{
		bool new_value = (gAgent.getAvatarObject());
		gMenuHolder->findControl(userdata["control"].asString())->setValue(new_value);
		return true;
	}
};

class LLWorldSetAway : public view_listener_t
{
	bool handleEvent(LLPointer<LLEvent> event, const LLSD& userdata)
	{
		if (gAgent.getAFK())
		{
			gAgent.clearAFK();
		}
		else
		{
			gAgent.setAFK();
		}
		return true;
	}
};

class LLWorldSetBusy : public view_listener_t
{
	bool handleEvent(LLPointer<LLEvent> event, const LLSD& userdata)
	{
		if (gAgent.getBusy())
		{
			gAgent.clearBusy();
		}
		else
		{
			gAgent.setBusy();
			LLNotifications::instance().add("BusyModeSet");
		}
		return true;
	}
};


class LLWorldCreateLandmark : public view_listener_t
{
	bool handleEvent(LLPointer<LLEvent> event, const LLSD& userdata)
	{
// [RLVa:KB] - Checked: 2010-09-28 (RLVa-1.2.1f) | Added: RLVa-1.0.0a | OK
		if (gRlvHandler.hasBehaviour(RLV_BHVR_SHOWLOC))
		{
			return true;
		}
// [/RLVa:KB]

		LLViewerRegion* agent_region = gAgent.getRegion();
		if(!agent_region)
		{
			llwarns << "No agent region" << llendl;
			return true;
		}
		LLParcel* agent_parcel = LLViewerParcelMgr::getInstance()->getAgentParcel();
		if (!agent_parcel)
		{
			llwarns << "No agent parcel" << llendl;
			return true;
		}
		if (!agent_parcel->getAllowLandmark()
			&& !LLViewerParcelMgr::isParcelOwnedByAgent(agent_parcel, GP_LAND_ALLOW_LANDMARK))
		{
			LLNotifications::instance().add("CannotCreateLandmarkNotOwner");
			return true;
		}

		LLUUID folder_id;
		folder_id = gInventory.findCategoryUUIDForType(LLAssetType::AT_LANDMARK);
		std::string pos_string;
		gAgent.buildLocationString(pos_string);
		
		create_inventory_item(gAgent.getID(), gAgent.getSessionID(),
							  folder_id, LLTransactionID::tnull,
							  pos_string, pos_string, // name, desc
							  LLAssetType::AT_LANDMARK,
							  LLInventoryType::IT_LANDMARK,
							  NOT_WEARABLE, PERM_ALL, 
							  new LLCreateLandmarkCallback);
		return true;
	}
};

class LLToolsLookAtSelection : public view_listener_t
{
	bool handleEvent(LLPointer<LLEvent> event, const LLSD& userdata)
	{
		const F32 PADDING_FACTOR = 2.f;
		BOOL zoom = (userdata.asString() == "zoom");
		if (!LLSelectMgr::getInstance()->getSelection()->isEmpty())
		{
			gAgent.setFocusOnAvatar(FALSE, ANIMATE);

			LLBBox selection_bbox = LLSelectMgr::getInstance()->getBBoxOfSelection();
			F32 angle_of_view = llmax(0.1f, LLViewerCamera::getInstance()->getAspect() > 1.f ? LLViewerCamera::getInstance()->getView() * LLViewerCamera::getInstance()->getAspect() : LLViewerCamera::getInstance()->getView());
			F32 distance = selection_bbox.getExtentLocal().magVec() * PADDING_FACTOR / atan(angle_of_view);

			LLVector3 obj_to_cam = LLViewerCamera::getInstance()->getOrigin() - selection_bbox.getCenterAgent();
			obj_to_cam.normVec();

			LLUUID object_id;
			if (LLSelectMgr::getInstance()->getSelection()->getPrimaryObject())
			{
				object_id = LLSelectMgr::getInstance()->getSelection()->getPrimaryObject()->mID;
			}
			if (zoom)
			{
				gAgent.setCameraPosAndFocusGlobal(LLSelectMgr::getInstance()->getSelectionCenterGlobal() + LLVector3d(obj_to_cam * distance), 
												LLSelectMgr::getInstance()->getSelectionCenterGlobal(), 
												object_id );
			}
			else
			{
				gAgent.setFocusGlobal( LLSelectMgr::getInstance()->getSelectionCenterGlobal(), object_id );
			}
		}
		return true;
	}
};

void callback_invite_to_group(LLUUID group_id, void *user_data)
{
	std::vector<LLUUID> agent_ids;
	agent_ids.push_back(*(LLUUID *)user_data);
	
	LLFloaterGroupInvite::showForGroup(group_id, &agent_ids);
}

void invite_to_group(const LLUUID& dest_id)
{
	LLViewerObject* dest = gObjectList.findObject(dest_id);
	if(dest && dest->isAvatar())
	{
		LLFloaterGroupPicker* widget;
		widget = LLFloaterGroupPicker::showInstance(LLSD(gAgent.getID()));
		if (widget)
		{
			widget->center();
			widget->setPowersMask(GP_MEMBER_INVITE);
			widget->setSelectCallback(callback_invite_to_group, (void *)&dest_id);
		}
	}
}

class LLAvatarInviteToGroup : public view_listener_t
{
	bool handleEvent(LLPointer<LLEvent> event, const LLSD& userdata)
	{
// [RLVa:KB] - Checked: 2009-07-08 (RLVa-1.0.0e) | OK
		if (gRlvHandler.hasBehaviour(RLV_BHVR_SHOWNAMES))
		{
			return true;
		}
// [/RLVa:KB]

		LLVOAvatar* avatar = find_avatar_from_object( LLSelectMgr::getInstance()->getSelection()->getPrimaryObject() );
		if(avatar)
		{
			invite_to_group(avatar->getID());
		}
		return true;
	}
};

class LLAvatarAddFriend : public view_listener_t
{
	bool handleEvent(LLPointer<LLEvent> event, const LLSD& userdata)
	{
// [RLVa:KB] - Checked: 2009-07-08 (RLVa-1.0.0e) | OK
		if (gRlvHandler.hasBehaviour(RLV_BHVR_SHOWNAMES))
		{
			return true;	// Fallback code [see LLAvatarEnableAddFriend::handleEvent()]
		}
// [/RLVa:KB]

		LLVOAvatar* avatar = find_avatar_from_object( LLSelectMgr::getInstance()->getSelection()->getPrimaryObject() );
		if(avatar && !is_agent_friend(avatar->getID()))
		{
			request_friendship(avatar->getID());
		}
		return true;
	}
};

bool complete_give_money(const LLSD& notification, const LLSD& response, LLObjectSelectionHandle handle)
{
	S32 option = LLNotification::getSelectedOption(notification, response);
	if (option == 0)
	{
		gAgent.clearBusy();
	}

	LLViewerObject* objectp = handle->getPrimaryObject();

	// Show avatar's name if paying attachment
	if (objectp && objectp->isAttachment())
	{
		while (objectp && !objectp->isAvatar())
		{
			objectp = (LLViewerObject*)objectp->getParent();
		}
	}

	if (objectp)
	{
		if (objectp->isAvatar())
		{
			const BOOL is_group = FALSE;
			LLFloaterPay::payDirectly(&give_money,
									  objectp->getID(),
									  is_group);
		}
		else
		{
			LLFloaterPay::payViaObject(&give_money, objectp->getID());
		}
	}
	return false;
}

bool handle_give_money_dialog()
{
	LLNotification::Params params("BusyModePay");
	params.functor(boost::bind(complete_give_money, _1, _2, LLSelectMgr::getInstance()->getSelection()));

	if (gAgent.getBusy())
	{
		// warn users of being in busy mode during a transaction
		LLNotifications::instance().add(params);
	}
	else
	{
		LLNotifications::instance().forceResponse(params, 1);
	}
	return true;
}

class LLPayObject : public view_listener_t
{
	bool handleEvent(LLPointer<LLEvent> event, const LLSD& userdata)
	{
		return handle_give_money_dialog();
	}
};

class LLEnablePayObject : public view_listener_t
{
	bool handleEvent(LLPointer<LLEvent> event, const LLSD& userdata)
	{
		LLVOAvatar* avatar = find_avatar_from_object(LLSelectMgr::getInstance()->getSelection()->getPrimaryObject());
		bool new_value = (avatar != NULL);
		if (!new_value)
		{
			LLViewerObject* object = LLSelectMgr::getInstance()->getSelection()->getPrimaryObject();
			if( object )
			{
				LLViewerObject *parent = (LLViewerObject *)object->getParent();
				if((object->flagTakesMoney()) || (parent && parent->flagTakesMoney()))
				{
					new_value = true;
				}
			}
		}

// [RLVa:KB] - Checked: 2009-07-08 (RLVa-1.0.0e)
		// Don't enable "Pay..." on the avatar pie menu under @shownames=n 
		new_value &= (!gRlvHandler.hasBehaviour(RLV_BHVR_SHOWNAMES)) || (avatar == NULL);
// [/RLVa:KB]

		gMenuHolder->findControl(userdata["control"].asString())->setValue(new_value);
		return true;
	}
};

class LLObjectEnableSitOrStand : public view_listener_t
{
	bool handleEvent(LLPointer<LLEvent> event, const LLSD& userdata)
	{
		bool new_value = false;
		LLViewerObject* dest_object = LLSelectMgr::getInstance()->getSelection()->getPrimaryObject();

		if(dest_object)
		{
			if(dest_object->getPCode() == LL_PCODE_VOLUME)
			{
				new_value = true;
			}
		}
// [RLVa:KB] - Checked: 2009-12-22 (RLVa-1.1.0k) | Added: RLVa-1.1.0j
//		gMenuHolder->findControl(userdata["control"].asString())->setValue(new_value);
// [/RLVa:KB]

		// Update label
		std::string label;
		std::string sit_text;
		std::string stand_text;
		std::string param = userdata["data"].asString();
		std::string::size_type offset = param.find(",");
		if (offset != param.npos)
		{
			sit_text = param.substr(0, offset);
			stand_text = param.substr(offset+1);
		}
		if (sitting_on_selection())
		{
			label = stand_text;
// [RLVa:KB] - Checked: 2009-12-22 (RLVa-1.1.0k) | Added: RLVa-1.1.0j
			new_value &= !gRlvHandler.hasBehaviour(RLV_BHVR_UNSIT);
// [/RLVa:KB]
		}
		else
		{
			LLSelectNode* node = LLSelectMgr::getInstance()->getSelection()->getFirstRootNode();
			if (node && node->mValid && !node->mSitName.empty())
			{
				label.assign(node->mSitName);
			}
			else
			{
				label = sit_text;
			}
// [RLVa:KB] - Checked: 2009-12-22 (RLVa-1.1.0k) | Added: RLVa-1.1.0j
			if ( (rlv_handler_t::isEnabled()) && (new_value) )
			{
				// RELEASE-RLVa: [2009-12-22] make sure we examine the same object that handle_sit_or_stand() will request a sit for
				const LLPickInfo& pick = LLToolPie::getInstance()->getPick();
				if (pick.mObjectID.notNull())
				{
					new_value = gRlvHandler.canSit(pick.getObject(), pick.mObjectOffset);
				}
			}
// [/RLVa:KB]
		}
		gMenuHolder->childSetText("Object Sit", label);
// [RLVa:KB] - Checked: 2009-12-22 (RLVa-1.1.0k) | Added: RLVa-1.1.0j
		gMenuHolder->findControl(userdata["control"].asString())->setValue(new_value);
// [/RLVa:KB]

		return true;
	}
};

void edit_ui(void*)
{
	LLFloater::setEditModeEnabled(!LLFloater::getEditModeEnabled());
}

void dump_select_mgr(void*)
{
	LLSelectMgr::getInstance()->dump();
}

void dump_inventory(void*)
{
	gInventory.dumpInventory();
}

// forcibly unlock an object
void handle_force_unlock(void*)
{
	// First, make it public.
	LLSelectMgr::getInstance()->sendOwner(LLUUID::null, LLUUID::null, TRUE);

	// Second, lie to the viewer and mark it editable and unowned

	struct f : public LLSelectedObjectFunctor
	{
		virtual bool apply(LLViewerObject* object)
		{
			object->mFlags |= FLAGS_OBJECT_MOVE;
			object->mFlags |= FLAGS_OBJECT_MODIFY;
			object->mFlags |= FLAGS_OBJECT_COPY;

			object->mFlags &= ~FLAGS_OBJECT_ANY_OWNER;
			object->mFlags &= ~FLAGS_OBJECT_YOU_OWNER;
			return true;
		}
	} func;
	LLSelectMgr::getInstance()->getSelection()->applyToObjects(&func);
}

void handle_dump_followcam(void*)
{
	LLFollowCamMgr::dump();
}

void handle_viewer_enable_message_log(void*)
{
	gMessageSystem->startLogging();
}

void handle_viewer_disable_message_log(void*)
{
	gMessageSystem->stopLogging();
}

// TomY TODO: Move!
class LLShowFloater : public view_listener_t
{
	bool handleEvent(LLPointer<LLEvent> event, const LLSD& userdata)
	{
		std::string floater_name = userdata.asString();
		if (floater_name == "gestures")
		{
			LLFloaterGesture::toggleVisibility();
		}
		else if (floater_name == "appearance")
		{
			if (gAgent.areWearablesLoaded())
			{
				gAgent.changeCameraToCustomizeAvatar();
			}
		}
		// Phoenix: Wolfspirit: Enabled Show Floater out of viewer menu
		else if (floater_name == "displayname")
		{
			LLFloaterDisplayName::show();
		}
		else if (floater_name == "friends")
		{
			LLFloaterMyFriends::toggleInstance(0);
		}
		else if (floater_name == "preferences")
		{
			LLFloaterPreference::show(NULL);
		}
		else if (floater_name == "toolbar")
		{
			LLToolBar::toggle(NULL);
		}
		else if (floater_name == "chat history")
		{
			LLFloaterChat::toggleInstance(LLSD());
		}
		else if (floater_name == "teleport history")
		{
			gFloaterTeleportHistory->setVisible(!gFloaterTeleportHistory->getVisible());
		}
		else if (floater_name == "im")
		{
			LLFloaterChatterBox::toggleInstance(LLSD());
		}
		else if (floater_name == "inventory")
		{
			LLInventoryView::toggleVisibility(NULL);
		}
		else if (floater_name == "mute list")
		{
			LLFloaterMute::toggleInstance();
		}
		else if (floater_name == "media filter")
		{
			SLFloaterMediaFilter::toggleInstance();
		}
		else if (floater_name == "camera controls")
		{
			LLFloaterCamera::toggleInstance();
		}
		else if (floater_name == "movement controls")
		{
			LLFloaterMove::toggleInstance();
		}
		else if (floater_name == "world map")
		{
			LLFloaterWorldMap::toggle(NULL);
		}
		else if (floater_name == "mini map")
		{
			LLFloaterMap::toggleInstance();
		}
		else if (floater_name == "stat bar")
		{
			LLFloaterStats::toggleInstance();
		}
		else if (floater_name == "my land")
		{
			LLFloaterLandHoldings::show(NULL);
		}
		else if (floater_name == "about land")
		{
			if (LLViewerParcelMgr::getInstance()->selectionEmpty())
			{
				LLViewerParcelMgr::getInstance()->selectParcelAt(gAgent.getPositionGlobal());
			}

			LLFloaterLand::showInstance();
		}
		else if (floater_name == "buy land")
		{
// [RLVa:KB] - Checked: 2009-07-04 (RLVa-1.0.0a)
			if (gRlvHandler.hasBehaviour(RLV_BHVR_SHOWLOC))
			{
				return true;
			}
// [/RLVa:KB]
			if (LLViewerParcelMgr::getInstance()->selectionEmpty())
			{
				LLViewerParcelMgr::getInstance()->selectParcelAt(gAgent.getPositionGlobal());
			}
			
			LLViewerParcelMgr::getInstance()->startBuyLand();
		}
		else if (floater_name == "about region")
		{
			LLFloaterRegionInfo::showInstance();
		}
		else if (floater_name == "areasearch")
		{
			JCFloaterAreaSearch::toggle();
		}
		else if (floater_name == "grid options")
		{
			LLFloaterBuildOptions::show(NULL);
		}
		else if (floater_name == "script errors")
		{
			LLFloaterScriptDebug::show(LLUUID::null);
		}
		else if (floater_name == "help f1")
		{
			llinfos << "Spawning HTML help window" << llendl;
			gViewerHtmlHelp.show();
		}
		else if (floater_name == "help tutorial")
		{
			LLFloaterHUD::showHUD();
		}
		else if (floater_name == "complaint reporter")
		{
			// Prevent menu from appearing in screen shot.
			gMenuHolder->hideMenus();
			LLFloaterReporter::showFromMenu(COMPLAINT_REPORT);
		}
		else if (floater_name == "mean events")
		{
			if (!gNoRender)
			{
				LLFloaterBump::show(NULL);
			}
		}
		else if (floater_name == "lag meter")
		{
			LLFloaterLagMeter::showInstance();
		}
		else if (floater_name == "bug reporter")
		{
			// Prevent menu from appearing in screen shot.
			gMenuHolder->hideMenus();
			LLFloaterReporter::showFromMenu(BUG_REPORT);
		}
		else if (floater_name == "buy currency")
		{
			LLFloaterBuyCurrency::buyCurrency();
		}
		else if (floater_name == "about")
		{
			LLFloaterAbout::show(NULL);
		}
		else if (floater_name == "active speakers")
		{
			LLFloaterActiveSpeakers::toggleInstance(LLSD());
		}
		/*else if (floater_name == "beacons")
		{
			LLFloaterBeacons::toggleInstance(LLSD()); NO
		}*/
		else if (floater_name == "perm prefs")
		{
			LLFloaterPerms::toggleInstance(LLSD());
		}
		return true;
	}
};

class LLFloaterVisible : public view_listener_t
{
	bool handleEvent(LLPointer<LLEvent> event, const LLSD& userdata)
	{
		std::string control_name = userdata["control"].asString();
		std::string floater_name = userdata["data"].asString();
		bool new_value = false;
		if (floater_name == "friends")
		{
			new_value = LLFloaterMyFriends::instanceVisible(0);
		}
		else if (floater_name == "communicate")
		{
			new_value = LLFloaterChatterBox::instanceVisible();
		}
		else if (floater_name == "toolbar")
		{
			new_value = LLToolBar::visible(NULL);
		}
		else if (floater_name == "chat history")
		{
			new_value = LLFloaterChat::instanceVisible();
		}
		else if (floater_name == "teleport history")
		{
			new_value = (gFloaterTeleportHistory && gFloaterTeleportHistory->getVisible());
		}
		else if (floater_name == "im")
		{
			new_value = LLFloaterMyFriends::instanceVisible(0);
		}
		else if (floater_name == "mute list")
		{
			new_value = LLFloaterMute::instanceVisible();
		}
		else if (floater_name == "media filter")
		{
			new_value = SLFloaterMediaFilter::instanceVisible();
		}
		else if (floater_name == "camera controls")
		{
			new_value = LLFloaterCamera::instanceVisible();
		}
		else if (floater_name == "movement controls")
		{
			new_value = LLFloaterMove::instanceVisible();
		}
		else if (floater_name == "stat bar")
		{
			new_value = LLFloaterStats::instanceVisible();
		}
		else if (floater_name == "active speakers")
		{
			new_value = LLFloaterActiveSpeakers::instanceVisible(LLSD());
		}
		/*else if (floater_name == "beacons")
		{
			new_value = LLFloaterBeacons::instanceVisible(LLSD()); Oh man fuck this floater so much.
		}
		else if (floater_name == "dickdongs")
		{
			new_value = LLFloaterDickDongs::instanceVisible(LLSD()); Not needed any more.
		}*/
		else if (floater_name == "inventory")
		{
			LLInventoryView* iv = LLInventoryView::getActiveInventory(); 
			new_value = (NULL != iv && TRUE == iv->getVisible());
		}
		else if (floater_name == "areasearch")
		{
			JCFloaterAreaSearch* instn = JCFloaterAreaSearch::getInstance();
			if (!instn) new_value = false;
			else new_value = instn->getVisible();
		}
		gMenuHolder->findControl(control_name)->setValue(new_value);
		return true;
	}
};

bool callback_show_url(const LLSD& notification, const LLSD& response)
{
	S32 option = LLNotification::getSelectedOption(notification, response);
	if (0 == option)
	{
		LLWeb::loadURL(notification["payload"]["url"].asString());
	}
	return false;
}

class LLPromptShowURL : public view_listener_t
{
	bool handleEvent(LLPointer<LLEvent> event, const LLSD& userdata)
	{
		std::string param = userdata.asString();
		std::string::size_type offset = param.find(",");
		if (offset != param.npos)
		{
			std::string alert = param.substr(0, offset);
			std::string url = param.substr(offset+1);

			if(gSavedSettings.getBOOL("UseExternalBrowser"))
			{ 
    			LLSD payload;
    			payload["url"] = url;
    			LLNotifications::instance().add(alert, LLSD(), payload, callback_show_url);
			}
			else
			{
		        LLWeb::loadURL(url);
			}
		}
		else
		{
			llinfos << "PromptShowURL invalid parameters! Expecting \"ALERT,URL\"." << llendl;
		}
		return true;
	}
};

bool callback_show_file(const LLSD& notification, const LLSD& response)
{
	S32 option = LLNotification::getSelectedOption(notification, response);
	if (0 == option)
	{
		LLWeb::loadURL(notification["payload"]["url"]);
	}
	return false;
}

class LLPromptShowFile : public view_listener_t
{
	bool handleEvent(LLPointer<LLEvent> event, const LLSD& userdata)
	{
		std::string param = userdata.asString();
		std::string::size_type offset = param.find(",");
		if (offset != param.npos)
		{
			std::string alert = param.substr(0, offset);
			std::string file = param.substr(offset+1);

			LLSD payload;
			payload["url"] = file;
			LLNotifications::instance().add(alert, LLSD(), payload, callback_show_file);
		}
		else
		{
			llinfos << "PromptShowFile invalid parameters! Expecting \"ALERT,FILE\"." << llendl;
		}
		return true;
	}
};

class LLShowAgentProfile : public view_listener_t
{
	bool handleEvent(LLPointer<LLEvent> event, const LLSD& userdata)
	{
		LLUUID agent_id;
		if (userdata.asString() == "agent")
		{
			agent_id = gAgent.getID();
		}
		else if (userdata.asString() == "hit object")
		{
// [RLVa:KB] - Checked: 2009-07-08 (RLVa-1.0.0e)
			if (gRlvHandler.hasBehaviour(RLV_BHVR_SHOWNAMES))
			{
				return true;
			}
// [/RLVa:KB]

			LLViewerObject* objectp = LLSelectMgr::getInstance()->getSelection()->getPrimaryObject();
			if (objectp)
			{
				agent_id = objectp->getID();
			}
		}
		else
		{
			agent_id = userdata.asUUID();
		}

		LLVOAvatar* avatar = find_avatar_from_object(agent_id);
		if (avatar)
		{
			LLFloaterAvatarInfo::show( avatar->getID() );
		}
		return true;
	}
};

class LLShowAgentGroups : public view_listener_t
{
	bool handleEvent(LLPointer<LLEvent> event, const LLSD& userdata)
	{
		LLFloaterMyFriends::toggleInstance(1);
		return true;
	}
};

void handle_focus(void *)
{
	if (gDisconnected)
	{
		return;
	}

	if (gAgent.getFocusOnAvatar())
	{
		// zoom in if we're looking at the avatar
		gAgent.setFocusOnAvatar(FALSE, ANIMATE);
		gAgent.setFocusGlobal(LLToolPie::getInstance()->getPick());
		gAgent.cameraZoomIn(0.666f);
	}
	else
	{
		gAgent.setFocusGlobal(LLToolPie::getInstance()->getPick());
	}

	gViewerWindow->moveCursorToCenter();

	// Switch to camera toolset
//	LLToolMgr::getInstance()->setCurrentToolset(gCameraToolset);
	LLToolMgr::getInstance()->getCurrentToolset()->selectTool( LLToolCamera::getInstance() );
}

class LLLandEdit : public view_listener_t
{
	bool handleEvent(LLPointer<LLEvent> event, const LLSD& userdata)
	{
// [RLVa:KB] - Checked: 2009-07-04 (RLVa-1.0.0b)
		if ( (rlv_handler_t::isEnabled()) && (gRlvHandler.hasBehaviour(RLV_BHVR_EDIT)) )
		{
			return true;
		}
// [/RLVa:KB]

		if (gAgent.getFocusOnAvatar() && gSavedSettings.getBOOL("EditCameraMovement") )
		{
			// zoom in if we're looking at the avatar
			gAgent.setFocusOnAvatar(FALSE, ANIMATE);
			gAgent.setFocusGlobal(LLToolPie::getInstance()->getPick());

			gAgent.cameraOrbitOver( F_PI * 0.25f );
			gViewerWindow->moveCursorToCenter();
		}
		else if ( gSavedSettings.getBOOL("EditCameraMovement") )
		{
			gAgent.setFocusGlobal(LLToolPie::getInstance()->getPick());
			gViewerWindow->moveCursorToCenter();
		}


		LLViewerParcelMgr::getInstance()->selectParcelAt( LLToolPie::getInstance()->getPick().mPosGlobal );

		gFloaterView->bringToFront( gFloaterTools );

		// Switch to land edit toolset
		LLToolMgr::getInstance()->getCurrentToolset()->selectTool( LLToolSelectLand::getInstance() );
		return true;
	}
};

class LLWorldEnableBuyLand : public view_listener_t
{
	bool handleEvent(LLPointer<LLEvent> event, const LLSD& userdata)
	{
		bool new_value = LLViewerParcelMgr::getInstance()->canAgentBuyParcel(
								LLViewerParcelMgr::getInstance()->selectionEmpty()
									? LLViewerParcelMgr::getInstance()->getAgentParcel()
									: LLViewerParcelMgr::getInstance()->getParcelSelection()->getParcel(),
								false);
		gMenuHolder->findControl(userdata["control"].asString())->setValue(new_value);
		return true;
	}
};

BOOL enable_buy_land(void*)
{
	return LLViewerParcelMgr::getInstance()->canAgentBuyParcel(
				LLViewerParcelMgr::getInstance()->getParcelSelection()->getParcel(), false);
}


void handle_move(void*)
{
	if (gAgent.getFocusOnAvatar())
	{
		// zoom in if we're looking at the avatar
		gAgent.setFocusOnAvatar(FALSE, ANIMATE);
		gAgent.setFocusGlobal(LLToolPie::getInstance()->getPick());

		gAgent.cameraZoomIn(0.666f);
	}
	else
	{
		gAgent.setFocusGlobal(LLToolPie::getInstance()->getPick());
	}

	gViewerWindow->moveCursorToCenter();

	LLToolMgr::getInstance()->setCurrentToolset(gBasicToolset);
	LLToolMgr::getInstance()->getCurrentToolset()->selectTool( LLToolGrab::getInstance() );
}

class LLObjectAttachToAvatar : public view_listener_t
{
public:
	static void setObjectSelection(LLObjectSelectionHandle selection) { sObjectSelection = selection; }

private:
	bool handleEvent(LLPointer<LLEvent> event, const LLSD& userdata)
	{
		setObjectSelection(LLSelectMgr::getInstance()->getSelection());
		LLViewerObject* selectedObject = sObjectSelection->getFirstRootObject();
		if (selectedObject)
		{
			S32 index = userdata.asInteger();
			LLViewerJointAttachment* attachment_point = NULL;
			if (index > 0)
				attachment_point = get_if_there(gAgent.getAvatarObject()->mAttachmentPoints, index, (LLViewerJointAttachment*)NULL);

// [RLVa:KB] - Checked: 2010-09-28 (RLVa-1.2.1f) | Modified: RLVa-1.2.1f | OK
			// RELEASE-RLVa: [SL-2.2.0] If 'index != 0' then the object will be "add attached" [see LLSelectMgr::sendAttach()]
			if ( (rlv_handler_t::isEnabled()) &&
				 ( ((!index) && (gRlvAttachmentLocks.hasLockedAttachmentPoint(RLV_LOCK_ANY))) ||		    // Can't wear on default
				   ((index) && ((RLV_WEAR_ADD & gRlvAttachmentLocks.canAttach(attachment_point)) == 0)) ||	// or non-attachable attachpt
				   (gRlvHandler.hasBehaviour(RLV_BHVR_REZ)) ) )											    // Attach on object == "Take"
			{
				setObjectSelection(NULL); // Clear the selection or it'll get stuck
				return true;
			}
// [/RLVa:KB]

			confirm_replace_attachment(0, attachment_point);
		}
		return true;
	}

protected:
	static LLObjectSelectionHandle sObjectSelection;
};

LLObjectSelectionHandle LLObjectAttachToAvatar::sObjectSelection;

void near_attach_object(BOOL success, void *user_data)
{
	if (success)
	{
		LLViewerJointAttachment *attachment = (LLViewerJointAttachment *)user_data;
		
		U8 attachment_id = 0;
		if (attachment)
		{
			for (LLVOAvatar::attachment_map_t::iterator iter = gAgent.getAvatarObject()->mAttachmentPoints.begin();
				 iter != gAgent.getAvatarObject()->mAttachmentPoints.end(); ++iter)
			{
				if (iter->second == attachment)
				{
					attachment_id = iter->first;
					break;
				}
			}
		}
		else
		{
			// interpret 0 as "default location"
			attachment_id = 0;
		}
		LLSelectMgr::getInstance()->sendAttach(attachment_id);
	}		
	LLObjectAttachToAvatar::setObjectSelection(NULL);
}

void confirm_replace_attachment(S32 option, void* user_data)
{
	if (option == 0/*YES*/)
	{
		LLViewerObject* selectedObject = LLSelectMgr::getInstance()->getSelection()->getFirstRootObject();
		if (selectedObject)
		{
			const F32 MIN_STOP_DISTANCE = 1.f;	// meters
			const F32 ARM_LENGTH = 0.5f;		// meters
			const F32 SCALE_FUDGE = 1.5f;

			F32 stop_distance = SCALE_FUDGE * selectedObject->getMaxScale() + ARM_LENGTH;
			if (stop_distance < MIN_STOP_DISTANCE)
			{
				stop_distance = MIN_STOP_DISTANCE;
			}

			LLVector3 walkToSpot = selectedObject->getPositionAgent();
			
			// make sure we stop in front of the object
			LLVector3 delta = walkToSpot - gAgent.getPositionAgent();
			delta.normVec();
			delta = delta * 0.5f;
			walkToSpot -= delta;

			gAgent.startAutoPilotGlobal(gAgent.getPosGlobalFromAgent(walkToSpot), "Attach", NULL, near_attach_object, user_data, stop_distance);
			gAgent.clearFocusObject();
		}
	}
}

class LLAttachmentDrop : public view_listener_t
{
	bool handleEvent(LLPointer<LLEvent> event, const LLSD& userdata)
	{
		// Called when the user clicked on an object attached to them
		// and selected "Drop".
		LLViewerObject *object = LLSelectMgr::getInstance()->getSelection()->getPrimaryObject();
		if (!object)
		{
			llwarns << "handle_drop_attachment() - no object to drop" << llendl;
			return true;
		}

		LLViewerObject *parent = (LLViewerObject*)object->getParent();
		while (parent)
		{
			if(parent->isAvatar())
			{
				break;
			}
			object = parent;
			parent = (LLViewerObject*)parent->getParent();
		}

		if (!object)
		{
			llwarns << "handle_detach() - no object to detach" << llendl;
			return true;
		}

		if (object->isAvatar())
		{
			llwarns << "Trying to detach avatar from avatar." << llendl;
			return true;
		}

// [RLVa:KB] - Checked: 2010-03-15 (RLVa-1.2.0e) | Modified: RLVa-1.0.5 | OK
		if (rlv_handler_t::isEnabled())
		{
			if (gRlvAttachmentLocks.hasLockedAttachmentPoint(RLV_LOCK_REMOVE))
			{
				// NOTE: copy/paste of the code in enable_detach()
				LLObjectSelectionHandle hSelect = LLSelectMgr::getInstance()->getSelection();
				RlvSelectHasLockedAttach f;
				if ( (hSelect->isAttachment()) && (hSelect->getFirstRootNode(&f, FALSE) != NULL) )
					return true;
			}
			if (gRlvHandler.hasBehaviour(RLV_BHVR_REZ))
			{
				return true;
			}
		}
// [/RLVa:KB]

		// The sendDropAttachment() method works on the list of selected
		// objects.  Thus we need to clear the list, make sure it only
		// contains the object the user clicked, send the message,
		// then clear the list.
		LLSelectMgr::getInstance()->sendDropAttachment();
		return true;
	}
};

// called from avatar pie menu
void handle_detach_from_avatar(void* user_data)
{
	const LLViewerJointAttachment *attachment = (LLViewerJointAttachment*)user_data;
	
//	if (attachment->getNumObjects() > 0)
// [RLVa:KB] - Checked: 2010-03-04 (RLVa-1.2.0a) | Added: RLVa-1.2.0a
	if ( (attachment->getNumObjects() > 0) && ((!rlv_handler_t::isEnabled()) || (gRlvAttachmentLocks.canDetach(attachment))) )
// [/RLVa:KB]
	{
		gMessageSystem->newMessage("ObjectDetach");
		gMessageSystem->nextBlockFast(_PREHASH_AgentData);
		gMessageSystem->addUUIDFast(_PREHASH_AgentID, gAgent.getID() );
		gMessageSystem->addUUIDFast(_PREHASH_SessionID, gAgent.getSessionID());
		
		for (LLViewerJointAttachment::attachedobjs_vec_t::const_iterator iter = attachment->mAttachedObjects.begin();
			 iter != attachment->mAttachedObjects.end();
			 iter++)
		{
			LLViewerObject *attached_object = (*iter);
// [RLVa:KB] - Checked: 2010-03-04 (RLVa-1.2.0a) | Added: RLVa-1.2.0a
			if ( (rlv_handler_t::isEnabled()) && (gRlvAttachmentLocks.isLockedAttachment(attached_object)) )
				continue;
// [/RLVa:KB]
			gMessageSystem->nextBlockFast(_PREHASH_ObjectData);
			gMessageSystem->addU32Fast(_PREHASH_ObjectLocalID, attached_object->getLocalID());
		}
		gMessageSystem->sendReliable( gAgent.getRegionHost() );
	}
}

void attach_label(std::string& label, void* user_data)
{
	LLViewerJointAttachment *attachment = (LLViewerJointAttachment*)user_data;
	if (attachment)
	{
		label = attachment->getName();
		for (LLViewerJointAttachment::attachedobjs_vec_t::const_iterator attachment_iter = attachment->mAttachedObjects.begin();
			 attachment_iter != attachment->mAttachedObjects.end();
			 ++attachment_iter)
		{
			const LLViewerObject* attached_object = (*attachment_iter);
			if (attached_object)
			{
				LLViewerInventoryItem* itemp = gInventory.getItem(attached_object->getAttachmentItemID());
				if (itemp)
				{
					label += std::string(" (") + itemp->getName() + std::string(")");
					break;
				}
			}
		}
	}
}

void detach_label(std::string& label, void* user_data)
{
	LLViewerJointAttachment *attachment = (LLViewerJointAttachment*)user_data;
	if (attachment)
	{
		label = attachment->getName();
		for (LLViewerJointAttachment::attachedobjs_vec_t::const_iterator attachment_iter = attachment->mAttachedObjects.begin();
			 attachment_iter != attachment->mAttachedObjects.end();
			 ++attachment_iter)
		{
			const LLViewerObject* attached_object = (*attachment_iter);
			if (attached_object)
			{
				LLViewerInventoryItem* itemp = gInventory.getItem(attached_object->getAttachmentItemID());
				if (itemp)
				{
					label += std::string(" (") + itemp->getName() + std::string(")");
					break;
				}
			}
		}
	}
}


class LLAttachmentDetach : public view_listener_t
{
	bool handleEvent(LLPointer<LLEvent> event, const LLSD& userdata)
	{
		// Called when the user clicked on an object attached to them
		// and selected "Detach".
		LLViewerObject *object = LLSelectMgr::getInstance()->getSelection()->getPrimaryObject();
		if (!object)
		{
			llwarns << "handle_detach() - no object to detach" << llendl;
			return true;
		}

		LLViewerObject *parent = (LLViewerObject*)object->getParent();
		while (parent)
		{
			if(parent->isAvatar())
			{
				break;
			}
			object = parent;
			parent = (LLViewerObject*)parent->getParent();
		}

		if (!object)
		{
			llwarns << "handle_detach() - no object to detach" << llendl;
			return true;
		}

		if (object->isAvatar())
		{
			llwarns << "Trying to detach avatar from avatar." << llendl;
			return true;
		}

// [RLVa:KB] - Checked: 2010-03-15 (RLVa-1.2.0a) | Modified: RLVa-1.0.5 | OK
		// NOTE: copy/paste of the code in enable_detach()
		if ( (rlv_handler_t::isEnabled()) && (gRlvAttachmentLocks.hasLockedAttachmentPoint(RLV_LOCK_REMOVE)) )
		{
			LLObjectSelectionHandle hSelect = LLSelectMgr::getInstance()->getSelection();
			RlvSelectHasLockedAttach f;
			if ( (hSelect->isAttachment()) && (hSelect->getFirstRootNode(&f, FALSE) != NULL) )
				return true;
		}
// [/RLVa:KB]

		// The sendDetach() method works on the list of selected
		// objects.  Thus we need to clear the list, make sure it only
		// contains the object the user clicked, send the message,
		// then clear the list.
		// We use deselectAll to update the simulator's notion of what's
		// selected, and removeAll just to change things locally.
		//RN: I thought it was more useful to detach everything that was selected
		if (LLSelectMgr::getInstance()->getSelection()->isAttachment())
		{
			LLSelectMgr::getInstance()->sendDetach();
		}
		return true;
	}
};

//Adding an observer for a Jira 2422 and needs to be a fetch observer
//for Jira 3119
class LLWornItemFetchedObserver : public LLInventoryFetchObserver
{
public:
	LLWornItemFetchedObserver() {}
	virtual ~LLWornItemFetchedObserver() {}

protected:
	virtual void done()
	{
		gPieAttachment->buildDrawLabels();
		gInventory.removeObserver(this);
		delete this;
	}
};

// You can only drop items on parcels where you can build.
class LLAttachmentEnableDrop : public view_listener_t
{
	bool handleEvent(LLPointer<LLEvent> event, const LLSD& userdata)
	{
		BOOL can_build   = gAgent.isGodlike() || (LLViewerParcelMgr::getInstance()->agentCanBuild());

		//Add an inventory observer to only allow dropping the newly attached item
		//once it exists in your inventory.  Look at Jira 2422.
		//-jwolk

		// A bug occurs when you wear/drop an item before it actively is added to your inventory
		// if this is the case (you're on a slow sim, etc.) a copy of the object,
		// well, a newly created object with the same properties, is placed
		// in your inventory.  Therefore, we disable the drop option until the
		// item is in your inventory

		LLViewerObject*              object         = LLSelectMgr::getInstance()->getSelection()->getPrimaryObject();
		LLViewerJointAttachment*     attachment_pt  = NULL;
		LLInventoryItem*             item           = NULL;

		if ( object )
		{
    		S32 attachmentID  = ATTACHMENT_ID_FROM_STATE(object->getState());
			attachment_pt = get_if_there(gAgent.getAvatarObject()->mAttachmentPoints, attachmentID, (LLViewerJointAttachment*)NULL);

			if ( attachment_pt )
			{
				for (LLViewerJointAttachment::attachedobjs_vec_t::iterator attachment_iter = attachment_pt->mAttachedObjects.begin();
					 attachment_iter != attachment_pt->mAttachedObjects.end();
					 ++attachment_iter)
				{
					// make sure item is in your inventory (it could be a delayed attach message being sent from the sim)
					// so check to see if the item is in the inventory already
					item = gInventory.getItem((*attachment_iter)->getAttachmentItemID());
					if (!item)
					{
						// Item does not exist, make an observer to enable the pie menu 
						// when the item finishes fetching worst case scenario 
						// if a fetch is already out there (being sent from a slow sim)
						// we refetch and there are 2 fetches
						LLWornItemFetchedObserver* wornItemFetched = new LLWornItemFetchedObserver();
						LLInventoryFetchObserver::item_ref_t items; //add item to the inventory item to be fetched

						items.push_back((*attachment_iter)->getAttachmentItemID());

						wornItemFetched->fetchItems(items);
						gInventory.addObserver(wornItemFetched);
					}
				}
			}
		}

		//now check to make sure that the item is actually in the inventory before we enable dropping it
//		bool new_value = enable_detach(NULL) && can_build && item;
// [RLVa:KB] - Checked: 2009-07-05 (RLVa-1.0.0b)
		bool new_value = enable_detach(NULL) && can_build && item && (!gRlvHandler.hasBehaviour(RLV_BHVR_REZ));
// [/RLVa:KB]

		gMenuHolder->findControl(userdata["control"].asString())->setValue(new_value);
		return true;
	}
};

BOOL enable_detach(void*)
{
	LLViewerObject* object = LLSelectMgr::getInstance()->getSelection()->getPrimaryObject();
	if (!object) return FALSE;
	if (!object->isAttachment()) return FALSE;

	// Find the avatar who owns this attachment
	LLViewerObject* avatar = object;
	while (avatar)
	{
		// ...if it's you, good to detach
		if (avatar->getID() == gAgent.getID())
		{
// [RLVa:KB] - Checked: 2010-03-15 (RLVa-1.2.0a) | Modified: RLVa-1.0.5 | OK
			// NOTE: this code is reused as-is in LLAttachmentDetach::handleEvent() and LLAttachmentDrop::handleEvent()
			//       so any changes here should be reflected there as well

			// RELEASE-RLVa: [SL-2.2.0] LLSelectMgr::sendDetach() and LLSelectMgr::sendDropAttachment() call sendListToRegions with
			//                          SEND_ONLY_ROOTS so we only need to examine the roots which saves us time
			if ( (rlv_handler_t::isEnabled()) && (gRlvAttachmentLocks.hasLockedAttachmentPoint(RLV_LOCK_REMOVE)) )
			{
				LLObjectSelectionHandle hSelect = LLSelectMgr::getInstance()->getSelection();
				RlvSelectHasLockedAttach f;
				if ( (hSelect->isAttachment()) && (hSelect->getFirstRootNode(&f, FALSE) != NULL) )
					return FALSE;
			}
// [/RLVa:KB]
			return TRUE;
		}

		avatar = (LLViewerObject*)avatar->getParent();
	}

	return FALSE;
}

class LLAttachmentEnableDetach : public view_listener_t
{
	bool handleEvent(LLPointer<LLEvent> event, const LLSD& userdata)
	{
		bool new_value = enable_detach(NULL);
		gMenuHolder->findControl(userdata["control"].asString())->setValue(new_value);
		return true;
	}
};

// Used to tell if the selected object can be attached to your avatar.
BOOL object_selected_and_point_valid(void *user_data)
{
// [RLVa:KB] - Checked: 2010-09-28 (RLVa-1.2.1f) | Modified: RLVa-1.2.1f | OK
	if (rlv_handler_t::isEnabled())
	{
		// RELEASE-RLVa: look at the caller graph for this function on every new release
		//	-> 1.22.11 and 1.23.4
		//		- object_is_wearable() => dead code [user_data == NULL => default attach point => OK!]
		//      - LLObjectEnableWear::handleEvent() => Rezzed prim / right-click / "Wear" [user_data == NULL => see above]
		//      - enabler set up in LLVOAvatar::buildCharacter() => Rezzed prim / right-click / "Attach >" [user_data == pAttachPt]
		//      - enabler set up in LLVOAvatar::buildCharacter() => Rezzed prim / Edit menu / "Attach Object" [user_data == pAttachPt]
		const LLViewerJointAttachment* pAttachPt = (const LLViewerJointAttachment*)user_data;
		if ( ((!pAttachPt) && (gRlvAttachmentLocks.hasLockedAttachmentPoint(RLV_LOCK_ANY))) ||		// Can't wear on default attach point
			 ((pAttachPt) && ((RLV_WEAR_ADD & gRlvAttachmentLocks.canAttach(pAttachPt)) == 0)) ||	// or non-attachable attach point
			 (gRlvHandler.hasBehaviour(RLV_BHVR_REZ)) )												// Attach on object == "Take"
		{
			return FALSE;
		}
	}
// [/RLVa:KB]

	//LLViewerJointAttachment *attachment = (LLViewerJointAttachment *)user_data;
	LLObjectSelectionHandle selection = LLSelectMgr::getInstance()->getSelection();
	for (LLObjectSelection::root_iterator iter = selection->root_begin();
		 iter != selection->root_end(); iter++)
	{
		LLSelectNode* node = *iter;
		LLViewerObject* object = node->getObject();
		LLViewerObject::const_child_list_t& child_list = object->getChildren();
		for (LLViewerObject::child_list_t::const_iterator iter = child_list.begin();
			 iter != child_list.end(); iter++)
		{
			LLViewerObject* child = *iter;
			if (child->isAvatar())
			{
				return FALSE;
			}
		}
	}

	return (selection->getRootObjectCount() == 1) && 
		(selection->getFirstRootObject()->getPCode() == LL_PCODE_VOLUME) && 
		selection->getFirstRootObject()->permYouOwner() &&
		!((LLViewerObject*)selection->getFirstRootObject()->getRoot())->isAvatar() && 
		(selection->getFirstRootObject()->getNVPair("AssetContainer") == NULL);
}


BOOL object_is_wearable()
{
	if (!object_selected_and_point_valid(NULL))
	{
		return FALSE;
	}
	if (sitting_on_selection())
	{
		return FALSE;
	}
	LLObjectSelectionHandle selection = LLSelectMgr::getInstance()->getSelection();
	for (LLObjectSelection::valid_root_iterator iter = LLSelectMgr::getInstance()->getSelection()->valid_root_begin();
		 iter != LLSelectMgr::getInstance()->getSelection()->valid_root_end(); iter++)
	{
		LLSelectNode* node = *iter;		
		if (node->mPermissions->getOwner() == gAgent.getID())
		{
			return TRUE;
		}
	}
	return FALSE;
}


// Also for seeing if object can be attached.  See above.
class LLObjectEnableWear : public view_listener_t
{
	bool handleEvent(LLPointer<LLEvent> event, const LLSD& userdata)
	{
		bool is_wearable = object_selected_and_point_valid(NULL);
		gMenuHolder->findControl(userdata["control"].asString())->setValue(is_wearable);
		return TRUE;
	}
};


BOOL object_attached(void *user_data)
{
	LLViewerJointAttachment *attachment = (LLViewerJointAttachment *)user_data;

// [RLVa:KB] - Checked: 2010-09-28 (RLVa-1.1.3b) | Modified: RLVa-1.1.3b
	return ( 
		      (attachment->getNumObjects() > 0) && 
			  ( (!rlv_handler_t::isEnabled()) || (gRlvAttachmentLocks.canDetach(attachment)) )
		   );
// [/RLVa:KB]
//	return attachment->getNumObjects() > 0;
}

class LLAvatarSendIM : public view_listener_t
{
	bool handleEvent(LLPointer<LLEvent> event, const LLSD& userdata)
	{
		LLVOAvatar* avatar = find_avatar_from_object( LLSelectMgr::getInstance()->getSelection()->getPrimaryObject() );
// [RLVa:KB] - Checked: 2009-07-08 (RLVa-1.0.0e) | OK
		if (gRlvHandler.hasBehaviour(RLV_BHVR_SHOWNAMES))
		{
			return true;
		}
// [/RLVa:KB]
		if(avatar)
		{
			std::string name("IM");
			LLNameValue *first = avatar->getNVPair("FirstName");
			LLNameValue *last = avatar->getNVPair("LastName");
			if (first && last)
			{
				name.assign( first->getString() );
				name.append(" ");
				name.append( last->getString() );
			}

			gIMMgr->setFloaterOpen(TRUE);
			//EInstantMessage type = have_agent_callingcard(gLastHitObjectID)
			//	? IM_SESSION_ADD : IM_SESSION_CARDLESS_START;
			gIMMgr->addSession(name,
								IM_NOTHING_SPECIAL,
								avatar->getID());
		}
		return true;
	}
};


void handle_activate(void*)
{
}

BOOL enable_activate(void*)
{
	return FALSE;
}

namespace
{
	struct QueueObjects : public LLSelectedObjectFunctor
	{
		BOOL scripted;
		BOOL modifiable;
		LLFloaterScriptQueue* mQueue;
		QueueObjects(LLFloaterScriptQueue* q) : mQueue(q), scripted(FALSE), modifiable(FALSE) {}
		virtual bool apply(LLViewerObject* obj)
		{
			scripted = obj->flagScripted();
			modifiable = obj->permModify();

			if( scripted && modifiable )
			{
				mQueue->addObject(obj->getID());
				return false;
			}
			else
			{
				return true; // fail: stop applying
			}
		}
	};
}

void queue_actions(LLFloaterScriptQueue* q, const std::string& noscriptmsg, const std::string& nomodmsg)
{
	QueueObjects func(q);
	LLSelectMgr *mgr = LLSelectMgr::getInstance();
	LLObjectSelectionHandle selectHandle = mgr->getSelection();
	bool fail = selectHandle->applyToObjects(&func);
	if(fail)
	{
		if ( !func.scripted )
		{
			LLNotifications::instance().add(noscriptmsg);
		}
		else if ( !func.modifiable )
		{
			LLNotifications::instance().add(nomodmsg);
		}
		else
		{
			llerrs << "Bad logic." << llendl;
		}
	}
	else
	{
		if (!q->start())
		{
			llwarns << "Unexpected script compile failure." << llendl;
		}
	}
}

void handle_compile_queue(std::string to_lang)
{
	LLFloaterCompileQueue* queue;
	if (to_lang == "mono")
	{
		queue = LLFloaterCompileQueue::create(TRUE);
	}
	else
	{
		queue = LLFloaterCompileQueue::create(FALSE);
	}
	queue_actions(queue, "CannotRecompileSelectObjectsNoScripts", "CannotRecompileSelectObjectsNoPermission");
}

void handle_reset_selection(void)
{
	LLFloaterResetQueue* queue = LLFloaterResetQueue::create();
	queue_actions(queue, "CannotResetSelectObjectsNoScripts", "CannotResetSelectObjectsNoPermission");
}

void handle_set_run_selection(void)
{
	LLFloaterRunQueue* queue = LLFloaterRunQueue::create();
	queue_actions(queue, "CannotSetRunningSelectObjectsNoScripts", "CannotSerRunningSelectObjectsNoPermission");
}

void handle_set_not_run_selection(void)
{
	LLFloaterNotRunQueue* queue = LLFloaterNotRunQueue::create();
	queue_actions(queue, "CannotSetRunningNotSelectObjectsNoScripts", "CannotSerRunningNotSelectObjectsNoPermission");
}

class LLToolsSelectedScriptAction : public view_listener_t
{
	bool handleEvent(LLPointer<LLEvent> event, const LLSD& userdata)
	{
// [RLVa:KB] - Checked: 2010-04-19 (RLVa-1.2.0f) | Modified: RLVa-1.0.5a | OK
		// We'll allow resetting the scripts of objects on a non-attachable attach point since they wouldn't be able to circumvent anything
		if ( (rlv_handler_t::isEnabled()) && (gRlvAttachmentLocks.hasLockedAttachmentPoint(RLV_LOCK_REMOVE)) )
		{
			LLObjectSelectionHandle hSel = LLSelectMgr::getInstance()->getSelection();
			RlvSelectHasLockedAttach f;
			if ( (hSel->isAttachment()) && (hSel->getFirstNode(&f) != NULL) )
				return true;
		}
// [/RLVa:KB]

		std::string action = userdata.asString();
		if (action == "compile mono")
		{
			handle_compile_queue("mono");
		}
		if (action == "compile lsl")
		{
			handle_compile_queue("lsl");
		}
		else if (action == "reset")
		{
			handle_reset_selection();
		}
		else if (action == "start")
		{
			handle_set_run_selection();
		}
		else if (action == "stop")
		{
			handle_set_not_run_selection();
		}
		return true;
	}
};

void handle_selected_texture_info(void*)
{
	// <edit>
	std::map<LLUUID, bool> unique_textures;
	S32 total_memory = 0;
	// </edit>
	for (LLObjectSelection::valid_iterator iter = LLSelectMgr::getInstance()->getSelection()->valid_begin();
		 iter != LLSelectMgr::getInstance()->getSelection()->valid_end(); iter++)
	{
		LLSelectNode* node = *iter;
		
		std::string msg;
		msg.assign("Texture info for: ");
		msg.append(node->mName);
		LLChat chat(msg);
		LLFloaterChat::addChat(chat);

		U8 te_count = node->getObject()->getNumTEs();
		// map from texture ID to list of faces using it
		typedef std::map< LLUUID, std::vector<U8> > map_t;
		map_t faces_per_texture;
		for (U8 i = 0; i < te_count; i++)
		{
			if (!node->isTESelected(i)) continue;

			LLViewerTexture* img = node->getObject()->getTEImage(i);
			LLUUID image_id = img->getID();
			faces_per_texture[image_id].push_back(i);
			// <edit>
			if(!unique_textures[image_id])
			{
				unique_textures[image_id] = true;
				total_memory += (img->getWidth() * img->getHeight() * img->getComponents());
			}
			// </edit>
		}
		// Per-texture, dump which faces are using it.
		map_t::iterator it;
		for (it = faces_per_texture.begin(); it != faces_per_texture.end(); ++it)
		{
			U8 te = it->second[0];
			LLViewerTexture* img = node->getObject()->getTEImage(te);
			S32 height = img->getHeight();
			S32 width = img->getWidth();
			S32 components = img->getComponents();
			// <edit>
			//msg = llformat("%dx%d %s on face ",
			msg = llformat("%dx%d %s on face ",
								width,
								height,
								(components == 4 ? "alpha" : "opaque"));
			for (U8 i = 0; i < it->second.size(); ++i)
			{
				msg.append( llformat("%d ", (S32)(it->second[i])));
			}
			LLChat chat(msg);
			LLFloaterChat::addChat(chat);
		}
	}

	// Show total widthxheight
	F32 memory = (F32)total_memory;
	memory = memory / 1000000;
	std::string msg = llformat("Total uncompressed: %f MB", memory);
	LLChat chat(msg);
	LLFloaterChat::addChat(chat);
	// </edit>
}

void handle_dump_image_list(void*)
{
	gTextureList.dump();
}

void handle_test_male(void*)
{
// [RLVa:KB] - Checked: 2010-03-19 (RLVa-1.2.0c) | Modified: RLVa-1.2.0a | OK
	// TODO-RLVa: [RLVa-1.2.1] Is there any reason to still block this?
 	if ( (rlv_handler_t::isEnabled()) && 
		 ((gRlvAttachmentLocks.hasLockedAttachmentPoint(RLV_LOCK_ANY)) || (gRlvWearableLocks.hasLockedWearableType(RLV_LOCK_ANY))) )
	{
		return;
	}
// [/RLVa:KB]

	wear_outfit_by_name("Male Shape & Outfit");
	//gGestureList.requestResetFromServer( TRUE );
}

void handle_test_female(void*)
{
// [RLVa:KB] - Checked: 2010-03-19 (RLVa-1.2.0c) | Modified: RLVa-1.2.0a | OK
	// TODO-RLVa: [RLVa-1.2.1] Is there any reason to still block this?
 	if ( (rlv_handler_t::isEnabled()) && 
		 ((gRlvAttachmentLocks.hasLockedAttachmentPoint(RLV_LOCK_ANY)) || (gRlvWearableLocks.hasLockedWearableType(RLV_LOCK_ANY))) )
	{
		return;
	}
// [/RLVa:KB]

	wear_outfit_by_name("Female Shape & Outfit");
	//gGestureList.requestResetFromServer( FALSE );
}

void handle_toggle_pg(void*)
{
	gAgent.setTeen( !gAgent.isTeen() );

	LLFloaterWorldMap::reloadIcons(NULL);

	llinfos << "PG status set to " << (S32)gAgent.isTeen() << llendl;
}

void handle_dump_attachments(void*)
{
	LLVOAvatar* avatar = gAgent.getAvatarObject();
	if( !avatar )
	{
		llinfos << "NO AVATAR" << llendl;
		return;
	}

	for (LLVOAvatar::attachment_map_t::iterator iter = avatar->mAttachmentPoints.begin(); 
		 iter != avatar->mAttachmentPoints.end(); )
	{
		LLVOAvatar::attachment_map_t::iterator curiter = iter++;
		LLViewerJointAttachment* attachment = curiter->second;
		S32 key = curiter->first;
		for (LLViewerJointAttachment::attachedobjs_vec_t::iterator attachment_iter = attachment->mAttachedObjects.begin();
			 attachment_iter != attachment->mAttachedObjects.end();
			 ++attachment_iter)
		{
			LLViewerObject *attached_object = (*attachment_iter);
			BOOL visible = (attached_object != NULL &&
							attached_object->mDrawable.notNull() && 
							!attached_object->mDrawable->isRenderType(0));
			LLVector3 pos;
			if (visible) pos = attached_object->mDrawable->getPosition();
			llinfos << "ATTACHMENT " << key << ": item_id=" << attached_object->getAttachmentItemID()
					<< (attached_object ? " present " : " absent ")
					<< (visible ? "visible " : "invisible ")
					<<  " at " << pos
					<< " and " << (visible ? attached_object->getPosition() : LLVector3::zero)
					<< llendl;
		}
	}
}

//---------------------------------------------------------------------
// Callbacks for enabling/disabling items
//---------------------------------------------------------------------

BOOL menu_ui_enabled(void *user_data)
{
	BOOL high_res = gSavedSettings.getBOOL( "HighResSnapshot" );
	return !high_res;
}

// TomY TODO DEPRECATE & REMOVE
void menu_toggle_control( void* user_data )
{
        std::string setting(static_cast<char*>(user_data));
        BOOL checked = gSavedSettings.getBOOL(setting);
        if (setting == "HighResSnapshot" && !checked)
        {
                // High Res Snapshot active, must uncheck RenderUIInSnapshot
                gSavedSettings.setBOOL( "RenderUIInSnapshot", FALSE );
        }
        else if (setting == "DoubleClickAutoPilot" && !checked)
        {
                // Doubleclick actions - there can be only one
                gSavedSettings.setBOOL( "DoubleClickTeleport", FALSE );
        }
        else if (setting == "DoubleClickTeleport" && !checked)
        {
                // Doubleclick actions - there can be only one
                gSavedSettings.setBOOL( "DoubleClickAutoPilot", FALSE );
        }
        gSavedSettings.setBOOL(setting, !checked);
}


// these are used in the gl menus to set control values.
class LLToggleControl : public view_listener_t
{
	bool handleEvent(LLPointer<LLEvent> event, const LLSD& userdata)
	{
		std::string control_name = userdata.asString();
		BOOL checked = gSavedSettings.getBOOL( control_name );
		if (control_name == "HighResSnapshot" && !checked)
		{
			// High Res Snapshot active, must uncheck RenderUIInSnapshot
			gSavedSettings.setBOOL( "RenderUIInSnapshot", FALSE );
		}
		gSavedSettings.setBOOL( control_name, !checked );
		return true;
	}
};

BOOL menu_check_control( void* user_data)
{
	return gSavedSettings.getBOOL((char*)user_data);
}

// 
void menu_toggle_variable( void* user_data )
{
	BOOL checked = *(BOOL*)user_data;
	*(BOOL*)user_data = !checked;
}

BOOL menu_check_variable( void* user_data)
{
	return *(BOOL*)user_data;
}


BOOL enable_land_selected( void* )
{
	return !(LLViewerParcelMgr::getInstance()->selectionEmpty());
}

void menu_toggle_attached_lights(void* user_data)
{
	menu_toggle_control(user_data);
	LLPipeline::sRenderAttachedLights = gSavedSettings.getBOOL("RenderAttachedLights");
}

void menu_toggle_attached_particles(void* user_data)
{
	menu_toggle_control(user_data);
	LLPipeline::sRenderAttachedParticles = gSavedSettings.getBOOL("RenderAttachedParticles");
}

class LLSomethingSelected : public view_listener_t
{
	bool handleEvent(LLPointer<LLEvent> event, const LLSD& userdata)
	{
		bool new_value = !(LLSelectMgr::getInstance()->getSelection()->isEmpty());
		gMenuHolder->findControl(userdata["control"].asString())->setValue(new_value);
		return true;
	}
};

class LLSomethingSelectedNoHUD : public view_listener_t
{
	bool handleEvent(LLPointer<LLEvent> event, const LLSD& userdata)
	{
		LLObjectSelectionHandle selection = LLSelectMgr::getInstance()->getSelection();
		bool new_value = !(selection->isEmpty()) && !(selection->getSelectType() == SELECT_TYPE_HUD);
		gMenuHolder->findControl(userdata["control"].asString())->setValue(new_value);
		return true;
	}
};

BOOL enable_more_than_one_selected(void* )
{
	return (LLSelectMgr::getInstance()->getSelection()->getObjectCount() > 1);
}

static bool is_editable_selected()
{
// [RLVa:KB] - Checked: 2010-09-28 (RLVa-1.2.1f) | Modified: RLVa-1.0.5a | OK
	// RELEASE-RLVa: [SL-2.2.0] Check that this still isn't called by anything but script actions in the Build menu
	if ( (rlv_handler_t::isEnabled()) && (gRlvAttachmentLocks.hasLockedAttachmentPoint(RLV_LOCK_REMOVE)) )
	{
		LLObjectSelectionHandle hSelection = LLSelectMgr::getInstance()->getSelection();

		// NOTE: this is called for 5 different menu items so we'll trade accuracy for efficiency and only
		//       examine root nodes (LLToolsSelectedScriptAction::handleEvent() will catch what we miss)
		RlvSelectHasLockedAttach f;
		if ( (hSelection->isAttachment()) && (hSelection->getFirstRootNode(&f)) )
		{
			return false;
		}
	}
// [/RLVa:KB]

	return (LLSelectMgr::getInstance()->getSelection()->getFirstEditableObject() != NULL);
}

class LLEditableSelected : public view_listener_t
{
	bool handleEvent(LLPointer<LLEvent> event, const LLSD& userdata)
	{
		gMenuHolder->findControl(userdata["control"].asString())->setValue(is_editable_selected());
		return true;
	}
};

class LLEditableSelectedMono : public view_listener_t
{
	bool handleEvent(LLPointer<LLEvent> event, const LLSD& userdata)
	{
		LLViewerRegion* region = gAgent.getRegion();
		if(region && gMenuHolder && gMenuHolder->findControl(userdata["control"].asString()))
		{
			bool have_cap = (! region->getCapability("UpdateScriptTask").empty());
			bool selected = is_editable_selected() && have_cap;
			gMenuHolder->findControl(userdata["control"].asString())->setValue(selected);
			return true;
		}
		return false;
	}
};

class LLToolsEnableTakeCopy : public view_listener_t
{
	bool handleEvent(LLPointer<LLEvent> event, const LLSD& userdata)
	{
		bool all_valid = false;
		if (LLSelectMgr::getInstance())
		{
			all_valid = true;
#ifndef HACKED_GODLIKE_VIEWER
# ifdef TOGGLE_HACKED_GODLIKE_VIEWER
			if (LLViewerLogin::getInstance()->isInProductionGrid()
                || !gAgent.isGodlike())
# endif
			{
				struct f : public LLSelectedObjectFunctor
				{
					virtual bool apply(LLViewerObject* obj)
					{
//						return (!obj->permCopy() || obj->isAttachment());
// [RLVa:KB] - Checked: 2009-07-10 (RLVa-1.0.0g)
						return (!obj->permCopy() || obj->isAttachment()) || 
							   ( (gRlvHandler.hasBehaviour(RLV_BHVR_UNSIT)) && (gAgent.getAvatarObject()) && 
							     (gAgent.getAvatarObject()->getRoot() == obj) );
// [/RLVa:KB]
					}
				} func;
				const bool firstonly = true;
				bool any_invalid = LLSelectMgr::getInstance()->getSelection()->applyToRootObjects(&func, firstonly);
				all_valid = !any_invalid;
			}
#endif // HACKED_GODLIKE_VIEWER
		}

		gMenuHolder->findControl(userdata["control"].asString())->setValue(all_valid);
		return true;
	}
};

// <edit>
class LLToolsEnableAdminDelete : public view_listener_t
{
	bool handleEvent(LLPointer<LLEvent> event, const LLSD& userdata)
	{
		LLViewerObject* object = LLSelectMgr::getInstance()->getSelection()->getPrimaryObject();
		return (object != NULL);
	}
};
class LLToolsAdminDelete : public view_listener_t
{
	bool handleEvent(LLPointer<LLEvent> event, const LLSD& userdata)
	{
		LLSelectMgr::getInstance()->selectForceDelete();
		return true;
	}
};
// </edit>

BOOL enable_selection_you_own_all(void*)
{
	if (LLSelectMgr::getInstance())
	{
		struct f : public LLSelectedObjectFunctor
		{
			virtual bool apply(LLViewerObject* obj)
			{
				return (!obj->permYouOwner());
			}
		} func;
		const bool firstonly = true;
		bool no_perms = LLSelectMgr::getInstance()->getSelection()->applyToRootObjects(&func, firstonly);
		if (no_perms)
		{
			return FALSE;
		}
	}
	return TRUE;
}

BOOL enable_selection_you_own_one(void*)
{
	if (LLSelectMgr::getInstance())
	{
		struct f : public LLSelectedObjectFunctor
		{
			virtual bool apply(LLViewerObject* obj)
			{
				return (obj->permYouOwner());
			}
		} func;
		const bool firstonly = true;
		bool any_perms = LLSelectMgr::getInstance()->getSelection()->applyToRootObjects(&func, firstonly);
		if (!any_perms)
		{
			return FALSE;
		}
	}
	return TRUE;
}

class LLHasAsset : public LLInventoryCollectFunctor
{
public:
	LLHasAsset(const LLUUID& id) : mAssetID(id), mHasAsset(FALSE) {}
	virtual ~LLHasAsset() {}
	virtual bool operator()(LLInventoryCategory* cat,
							LLInventoryItem* item);
	BOOL hasAsset() const { return mHasAsset; }

protected:
	LLUUID mAssetID;
	BOOL mHasAsset;
};

bool LLHasAsset::operator()(LLInventoryCategory* cat,
							LLInventoryItem* item)
{
	if(item && item->getAssetUUID() == mAssetID)
	{
		mHasAsset = TRUE;
	}
	return FALSE;
}

BOOL enable_save_into_inventory(void*)
{
	// *TODO: clean this up
	// find the last root
	LLSelectNode* last_node = NULL;
	for (LLObjectSelection::root_iterator iter = LLSelectMgr::getInstance()->getSelection()->root_begin();
		 iter != LLSelectMgr::getInstance()->getSelection()->root_end(); iter++)
	{
		last_node = *iter;
	}

#ifdef HACKED_GODLIKE_VIEWER
	return TRUE;
#else
# ifdef TOGGLE_HACKED_GODLIKE_VIEWER
	if (!LLViewerLogin::getInstance()->isInProductionGrid()
        && gAgent.isGodlike())
	{
		return TRUE;
	}
# endif
	// check all pre-req's for save into inventory.
	if(last_node && last_node->mValid && !last_node->mItemID.isNull()
	   && (last_node->mPermissions->getOwner() == gAgent.getID())
	   && (gInventory.getItem(last_node->mItemID) != NULL))
	{
		LLViewerObject* obj = last_node->getObject();
		if( obj && !obj->isAttachment() )
		{
			return TRUE;
		}
	}
#endif
	return FALSE;
}

BOOL enable_save_into_task_inventory(void*)
{
	LLSelectNode* node = LLSelectMgr::getInstance()->getSelection()->getFirstRootNode();
	if(node && (node->mValid) && (!node->mFromTaskID.isNull()))
	{
		// *TODO: check to see if the fromtaskid object exists.
		LLViewerObject* obj = node->getObject();
		if( obj && !obj->isAttachment() )
		{
			return TRUE;
		}
	}
	return FALSE;
}

class LLToolsEnableSaveToObjectInventory : public view_listener_t
{
	bool handleEvent(LLPointer<LLEvent> event, const LLSD& userdata)
	{
		bool new_value = enable_save_into_task_inventory(NULL);
		gMenuHolder->findControl(userdata["control"].asString())->setValue(new_value);
		return true;
	}
};

BOOL enable_not_thirdperson(void*)
{
	return !gAgent.cameraThirdPerson();
}


// BOOL enable_export_selected(void *)
// {
// 	if (LLSelectMgr::getInstance()->getSelection()->isEmpty())
// 	{
// 		return FALSE;
// 	}
// 	if (!gExporterRequestID.isNull())
// 	{
// 		return FALSE;
// 	}
// 	if (!LLUploadDialog::modalUploadIsFinished())
// 	{
// 		return FALSE;
// 	}
// 	return TRUE;
// }

class LLViewEnableMouselook : public view_listener_t
{
	bool handleEvent(LLPointer<LLEvent> event, const LLSD& userdata)
	{
		// You can't go directly from customize avatar to mouselook.
		// TODO: write code with appropriate dialogs to handle this transition.
		bool new_value = (CAMERA_MODE_CUSTOMIZE_AVATAR != gAgent.getCameraMode() && !gSavedSettings.getBOOL("FreezeTime"));
		gMenuHolder->findControl(userdata["control"].asString())->setValue(new_value);
		return true;
	}
};

class LLToolsEnableToolNotPie : public view_listener_t
{
	bool handleEvent(LLPointer<LLEvent> event, const LLSD& userdata)
	{
		bool new_value = ( LLToolMgr::getInstance()->getBaseTool() != LLToolPie::getInstance() );
		gMenuHolder->findControl(userdata["control"].asString())->setValue(new_value);
		return true;
	}
};

class LLWorldEnableCreateLandmark : public view_listener_t
{
	bool handleEvent(LLPointer<LLEvent> event, const LLSD& userdata)
	{
		bool new_value = gAgent.isGodlike() || 
			(gAgent.getRegion() && gAgent.getRegion()->getAllowLandmark());
// [RLVa:KB] - Checked: 2009-07-04 (RLVa-1.0.0a) | OK
		new_value &= !gRlvHandler.hasBehaviour(RLV_BHVR_SHOWLOC);
// [/RLVa:KB]
		gMenuHolder->findControl(userdata["control"].asString())->setValue(new_value);
		return true;
	}
};

class LLWorldEnableSetHomeLocation : public view_listener_t
{
	bool handleEvent(LLPointer<LLEvent> event, const LLSD& userdata)
	{
		bool new_value = gAgent.isGodlike() || 
			(gAgent.getRegion() && gAgent.getRegion()->getAllowSetHome());
		gMenuHolder->findControl(userdata["control"].asString())->setValue(new_value);
		return true;
	}
};

class LLWorldEnableTeleportHome : public view_listener_t
{
	bool handleEvent(LLPointer<LLEvent> event, const LLSD& userdata)
	{
		LLViewerRegion* regionp = gAgent.getRegion();
		bool agent_on_prelude = (regionp && regionp->isPrelude());
		bool enable_teleport_home = gAgent.isGodlike() || !agent_on_prelude;
// [RLVa:KB] - Checked: 2009-12-22 (RLVa-1.1.0k) | Added: RLVa-1.1.0j
		enable_teleport_home &= !gRlvHandler.hasBehaviour(RLV_BHVR_TPLM);
// [/RLVa:KB]
		gMenuHolder->findControl(userdata["control"].asString())->setValue(enable_teleport_home);
		return true;
	}
};

BOOL enable_region_owner(void*)
{
	if(gAgent.getRegion() && gAgent.getRegion()->getOwner() == gAgent.getID())
		return TRUE;
	return enable_god_customer_service(NULL);
}

BOOL enable_god_full(void*)
{
	return gAgent.getGodLevel() >= GOD_FULL;
}

BOOL enable_god_liaison(void*)
{
	return gAgent.getGodLevel() >= GOD_LIAISON;
}

BOOL enable_god_customer_service(void*)
{
	return gAgent.getGodLevel() >= GOD_CUSTOMER_SERVICE;
}

BOOL enable_god_basic(void*)
{
// [RLVa:KB] - Checked: 2009-07-04 (RLVa-1.0.0a)
	// RELEASE-RLVa: check that this function isn't used for anything other than to enable/disable showing the "God Tools..." floater
	return (gAgent.getGodLevel() > GOD_NOT) && (!gRlvHandler.hasBehaviour(RLV_BHVR_SHOWLOC));
// [/RLVa:KB]
	//return gAgent.getGodLevel() > GOD_NOT;
}

#if 0 // 1.9.2
void toggle_vertex_shaders(void *)
{
	BOOL use_shaders = gPipeline.getUseVertexShaders();
	gPipeline.setUseVertexShaders(use_shaders);
}

BOOL check_vertex_shaders(void *)
{
	return gPipeline.getUseVertexShaders();
}
#endif

void toggle_show_xui_names(void *)
{
	BOOL showXUINames = gSavedSettings.getBOOL("ShowXUINames");
	
	showXUINames = !showXUINames;
	gSavedSettings.setBOOL("ShowXUINames", showXUINames);
}

BOOL check_show_xui_names(void *)
{
	return gSavedSettings.getBOOL("ShowXUINames");
}



void toggle_cull_small(void *)
{
//	gPipeline.mCullBySize = !gPipeline.mCullBySize;
//
//	gSavedSettings.setBOOL("RenderCullBySize", gPipeline.mCullBySize);
}

class LLToolsSelectOnlyMyObjects : public view_listener_t
{
	bool handleEvent(LLPointer<LLEvent> event, const LLSD& userdata)
	{
		BOOL cur_val = gSavedSettings.getBOOL("SelectOwnedOnly");

		gSavedSettings.setBOOL("SelectOwnedOnly", ! cur_val );

		return true;
	}
};

class LLToolsSelectOnlyMovableObjects : public view_listener_t
{
	bool handleEvent(LLPointer<LLEvent> event, const LLSD& userdata)
	{
		BOOL cur_val = gSavedSettings.getBOOL("SelectMovableOnly");

		gSavedSettings.setBOOL("SelectMovableOnly", ! cur_val );

		return true;
	}
};

class LLToolsSelectBySurrounding : public view_listener_t
{
	bool handleEvent(LLPointer<LLEvent> event, const LLSD& userdata)
	{
		LLSelectMgr::sRectSelectInclusive = !LLSelectMgr::sRectSelectInclusive;

		gSavedSettings.setBOOL("RectangleSelectInclusive", LLSelectMgr::sRectSelectInclusive);
		return true;
	}
};

class LLToolsShowSelectionHighlights : public view_listener_t
{
	bool handleEvent(LLPointer<LLEvent> event, const LLSD& userdata)
	{
		LLSelectMgr::sRenderSelectionHighlights = !LLSelectMgr::sRenderSelectionHighlights;
		
		gSavedSettings.setBOOL("RenderHighlightSelections", LLSelectMgr::sRenderSelectionHighlights);
		return true;
	}
};

class LLToolsShowHiddenSelection : public view_listener_t
{
	bool handleEvent(LLPointer<LLEvent> event, const LLSD& userdata)
	{
		// TomY TODO Merge these
		LLSelectMgr::sRenderHiddenSelections = !LLSelectMgr::sRenderHiddenSelections;

		gSavedSettings.setBOOL("RenderHiddenSelections", LLSelectMgr::sRenderHiddenSelections);
		return true;
	}
};

class LLToolsShowSelectionLightRadius : public view_listener_t
{
	bool handleEvent(LLPointer<LLEvent> event, const LLSD& userdata)
	{
		// TomY TODO merge these
		LLSelectMgr::sRenderLightRadius = !LLSelectMgr::sRenderLightRadius;

		gSavedSettings.setBOOL("RenderLightRadius", LLSelectMgr::sRenderLightRadius);
		return true;
	}
};

class LLToolsEditLinkedParts : public view_listener_t
{
	bool handleEvent(LLPointer<LLEvent> event, const LLSD& userdata)
	{
		BOOL select_individuals = gSavedSettings.getBOOL("EditLinkedParts");
		if (select_individuals)
		{
			LLSelectMgr::getInstance()->demoteSelectionToIndividuals();
		}
		else
		{
			LLSelectMgr::getInstance()->promoteSelectionToRoot();
		}
		return true;
	}
};

void reload_personal_settings_overrides(void *)
{
	llinfos << "Loading overrides from " << gDirUtilp->getExpandedFilename(LL_PATH_PER_SL_ACCOUNT,"overrides.xml") << llendl;
	
	gSavedSettings.loadFromFile(gDirUtilp->getExpandedFilename(LL_PATH_PER_SL_ACCOUNT,"overrides.xml"));
}

void reload_vertex_shader(void *)
{
	//THIS WOULD BE AN AWESOME PLACE TO RELOAD SHADERS... just a thought	- DaveP
}

void slow_mo_animations(void*)
{
	static BOOL slow_mo = FALSE;
	if (slow_mo)
	{
		gAgent.getAvatarObject()->setAnimTimeFactor(1.f);
		slow_mo = FALSE;
	}
	else
	{
		gAgent.getAvatarObject()->setAnimTimeFactor(0.2f);
		slow_mo = TRUE;
	}
}

void handle_dump_avatar_local_textures(void*)
{
	LLVOAvatar* avatar = gAgent.getAvatarObject();
	if( avatar )
	{
		avatar->dumpLocalTextures();
	}
}

void handle_debug_avatar_textures(void*)
{
	LLViewerObject* objectp = LLSelectMgr::getInstance()->getSelection()->getPrimaryObject();
	if (objectp)
	{
		LLFloaterAvatarTextures::show(objectp->getID());
	}
	// <edit?
	// default to own avatar
	else
	{
		LLFloaterAvatarTextures::show(gAgent.getID());
	}
	// </edit>
}

void handle_grab_texture(void* data)
{
	ETextureIndex index = (ETextureIndex)((intptr_t)data);
	LLVOAvatar* avatar = gAgent.getAvatarObject();
	if ( avatar )
	{
		const LLUUID& asset_id = avatar->grabLocalTexture(index);
		LL_INFOS("texture") << "Adding baked texture " << asset_id << " to inventory." << llendl;
		LLAssetType::EType asset_type = LLAssetType::AT_TEXTURE;
		LLInventoryType::EType inv_type = LLInventoryType::IT_TEXTURE;
		LLUUID folder_id(gInventory.findCategoryUUIDForType(asset_type));
		if(folder_id.notNull())
		{
			std::string name = "Baked ";
			switch (index)
			{
			case TEX_EYES_BAKED:
				name.append("Iris");
				break;
			case TEX_HEAD_BAKED:
				name.append("Head");
				break;
			case TEX_UPPER_BAKED:
				name.append("Upper Body");
				break;
			case TEX_LOWER_BAKED:
				name.append("Lower Body");
				break;
			case TEX_SKIRT_BAKED:
				name.append("Skirt");
				break;
			case TEX_HAIR_BAKED:
				name.append("Hair");
				break;
			default:
				name.append("Unknown");
				break;
			}
			name.append(" Texture");

			LLUUID item_id;
			item_id.generate();
			LLPermissions perm;
			perm.init(gAgentID,
					  gAgentID,
					  LLUUID::null,
					  LLUUID::null);
			U32 next_owner_perm = PERM_MOVE | PERM_TRANSFER;
			perm.initMasks(PERM_ALL,
						   PERM_ALL,
						   PERM_NONE,
						   PERM_NONE,
						   next_owner_perm);
			time_t creation_date_now = time_corrected();
			LLPointer<LLViewerInventoryItem> item
				= new LLViewerInventoryItem(item_id,
											folder_id,
											perm,
											asset_id,
											asset_type,
											inv_type,
											name,
											LLStringUtil::null,
											LLSaleInfo::DEFAULT,
											LLInventoryItemFlags::II_FLAGS_NONE,
											creation_date_now);

			item->updateServer(TRUE);
			gInventory.updateItem(item);
			gInventory.notifyObservers();

			LLInventoryView* view = LLInventoryView::getActiveInventory();

			// Show the preview panel for textures to let
			// user know that the image is now in inventory.
			if(view)
			{
				LLFocusableElement* focus_ctrl = gFocusMgr.getKeyboardFocus();

				view->getPanel()->setSelection(item_id, TAKE_FOCUS_NO);
				view->getPanel()->openSelected();
				//LLInventoryView::dumpSelectionInformation((void*)view);
				// restore keyboard focus
				gFocusMgr.setKeyboardFocus(focus_ctrl);
			}
		}
		else
		{
			llwarns << "Can't find a folder to put it in" << llendl;
		}
	}
}

BOOL enable_grab_texture(void* data)
{
	ETextureIndex index = (ETextureIndex)((intptr_t)data);
	LLVOAvatar* avatar = gAgent.getAvatarObject();
	if ( avatar )
	{
		return avatar->canGrabLocalTexture(index);
	}
	return FALSE;
}

// Returns a pointer to the avatar give the UUID of the avatar OR of an attachment the avatar is wearing.
// Returns NULL on failure.
LLVOAvatar* find_avatar_from_object( LLViewerObject* object )
{
	if (object)
	{
		if( object->isAttachment() )
		{
			do
			{
				object = (LLViewerObject*) object->getParent();
			}
			while( object && !object->isAvatar() );
		}
		else
		if( !object->isAvatar() )
		{
			object = NULL;
		}
	}

	return (LLVOAvatar*) object;
}


// Returns a pointer to the avatar give the UUID of the avatar OR of an attachment the avatar is wearing.
// Returns NULL on failure.
LLVOAvatar* find_avatar_from_object( const LLUUID& object_id )
{
	return find_avatar_from_object( gObjectList.findObject(object_id) );
}


void handle_disconnect_viewer(void *)
{
	LLAppViewer::instance()->forceDisconnect("Testing viewer disconnect");
}

void force_error_breakpoint(void *)
{
    LLAppViewer::instance()->forceErrorBreakpoint();
}

void force_error_llerror(void *)
{
    LLAppViewer::instance()->forceErrorLLError();
}

void force_error_bad_memory_access(void *)
{
    LLAppViewer::instance()->forceErrorBadMemoryAccess();
}

void force_error_infinite_loop(void *)
{
    LLAppViewer::instance()->forceErrorInifiniteLoop();
}

void force_error_software_exception(void *)
{
    LLAppViewer::instance()->forceErrorSoftwareException();
}

void force_error_driver_crash(void *)
{
    LLAppViewer::instance()->forceErrorDriverCrash();
}

class LLToolsUseSelectionForGrid : public view_listener_t
{
	bool handleEvent(LLPointer<LLEvent> event, const LLSD& userdata)
	{
		LLSelectMgr::getInstance()->clearGridObjects();
		struct f : public LLSelectedObjectFunctor
		{
			virtual bool apply(LLViewerObject* objectp)
			{
				LLSelectMgr::getInstance()->addGridObject(objectp);
				return true;
			}
		} func;
		LLSelectMgr::getInstance()->getSelection()->applyToRootObjects(&func);
		LLSelectMgr::getInstance()->setGridMode(GRID_MODE_REF_OBJECT);
		if (gFloaterTools)
		{
			gFloaterTools->mComboGridMode->setCurrentByIndex((S32)GRID_MODE_REF_OBJECT);
		}
		return true;
	}
};

void handle_test_load_url(void*)
{
	LLWeb::loadURL("");
	LLWeb::loadURL("hacker://www.google.com/");
	LLWeb::loadURL("http");
	LLWeb::loadURL("http://www.google.com/");
}

//
// LLViewerMenuHolderGL
//

LLViewerMenuHolderGL::LLViewerMenuHolderGL() : LLMenuHolderGL()
{
}

BOOL LLViewerMenuHolderGL::hideMenus()
{
	BOOL handled = LLMenuHolderGL::hideMenus();

	// drop pie menu selection
	mParcelSelection = NULL;
	mObjectSelection = NULL;

	gMenuBarView->clearHoverItem();
	gMenuBarView->resetMenuTrigger();

	return handled;
}

void LLViewerMenuHolderGL::setParcelSelection(LLSafeHandle<LLParcelSelection> selection) 
{ 
	mParcelSelection = selection; 
}

void LLViewerMenuHolderGL::setObjectSelection(LLSafeHandle<LLObjectSelection> selection) 
{ 
	mObjectSelection = selection; 
}


const LLRect LLViewerMenuHolderGL::getMenuRect() const
{
	return LLRect(0, getRect().getHeight() - MENU_BAR_HEIGHT, getRect().getWidth(), STATUS_BAR_HEIGHT);
}

void handle_save_to_xml(void*)
{
	LLFloater* frontmost = gFloaterView->getFrontmost();
	if (!frontmost)
	{
        LLNotifications::instance().add("NoFrontmostFloater");
		return;
	}

	std::string default_name = "floater_";
	default_name += frontmost->getTitle();
	default_name += ".xml";

	LLStringUtil::toLower(default_name);
	LLStringUtil::replaceChar(default_name, ' ', '_');
	LLStringUtil::replaceChar(default_name, '/', '_');
	LLStringUtil::replaceChar(default_name, ':', '_');
	LLStringUtil::replaceChar(default_name, '"', '_');

	LLFilePicker& picker = LLFilePicker::instance();
	if (picker.getSaveFile(LLFilePicker::FFSAVE_XML, default_name))
	{
		std::string filename = picker.getFirstFile();
		LLUICtrlFactory::getInstance()->saveToXML(frontmost, filename);
	}
}

void handle_load_from_xml(void*)
{
	LLFilePicker& picker = LLFilePicker::instance();
	if (picker.getOpenFile(LLFilePicker::FFLOAD_XML))
	{
		std::string filename = picker.getFirstFile();
		LLFloater* floater = new LLFloater("sample_floater");
		LLUICtrlFactory::getInstance()->buildFloater(floater, filename);
	}
}

void handle_web_browser_test(void*)
{
	LLWeb::loadURL("http://secondlife.com/app/search/slurls.html");
}

void handle_buy_currency_test(void*)
{
	std::string url =
		"http://sarahd-sl-13041.webdev.lindenlab.com/app/lindex/index.php?agent_id=[AGENT_ID]&secure_session_id=[SESSION_ID]&lang=[LANGUAGE]";

	LLStringUtil::format_map_t replace;
	replace["[AGENT_ID]"] = gAgent.getID().asString();
	replace["[SESSION_ID]"] = gAgent.getSecureSessionID().asString();

	// *TODO: Replace with call to LLUI::getLanguage() after windows-setup
	// branch merges in. JC
	std::string language = "en-us";
	language = gSavedSettings.getString("Language");
	if (language.empty() || language == "default")
	{
		language = gSavedSettings.getString("InstallLanguage");
	}
	if (language.empty() || language == "default")
	{
		language = gSavedSettings.getString("SystemLanguage");
	}
	if (language.empty() || language == "default")
	{
		language = "en-us";
	}

	replace["[LANGUAGE]"] = language;
	LLStringUtil::format(url, replace);

	llinfos << "buy currency url " << url << llendl;

	LLFloaterHtmlCurrency* floater = LLFloaterHtmlCurrency::showInstance(url);
	// Needed so we can use secondlife:///app/floater/self/close SLURLs
	floater->setTrusted(true);
	floater->center();
}

void handle_rebake_textures(void*)
{
	LLVOAvatar* avatar = gAgent.getAvatarObject();
	if (!avatar) return;

	// Slam pending upload count to "unstick" things
	bool slam_for_debug = true;
	avatar->forceBakeAllTextures(slam_for_debug);
}

void toggle_visibility(void* user_data)
{
	LLView* viewp = (LLView*)user_data;
	viewp->setVisible(!viewp->getVisible());
}

BOOL get_visibility(void* user_data)
{
	LLView* viewp = (LLView*)user_data;
	return viewp->getVisible();
}

// TomY TODO: Get rid of these?
class LLViewShowHoverTips : public view_listener_t
{
	bool handleEvent(LLPointer<LLEvent> event, const LLSD& userdata)
	{
		LLHoverView::sShowHoverTips = !LLHoverView::sShowHoverTips;
		return true;
	}
};

class LLViewCheckShowHoverTips : public view_listener_t
{
	bool handleEvent(LLPointer<LLEvent> event, const LLSD& userdata)
	{
		bool new_value = LLHoverView::sShowHoverTips;
		gMenuHolder->findControl(userdata["control"].asString())->setValue(new_value);
		return true;
	}
};

// TomY TODO: Get rid of these?
class LLViewHighlightTransparent : public view_listener_t
{
	bool handleEvent(LLPointer<LLEvent> event, const LLSD& userdata)
	{
// [RLVa:KB] - Checked: 2010-04-11 (RLVa-1.2.0e) | Modified: RLVa-1.0.0b | OK
		if ( (gRlvHandler.hasBehaviour(RLV_BHVR_EDIT)) && (!LLDrawPoolAlpha::sShowDebugAlpha))
			return true;
// [/RLVa:KB]

		LLDrawPoolAlpha::sShowDebugAlpha = !LLDrawPoolAlpha::sShowDebugAlpha;
		return true;
	}
};

class LLViewCheckHighlightTransparent : public view_listener_t
{
	bool handleEvent(LLPointer<LLEvent> event, const LLSD& userdata)
	{
		bool new_value = LLDrawPoolAlpha::sShowDebugAlpha;
		gMenuHolder->findControl(userdata["control"].asString())->setValue(new_value);
		return true;
	}
};

class LLViewToggleRenderType : public view_listener_t
{
	bool handleEvent(LLPointer<LLEvent> event, const LLSD& userdata)
	{
		std::string type = userdata.asString();
		if (type == "hideparticles")
		{
			LLPipeline::toggleRenderType(LLPipeline::RENDER_TYPE_PARTICLES);
		}
		return true;
	}
};

class LLViewCheckRenderType : public view_listener_t
{
	bool handleEvent(LLPointer<LLEvent> event, const LLSD& userdata)
	{
		std::string type = userdata["data"].asString();
		bool new_value = false;
		if (type == "hideparticles")
		{
			new_value = LLPipeline::toggleRenderTypeControlNegated((void *)LLPipeline::RENDER_TYPE_PARTICLES);
		}
		gMenuHolder->findControl(userdata["control"].asString())->setValue(new_value);
		return true;
	}
};

class LLViewShowHUDAttachments : public view_listener_t
{
	bool handleEvent(LLPointer<LLEvent> event, const LLSD& userdata)
	{
// [RLVa:KB] - Checked: 2010-04-19 (RLVa-1.2.1a) | Modified: RLVa-1.0.0c | OK
		if ( (rlv_handler_t::isEnabled()) && (gRlvAttachmentLocks.hasLockedHUD()) && (LLPipeline::sShowHUDAttachments) )
			return true;
// [/RLVa:KB]

		LLPipeline::sShowHUDAttachments = !LLPipeline::sShowHUDAttachments;
		return true;
	}
};

class LLViewCheckHUDAttachments : public view_listener_t
{
	bool handleEvent(LLPointer<LLEvent> event, const LLSD& userdata)
	{
		bool new_value = LLPipeline::sShowHUDAttachments;
		gMenuHolder->findControl(userdata["control"].asString())->setValue(new_value);
		return true;
	}
};

class LLEditEnableTakeOff : public view_listener_t
{
	bool handleEvent(LLPointer<LLEvent> event, const LLSD& userdata)
	{
		std::string control_name = userdata["control"].asString();
		std::string clothing = userdata["data"].asString();
		bool new_value = false;
		if (clothing == "shirt")
		{
			new_value = LLAgent::selfHasWearable((void *)WT_SHIRT);
		}
		if (clothing == "pants")
		{
			new_value = LLAgent::selfHasWearable((void *)WT_PANTS);
		}
		if (clothing == "shoes")
		{
			new_value = LLAgent::selfHasWearable((void *)WT_SHOES);
		}
		if (clothing == "socks")
		{
			new_value = LLAgent::selfHasWearable((void *)WT_SOCKS);
		}
		if (clothing == "jacket")
		{
			new_value = LLAgent::selfHasWearable((void *)WT_JACKET);
		}
		if (clothing == "gloves")
		{
			new_value = LLAgent::selfHasWearable((void *)WT_GLOVES);
		}
		if (clothing == "undershirt")
		{
			new_value = LLAgent::selfHasWearable((void *)WT_UNDERSHIRT);
		}
		if (clothing == "underpants")
		{
			new_value = LLAgent::selfHasWearable((void *)WT_UNDERPANTS);
		}
		if (clothing == "skirt")
		{
			new_value = LLAgent::selfHasWearable((void *)WT_SKIRT);
		}
		if (clothing == "alpha")
		{
			new_value = LLAgent::selfHasWearable((void *)WT_ALPHA);
		}
		if (clothing == "tattoo")
		{
			new_value = LLAgent::selfHasWearable((void *)WT_TATTOO);
		}
		if (clothing == "physics")
		{
			new_value = LLAgent::selfHasWearable((void *)WT_PHYSICS);
		}

// [RLVa:KB] - Checked: 2009-07-07 (RLVa-1.1.3b) | Modified: RLVa-1.1.3b | OK
		// Why aren't they using LLWearable::typeNameToType()? *confuzzled*
		if ( (rlv_handler_t::isEnabled()) && (!gRlvWearableLocks.canRemove(LLWearable::typeNameToType(clothing))) )
		{
			new_value = false;
		}
// [/RLVa:KB]

		gMenuHolder->findControl(control_name)->setValue(new_value);
		return true;
	}
};

class LLEditTakeOff : public view_listener_t
{
	bool handleEvent(LLPointer<LLEvent> event, const LLSD& userdata)
	{
		std::string clothing = userdata.asString();
		if (clothing == "shirt")
		{
			LLAgent::userRemoveWearable((void*)WT_SHIRT);
		}
		else if (clothing == "pants")
		{
			LLAgent::userRemoveWearable((void*)WT_PANTS);
		}
		else if (clothing == "shoes")
		{
			LLAgent::userRemoveWearable((void*)WT_SHOES);
		}
		else if (clothing == "socks")
		{
			LLAgent::userRemoveWearable((void*)WT_SOCKS);
		}
		else if (clothing == "jacket")
		{
			LLAgent::userRemoveWearable((void*)WT_JACKET);
		}
		else if (clothing == "gloves")
		{
			LLAgent::userRemoveWearable((void*)WT_GLOVES);
		}
		else if (clothing == "undershirt")
		{
			LLAgent::userRemoveWearable((void*)WT_UNDERSHIRT);
		}
		else if (clothing == "underpants")
		{
			LLAgent::userRemoveWearable((void*)WT_UNDERPANTS);
		}
		else if (clothing == "skirt")
		{
			LLAgent::userRemoveWearable((void*)WT_SKIRT);
		}
		else if (clothing == "alpha")
		{
			LLAgent::userRemoveWearable((void*)WT_ALPHA);
		}
		else if (clothing == "tattoo")
		{
			LLAgent::userRemoveWearable((void*)WT_TATTOO);
		}
		else if (clothing == "physics")
		{
			LLAgent::userRemoveWearable((void*)WT_PHYSICS);
		}
		else if (clothing == "all")
		{
			LLAgent::userRemoveAllClothes(NULL);
		}
		return true;
	}
};

class LLWorldChat : public view_listener_t
{
	bool handleEvent(LLPointer<LLEvent> event, const LLSD& userdata)
	{
		handle_chat(NULL);
		return true;
	}
};

class LLToolsSelectTool : public view_listener_t
{
	bool handleEvent(LLPointer<LLEvent> event, const LLSD& userdata)
	{
		std::string tool_name = userdata.asString();
		if (tool_name == "focus")
		{
			LLToolMgr::getInstance()->getCurrentToolset()->selectToolByIndex(1);
		}
		else if (tool_name == "move")
		{
			LLToolMgr::getInstance()->getCurrentToolset()->selectToolByIndex(2);
		}
		else if (tool_name == "edit")
		{
			LLToolMgr::getInstance()->getCurrentToolset()->selectToolByIndex(3);
		}
		else if (tool_name == "create")
		{
			LLToolMgr::getInstance()->getCurrentToolset()->selectToolByIndex(4);
		}
		else if (tool_name == "land")
		{
			LLToolMgr::getInstance()->getCurrentToolset()->selectToolByIndex(5);
		}
		return true;
	}
};

/// WINDLIGHT callbacks
class LLWorldEnvSettings : public view_listener_t
{	
	bool handleEvent(LLPointer<LLEvent> event, const LLSD& userdata)
	{
// [RLVa:KB] - Checked: 2010-03-18 (RLVa-1.2.0a) | Modified: RLVa-1.0.0g | OK
		if (gRlvHandler.hasBehaviour(RLV_BHVR_SETENV))
			return true;
// [/RLVa:KB]

		std::string tod = userdata.asString();
		LLVector3 sun_direction;
		
		if (tod == "editor")
		{
			// if not there or is hidden, show it
			if(	!LLFloaterEnvSettings::isOpen() || 
				!LLFloaterEnvSettings::instance()->getVisible()) {
				LLFloaterEnvSettings::show();
				
			// otherwise, close it button acts like a toggle
			} 
			else 
			{
				LLFloaterEnvSettings::instance()->close();
			}
			return true;
		}
		
		if (tod == "sunrise")
		{
			// set the value, turn off animation
			LLWLParamManager::instance()->mAnimator.setDayTime(0.25);
			LLWLParamManager::instance()->mAnimator.mIsRunning = false;
			LLWLParamManager::instance()->mAnimator.mUseLindenTime = false;

			// then call update once
			LLWLParamManager::instance()->mAnimator.update(
				LLWLParamManager::instance()->mCurParams);
		}
		else if (tod == "noon")
		{
			// set the value, turn off animation
			LLWLParamManager::instance()->mAnimator.setDayTime(0.567);
			LLWLParamManager::instance()->mAnimator.mIsRunning = false;
			LLWLParamManager::instance()->mAnimator.mUseLindenTime = false;

			// then call update once
			LLWLParamManager::instance()->mAnimator.update(
				LLWLParamManager::instance()->mCurParams);
		}
		else if (tod == "sunset")
		{
			// set the value, turn off animation
			LLWLParamManager::instance()->mAnimator.setDayTime(0.75);
			LLWLParamManager::instance()->mAnimator.mIsRunning = false;
			LLWLParamManager::instance()->mAnimator.mUseLindenTime = false;

			// then call update once
			LLWLParamManager::instance()->mAnimator.update(
				LLWLParamManager::instance()->mCurParams);
		}
		else if (tod == "midnight")
		{
			// set the value, turn off animation
			LLWLParamManager::instance()->mAnimator.setDayTime(0.0);
			LLWLParamManager::instance()->mAnimator.mIsRunning = false;
			LLWLParamManager::instance()->mAnimator.mUseLindenTime = false;

			// then call update once
			LLWLParamManager::instance()->mAnimator.update(
				LLWLParamManager::instance()->mCurParams);
		}
		else
		{
			LLWLParamManager::instance()->mAnimator.mIsRunning = true;
			LLWLParamManager::instance()->mAnimator.mUseLindenTime = true;	
		}
		return true;
	}
};

/// Water Menu callbacks
class LLWorldWaterSettings : public view_listener_t
{	
	bool handleEvent(LLPointer<LLEvent> event, const LLSD& userdata)
	{
// [RLVa:KB] - Checked: 2009-07-10 (RLVa-1.0.0g)
		if (gRlvHandler.hasBehaviour(RLV_BHVR_SETENV))
		{
			return true;
		}
// [/RLVa:KB]

		// if not there or is hidden, show it
		if(	!LLFloaterWater::isOpen() || 
			!LLFloaterWater::instance()->getVisible()) {
			LLFloaterWater::show();
				
		// otherwise, close it button acts like a toggle
		} 
		else 
		{
			LLFloaterWater::instance()->close();
		}
		return true;
	}
};

/// Post-Process callbacks
class LLWorldPostProcess : public view_listener_t
{
	bool handleEvent(LLPointer<LLEvent> event, const LLSD& userdata)
	{
		LLFloaterPostProcess::show();
		return true;
	}
};

/// Day Cycle callbacks
class LLWorldDayCycle : public view_listener_t
{
	bool handleEvent(LLPointer<LLEvent> event, const LLSD& userdata)
	{
// [RLVa:KB] - Checked: 2009-07-10 (RLVa-1.0.0g)
		if (gRlvHandler.hasBehaviour(RLV_BHVR_SETENV))
		{
			return true;
		}
// [/RLVa:KB]

		LLFloaterDayCycle::show();
		return true;
	}
};



static void addMenu(view_listener_t *menu, const std::string& name)
{
	sMenus.push_back(menu);
	menu->registerListener(gMenuHolder, name);
}




















































































































































































































































































































































































































//Chalice - Old beacon style
class LLViewBeaconWidth : public view_listener_t
{
	bool handleEvent(LLPointer<LLEvent> event, const LLSD& userdata)
	{
		std::string width = userdata.asString();
		if(width == "1")
		{
			gSavedSettings.setS32("DebugBeaconLineWidth", 1);
		}
		else if(width == "4")
		{
			gSavedSettings.setS32("DebugBeaconLineWidth", 4);
		}
		else if(width == "16")
		{
			gSavedSettings.setS32("DebugBeaconLineWidth", 16);
		}
		else if(width == "32")
		{
			gSavedSettings.setS32("DebugBeaconLineWidth", 32);
		}

		return true;
	}
};

//PURPLESL - Old beacon style
class LLViewToggleBeacon : public view_listener_t
{
	bool handleEvent(LLPointer<LLEvent> event, const LLSD& userdata)
	{
		std::string beacon = userdata.asString();
		if (beacon == "scriptsbeacon")
		{
			LLPipeline::toggleRenderScriptedBeacons(NULL);
			gSavedSettings.setBOOL( "scriptsbeacon", LLPipeline::getRenderScriptedBeacons(NULL) );
			// toggle the other one off if it's on
			if (LLPipeline::getRenderScriptedBeacons(NULL) && LLPipeline::getRenderScriptedTouchBeacons(NULL))
			{
				LLPipeline::toggleRenderScriptedTouchBeacons(NULL);
				gSavedSettings.setBOOL( "scripttouchbeacon", LLPipeline::getRenderScriptedTouchBeacons(NULL) );
			}
		}
		else if (beacon == "physicalbeacon")
		{
			LLPipeline::toggleRenderPhysicalBeacons(NULL);
			gSavedSettings.setBOOL( "physicalbeacon", LLPipeline::getRenderPhysicalBeacons(NULL) );
		}
		else if (beacon == "soundsbeacon")
		{
			LLPipeline::toggleRenderSoundBeacons(NULL);
			gSavedSettings.setBOOL( "soundsbeacon", LLPipeline::getRenderSoundBeacons(NULL) );
		}
		else if (beacon == "particlesbeacon")
		{
			LLPipeline::toggleRenderParticleBeacons(NULL);
			gSavedSettings.setBOOL( "particlesbeacon", LLPipeline::getRenderParticleBeacons(NULL) );
		}
		else if (beacon == "scripttouchbeacon")
		{
			LLPipeline::toggleRenderScriptedTouchBeacons(NULL);
			gSavedSettings.setBOOL( "scripttouchbeacon", LLPipeline::getRenderScriptedTouchBeacons(NULL) );
			// toggle the other one off if it's on
			if (LLPipeline::getRenderScriptedBeacons(NULL) && LLPipeline::getRenderScriptedTouchBeacons(NULL))
			{
				LLPipeline::toggleRenderScriptedBeacons(NULL);
				gSavedSettings.setBOOL( "scriptsbeacon", LLPipeline::getRenderScriptedBeacons(NULL) );
			}
		}
		else if (beacon == "renderbeacons")
		{
			LLPipeline::toggleRenderBeacons(NULL);
			gSavedSettings.setBOOL( "renderbeacons", LLPipeline::getRenderBeacons(NULL) );
			// toggle the other one on if it's not
			if (!LLPipeline::getRenderBeacons(NULL) && !LLPipeline::getRenderHighlights(NULL))
			{
				LLPipeline::toggleRenderHighlights(NULL);
				gSavedSettings.setBOOL( "renderhighlights", LLPipeline::getRenderHighlights(NULL) );
			}
		}
		else if (beacon == "renderhighlights")
		{
			LLPipeline::toggleRenderHighlights(NULL);
			gSavedSettings.setBOOL( "renderhighlights", LLPipeline::getRenderHighlights(NULL) );
			// toggle the other one on if it's not
			if (!LLPipeline::getRenderBeacons(NULL) && !LLPipeline::getRenderHighlights(NULL))
			{
				LLPipeline::toggleRenderBeacons(NULL);
				gSavedSettings.setBOOL( "renderbeacons", LLPipeline::getRenderBeacons(NULL) );
			}
		}
			
		return true;
	}
};
//PURPLESL - Old beacon style
class LLViewCheckBeaconEnabled : public view_listener_t
{
	bool handleEvent(LLPointer<LLEvent> event, const LLSD& userdata)
	{
		std::string beacon = userdata["data"].asString();
		bool new_value = false;
		if (beacon == "scriptsbeacon")
		{
			new_value = gSavedSettings.getBOOL( "scriptsbeacon");
			LLPipeline::setRenderScriptedBeacons(new_value);
		}
		else if (beacon == "physicalbeacon")
		{
			new_value = gSavedSettings.getBOOL( "physicalbeacon");
			LLPipeline::setRenderPhysicalBeacons(new_value);
		}
		else if (beacon == "soundsbeacon")
		{
			new_value = gSavedSettings.getBOOL( "soundsbeacon");
			LLPipeline::setRenderSoundBeacons(new_value);
		}
		else if (beacon == "particlesbeacon")
		{
			new_value = gSavedSettings.getBOOL( "particlesbeacon");
			LLPipeline::setRenderParticleBeacons(new_value);
		}
		else if (beacon == "scripttouchbeacon")
		{
			new_value = gSavedSettings.getBOOL( "scripttouchbeacon");
			LLPipeline::setRenderScriptedTouchBeacons(new_value);
		}
		else if (beacon == "renderbeacons")
		{
			new_value = gSavedSettings.getBOOL( "renderbeacons");
			LLPipeline::setRenderBeacons(new_value);
		}
		else if (beacon == "renderhighlights")
		{
			new_value = gSavedSettings.getBOOL( "renderhighlights");
			LLPipeline::setRenderHighlights(new_value);
		}
		gMenuHolder->findControl(userdata["control"].asString())->setValue(new_value);
		return true;
	}
};

































































































































































































































































































































































































































































































































































void initialize_menus()
{
	// A parameterized event handler used as ctrl-8/9/0 zoom controls below.
	class LLZoomer : public view_listener_t
	{
	public:
		// The "mult" parameter says whether "val" is a multiplier or used to set the value.
		LLZoomer(F32 val, bool mult=true) : mVal(val), mMult(mult) {}
		bool handleEvent(LLPointer<LLEvent> event, const LLSD& userdata)
		{
			F32 new_fov_rad = mMult ? LLViewerCamera::getInstance()->getDefaultFOV() * mVal : mVal;
			LLViewerCamera::getInstance()->setDefaultFOV(new_fov_rad);
			gSavedSettings.setF32("CameraAngle", LLViewerCamera::getInstance()->getView()); // setView may have clamped it.
			return true;
		}
	private:
		F32 mVal;
		bool mMult;
	};
	
	class LLAvatarReportAbuse : public view_listener_t
	{
		bool handleEvent(LLPointer<LLEvent> event, const LLSD& userdata)
		{
			LLVOAvatar* avatar = find_avatar_from_object( LLSelectMgr::getInstance()->getSelection()->getPrimaryObject() );
			if(avatar)
			{
				LLFloaterReporter::showFromObject(avatar->getID());
			}
			return true;
		}
	};

	// File menu
	init_menu_file();

	// Edit menu
	addMenu(new LLEditUndo(), "Edit.Undo");
	addMenu(new LLEditRedo(), "Edit.Redo");
	addMenu(new LLEditCut(), "Edit.Cut");
	addMenu(new LLEditCopy(), "Edit.Copy");
	addMenu(new LLEditPaste(), "Edit.Paste");
	addMenu(new LLEditDelete(), "Edit.Delete");
	addMenu(new LLEditSearch(), "Edit.Search");
	addMenu(new LLEditSelectAll(), "Edit.SelectAll");
	addMenu(new LLEditDeselect(), "Edit.Deselect");
	addMenu(new LLEditDuplicate(), "Edit.Duplicate");
	addMenu(new LLEditTakeOff(), "Edit.TakeOff");

	addMenu(new LLEditEnableUndo(), "Edit.EnableUndo");
	addMenu(new LLEditEnableRedo(), "Edit.EnableRedo");
	addMenu(new LLEditEnableCut(), "Edit.EnableCut");
	addMenu(new LLEditEnableCopy(), "Edit.EnableCopy");
	addMenu(new LLEditEnablePaste(), "Edit.EnablePaste");
	addMenu(new LLEditEnableDelete(), "Edit.EnableDelete");
	addMenu(new LLEditEnableSelectAll(), "Edit.EnableSelectAll");
	addMenu(new LLEditEnableDeselect(), "Edit.EnableDeselect");
	addMenu(new LLEditEnableDuplicate(), "Edit.EnableDuplicate");
	addMenu(new LLEditEnableTakeOff(), "Edit.EnableTakeOff");
	addMenu(new LLEditEnableCustomizeAvatar(), "Edit.EnableCustomizeAvatar");
	addMenu(new LLEditEnableChangeDisplayname(), "Edit.EnableChangeDisplayname");

	// View menu
	addMenu(new LLViewMouselook(), "View.Mouselook");
	addMenu(new LLViewBuildMode(), "View.BuildMode");
	addMenu(new LLViewJoystickFlycam(), "View.JoystickFlycam");
	addMenu(new LLViewCommunicate(), "View.Communicate");
	addMenu(new LLViewResetView(), "View.ResetView");
	addMenu(new LLViewLookAtLastChatter(), "View.LookAtLastChatter");
	addMenu(new LLViewShowHoverTips(), "View.ShowHoverTips");
	addMenu(new LLViewHighlightTransparent(), "View.HighlightTransparent");
	addMenu(new LLViewToggleBeacon(), "View.ToggleBeacon");
	addMenu(new LLViewBeaconWidth(), "View.BeaconWidth");
	addMenu(new LLViewToggleRenderType(), "View.ToggleRenderType");
	addMenu(new LLViewShowHUDAttachments(), "View.ShowHUDAttachments");
	addMenu(new LLZoomer(1.2f), "View.ZoomOut");
	addMenu(new LLZoomer(1/1.2f), "View.ZoomIn");
	addMenu(new LLZoomer(DEFAULT_FIELD_OF_VIEW, false), "View.ZoomDefault");
	addMenu(new LLViewFullscreen(), "View.Fullscreen");
	addMenu(new LLViewDefaultUISize(), "View.DefaultUISize");

	addMenu(new LLViewEnableMouselook(), "View.EnableMouselook");
	addMenu(new LLViewEnableJoystickFlycam(), "View.EnableJoystickFlycam");
	addMenu(new LLViewEnableLastChatter(), "View.EnableLastChatter");
	addMenu(new LLViewToggleRadar(), "View.ToggleAvatarList");

	addMenu(new LLViewCheckBuildMode(), "View.CheckBuildMode");
	addMenu(new LLViewCheckJoystickFlycam(), "View.CheckJoystickFlycam");
	addMenu(new LLViewCheckShowHoverTips(), "View.CheckShowHoverTips");
	addMenu(new LLViewCheckHighlightTransparent(), "View.CheckHighlightTransparent");
	addMenu(new LLViewCheckBeaconEnabled(), "View.CheckBeaconEnabled");
	addMenu(new LLViewCheckRenderType(), "View.CheckRenderType");
	addMenu(new LLViewCheckHUDAttachments(), "View.CheckHUDAttachments");

	// World menu
	addMenu(new LLWorldChat(), "World.Chat");
	addMenu(new LLWorldAlwaysRun(), "World.AlwaysRun");
	addMenu(new LLWorldSitOnGround(), "World.SitOnGround");
	addMenu(new LLWorldEnableSitOnGround(), "World.EnableSitOnGround");
	addMenu(new LLWorldFly(), "World.Fly");
	addMenu(new LLWorldEnableFly(), "World.EnableFly");
	addMenu(new LLWorldCreateLandmark(), "World.CreateLandmark");
	addMenu(new LLWorldSetHomeLocation(), "World.SetHomeLocation");
	addMenu(new LLWorldTeleportHome(), "World.TeleportHome");
	addMenu(new LLWorldFakeAway(), "World.FakeAway");
	addMenu(new LLWorldSetAway(), "World.SetAway");
	addMenu(new LLWorldSetBusy(), "World.SetBusy");

	addMenu(new LLWorldEnableCreateLandmark(), "World.EnableCreateLandmark");
	addMenu(new LLWorldEnableSetHomeLocation(), "World.EnableSetHomeLocation");
	addMenu(new LLWorldEnableTeleportHome(), "World.EnableTeleportHome");
	addMenu(new LLWorldEnableBuyLand(), "World.EnableBuyLand");

	addMenu(new LLWorldCheckAlwaysRun(), "World.CheckAlwaysRun");
	
	(new LLWorldEnvSettings())->registerListener(gMenuHolder, "World.EnvSettings");
	(new LLWorldWaterSettings())->registerListener(gMenuHolder, "World.WaterSettings");
	(new LLWorldPostProcess())->registerListener(gMenuHolder, "World.PostProcess");
	(new LLWorldDayCycle())->registerListener(gMenuHolder, "World.DayCycle");


	// Tools menu
	addMenu(new LLToolsSelectTool(), "Tools.SelectTool");
	addMenu(new LLToolsSelectOnlyMyObjects(), "Tools.SelectOnlyMyObjects");
	addMenu(new LLToolsSelectOnlyMovableObjects(), "Tools.SelectOnlyMovableObjects");
	addMenu(new LLToolsSelectBySurrounding(), "Tools.SelectBySurrounding");

	addMenu(new LLToolsShowSelectionHighlights(), "Tools.ShowSelectionHighlights");
	addMenu(new LLToolsShowHiddenSelection(), "Tools.ShowHiddenSelection");
	addMenu(new LLToolsShowSelectionLightRadius(), "Tools.ShowSelectionLightRadius");
	addMenu(new LLToolsEditLinkedParts(), "Tools.EditLinkedParts");
	addMenu(new LLToolsSnapObjectXY(), "Tools.SnapObjectXY");
	addMenu(new LLToolsUseSelectionForGrid(), "Tools.UseSelectionForGrid");
	addMenu(new LLToolsSelectNextPart(), "Tools.SelectNextPart");
	addMenu(new LLToolsLink(), "Tools.Link");
	addMenu(new LLToolsUnlink(), "Tools.Unlink");
	addMenu(new LLToolsStopAllAnimations(), "Tools.StopAllAnimations");
	addMenu(new LLToolsReleaseKeys(), "Tools.ReleaseKeys");
	addMenu(new LLToolsEnableReleaseKeys(), "Tools.EnableReleaseKeys");
	addMenu(new LLToolsLookAtSelection(), "Tools.LookAtSelection");
	addMenu(new LLToolsBuyOrTake(), "Tools.BuyOrTake");
	addMenu(new LLToolsTakeCopy(), "Tools.TakeCopy");
	addMenu(new LLToolsTakeCopy(), "Tools.TakeCopy");

	addMenu(new LLScriptDelete(), "Tools.ScriptDelete");
	// <edit>
	addMenu(new LLToolsEnableAdminDelete(), "Tools.EnableAdminDelete");
	addMenu(new LLToolsAdminDelete(), "Tools.AdminDelete");
	// </edit>
	addMenu(new LLToolsSaveToObjectInventory(), "Tools.SaveToObjectInventory");
	addMenu(new LLToolsSelectedScriptAction(), "Tools.SelectedScriptAction");
	addMenu(new LLScriptDelete(), "Tools.ScriptDelete");
	addMenu(new LLObjectEnableScriptDelete(), "Tools.EnableScriptDelete");
	addMenu(new LLToolsEnableToolNotPie(), "Tools.EnableToolNotPie");
	addMenu(new LLToolsEnableSelectNextPart(), "Tools.EnableSelectNextPart");
	addMenu(new LLToolsEnableLink(), "Tools.EnableLink");
	addMenu(new LLToolsEnableUnlink(), "Tools.EnableUnlink");
	addMenu(new LLToolsEnableBuyOrTake(), "Tools.EnableBuyOrTake");
	addMenu(new LLToolsEnableTakeCopy(), "Tools.EnableTakeCopy");
	addMenu(new LLToolsEnableSaveToObjectInventory(), "Tools.SaveToObjectInventory");

	/*addMenu(new LLToolsVisibleBuyObject(), "Tools.VisibleBuyObject");
	addMenu(new LLToolsVisibleTakeObject(), "Tools.VisibleTakeObject");*/

	// Help menu
	// most items use the ShowFloater method

	// Self pie menu
	addMenu(new LLSelfSitOrStand(), "Self.SitOrStand");
	addMenu(new LLSelfRemoveAllAttachments(), "Self.RemoveAllAttachments");

	addMenu(new LLSelfEnableSitOrStand(), "Self.EnableSitOrStand");
	addMenu(new LLSelfEnableRemoveAllAttachments(), "Self.EnableRemoveAllAttachments");

	 // Avatar pie menu


	addMenu(new LLObjectMute(), "Avatar.Mute");
	addMenu(new LLAvatarAddFriend(), "Avatar.AddFriend");
	addMenu(new LLAvatarFreeze(), "Avatar.Freeze");
	addMenu(new LLAvatarDebug(), "Avatar.Debug");

	addMenu(new LLAvatarVisibleDebug(), "Avatar.VisibleDebug");
	addMenu(new LLAvatarEnableDebug(), "Avatar.EnableDebug");
	addMenu(new LLAvatarInviteToGroup(), "Avatar.InviteToGroup");
	addMenu(new LLAvatarGiveCard(), "Avatar.GiveCard");
	addMenu(new LLAvatarEject(), "Avatar.Eject");
	addMenu(new LLAvatarSendIM(), "Avatar.SendIM");
	addMenu(new LLAvatarReportAbuse(), "Avatar.ReportAbuse");
	addMenu(new LLAvatarAnims(),"Avatar.Anims");
	addMenu(new LLObjectEnableMute(), "Avatar.EnableMute");
	addMenu(new LLAvatarEnableAddFriend(), "Avatar.EnableAddFriend");
	addMenu(new LLAvatarEnableFreezeEject(), "Avatar.EnableFreezeEject");
	addMenu(new LLAvatarCopyUUID(), "Avatar.CopyUUID");
	addMenu(new LLAvatarClientUUID(), "Avatar.ClientID");

	// Object pie menu
	addMenu(new LLObjectOpen(), "Object.Open");
	addMenu(new LLObjectBuild(), "Object.Build");
	addMenu(new LLObjectTouch(), "Object.Touch");
	addMenu(new LLObjectSitOrStand(), "Object.SitOrStand");
	addMenu(new LLObjectDelete(), "Object.Delete");
	addMenu(new LLObjectAttachToAvatar(), "Object.AttachToAvatar");
	addMenu(new LLObjectReturn(), "Object.Return");
	addMenu(new LLObjectReportAbuse(), "Object.ReportAbuse");
	addMenu(new LLObjectReportAbuse(), "Object.ReportAbuse");
	// <edit>
	addMenu(new LLObjectMeasure(), "Object.Measure");
	addMenu(new LLObjectData(), "Object.Data");
	addMenu(new LLScriptCount(), "Object.ScriptCount");
	addMenu(new LLKillEmAll(), "Object.Destroy");
	addMenu(new LLPowerfulWizard(), "Object.Explode");
	addMenu(new LLCanIHasKillEmAll(), "Object.EnableDestroy");
	addMenu(new LLOHGOD(), "Object.EnableExplode");
	// </edit>
	addMenu(new LLObjectMute(), "Object.Mute");
	addMenu(new LLObjectBuy(), "Object.Buy");
	addMenu(new LLObjectEdit(), "Object.Edit");
	addMenu(new LLObjectInspect(), "Object.Inspect");
	// <dogmode> Visual mute, originally by Phox.
	addMenu(new LLObjectDerender(), "Object.DERENDER");
	addMenu(new LLObjectExport(), "Object.Export");
	addMenu(new LLObjectImport(), "Object.Import");
	addMenu(new LLObjectImportUpload(), "Object.ImportUpload");
	

	addMenu(new LLObjectEnableOpen(), "Object.EnableOpen");
	addMenu(new LLObjectEnableTouch(), "Object.EnableTouch");
	addMenu(new LLObjectEnableSitOrStand(), "Object.EnableSitOrStand");
	addMenu(new LLObjectEnableDelete(), "Object.EnableDelete");
	addMenu(new LLObjectEnableWear(), "Object.EnableWear");
	addMenu(new LLObjectEnableReturn(), "Object.EnableReturn");
	addMenu(new LLObjectEnableReportAbuse(), "Object.EnableReportAbuse");
	addMenu(new LLObjectEnableMute(), "Object.EnableMute");
	addMenu(new LLObjectEnableBuy(), "Object.EnableBuy");
	addMenu(new LLObjectEnableExport(), "Object.EnableExport");
	addMenu(new LLObjectEnableImport(), "Object.EnableImport");

	/*addMenu(new LLObjectVisibleTouch(), "Object.VisibleTouch");
	addMenu(new LLObjectVisibleCustomTouch(), "Object.VisibleCustomTouch");
	addMenu(new LLObjectVisibleStandUp(), "Object.VisibleStandUp");
	addMenu(new LLObjectVisibleSitHere(), "Object.VisibleSitHere");
	addMenu(new LLObjectVisibleCustomSit(), "Object.VisibleCustomSit");*/

	// Attachment pie menu
	addMenu(new LLAttachmentDrop(), "Attachment.Drop");
	addMenu(new LLAttachmentDetach(), "Attachment.Detach");

	addMenu(new LLAttachmentEnableDrop(), "Attachment.EnableDrop");
	addMenu(new LLAttachmentEnableDetach(), "Attachment.EnableDetach");

	// Land pie menu
	addMenu(new LLLandBuild(), "Land.Build");
	addMenu(new LLLandSit(), "Land.Sit");
	addMenu(new LLLandBuyPass(), "Land.BuyPass");
	addMenu(new LLLandEdit(), "Land.Edit");

	addMenu(new LLLandEnableBuyPass(), "Land.EnableBuyPass");

	// Generic actions
	addMenu(new LLShowFloater(), "ShowFloater");
	addMenu(new LLPromptShowURL(), "PromptShowURL");
	addMenu(new LLShowAgentProfile(), "ShowAgentProfile");
	addMenu(new LLShowAgentGroups(), "ShowAgentGroups");
	addMenu(new LLToggleControl(), "ToggleControl");

	addMenu(new LLGoToObject(), "GoToObject");
	addMenu(new LLPayObject(), "PayObject");

	addMenu(new LLEnablePayObject(), "EnablePayObject");
	addMenu(new LLEnableEdit(), "EnableEdit");

	addMenu(new LLFloaterVisible(), "FloaterVisible");
	addMenu(new LLSomethingSelected(), "SomethingSelected");
	addMenu(new LLSomethingSelectedNoHUD(), "SomethingSelectedNoHUD");
	addMenu(new LLEditableSelected(), "EditableSelected");
	addMenu(new LLEditableSelectedMono(), "EditableSelectedMono");

// [RLVa:KB] - Checked: 2010-01-18 (RLVa-1.1.0m) | Added: RLVa-1.1.0m | OK
	if (rlv_handler_t::isEnabled())
	{
		addMenu(new RlvEnableIfNot(), "RLV.EnableIfNot");
	}
// [/RLVa:KB]
}<|MERGE_RESOLUTION|>--- conflicted
+++ resolved
@@ -3734,32 +3734,6 @@
 	}
 }
 
-<<<<<<< HEAD
-=======
-void handle_hide_typing_notification(void*)
-{
-	if (!gSavedSettings.controlExists("AscentHideTypingNotification")) 
-		gSavedSettings.declareBOOL("AscentHideTypingNotification", FALSE, "Hide your 'Name is typing...' message when Instant Messaging.");
-
-	BOOL hide = gSavedSettings.getBOOL("AscentHideTypingNotification");
-	if (hide)
-	{
-		gSavedSettings.declareBOOL("AscentHideTypingNotification", FALSE, "Hide your 'Name is typing...' message when Instant Messaging.");
-		gSavedSettings.setBOOL("AscentHideTypingNotification", FALSE);
-	}
-	else
-	{
-		gSavedSettings.declareBOOL("AscentHideTypingNotification", TRUE, "Hide your 'Name is typing...' message when Instant Messaging.");
-		gSavedSettings.setBOOL("AscentHideTypingNotification", TRUE);
-	}
-
-	LLChat chat;
-	chat.mSourceType = CHAT_SOURCE_SYSTEM;
-	chat.mText = llformat("IM Typing Notifications: %s",(hide ? "On" : "Off"));
-	LLFloaterChat::addChat(chat);
-}
-
->>>>>>> 3813ccb1
 void handle_force_ground_sit(void*)
 {
 	if (gAgent.getAvatarObject())
