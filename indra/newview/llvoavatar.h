/**
 * @file llvoavatar.h
 * @brief Declaration of LLVOAvatar class which is a derivation fo
 * LLViewerObject
 *
 * $LicenseInfo:firstyear=2001&license=viewergpl$
 * 
 * Copyright (c) 2001-2009, Linden Research, Inc.
 * 
 * Second Life Viewer Source Code
 * The source code in this file ("Source Code") is provided by Linden Lab
 * to you under the terms of the GNU General Public License, version 2.0
 * ("GPL"), unless you have obtained a separate licensing agreement
 * ("Other License"), formally executed by you and Linden Lab.  Terms of
 * the GPL can be found in doc/GPL-license.txt in this distribution, or
 * online at http://secondlifegrid.net/programs/open_source/licensing/gplv2
 * 
 * There are special exceptions to the terms and conditions of the GPL as
 * it is applied to this Source Code. View the full text of the exception
 * in the file doc/FLOSS-exception.txt in this software distribution, or
 * online at
 * http://secondlifegrid.net/programs/open_source/licensing/flossexception
 * 
 * By copying, modifying or distributing this software, you acknowledge
 * that you have read and understood your obligations described above,
 * and agree to abide by those obligations.
 * 
 * ALL LINDEN LAB SOURCE CODE IS PROVIDED "AS IS." LINDEN LAB MAKES NO
 * WARRANTIES, EXPRESS, IMPLIED OR OTHERWISE, REGARDING ITS ACCURACY,
 * COMPLETENESS OR PERFORMANCE.
 * $/LicenseInfo$
 */

#ifndef LL_LLVOAVATAR_H
#define LL_LLVOAVATAR_H

#include <map>
#include <deque>
#include <string>
#include <vector>

#include "imageids.h"			// IMG_INVISIBLE
#include "llchat.h"
#include "lldrawpoolalpha.h"
#include "llviewerobject.h"
#include "llcharacter.h"
#include "llviewerjointmesh.h"
#include "llviewerjointattachment.h"
#include "llrendertarget.h"
#include "llwearable.h"
#include "llvoavatardefines.h"
#include "lltexglobalcolor.h"
#include "emeraldboobutils.h"
#include "llavatarname.h"


extern const LLUUID ANIM_AGENT_BODY_NOISE;
extern const LLUUID ANIM_AGENT_BREATHE_ROT;
extern const LLUUID ANIM_AGENT_PHYSICS_MOTION;
extern const LLUUID ANIM_AGENT_EDITING;
extern const LLUUID ANIM_AGENT_EYE;
extern const LLUUID ANIM_AGENT_FLY_ADJUST;
extern const LLUUID ANIM_AGENT_HAND_MOTION;
extern const LLUUID ANIM_AGENT_HEAD_ROT;
extern const LLUUID ANIM_AGENT_PELVIS_FIX;
extern const LLUUID ANIM_AGENT_TARGET;
extern const LLUUID ANIM_AGENT_WALK_ADJUST;

class LLTexLayerSet;
class LLVoiceVisualizer;
class LLHUDNameTag;
class LLHUDEffectSpiral;
class LLTexGlobalColor;
class LLTexGlobalColorInfo;
class LLTexLayerSetInfo;
class LLDriverParamInfo;
class LLVOAvatarBoneInfo;
class LLVOAvatarSkeletonInfo;

//~~~~~~~~~~~~~~~~~~~~~~~~~~~~~~~~~~~~~~~~~~~~~~~~~~~~~~~~~~~~~~~~~~~~~~~~~~~~~~~~
// LLVOAvatar
// 
//~~~~~~~~~~~~~~~~~~~~~~~~~~~~~~~~~~~~~~~~~~~~~~~~~~~~~~~~~~~~~~~~~~~~~~~~~~~~~~~~
class LLVOAvatar :
	public LLViewerObject,
	public LLCharacter
{
public:
	friend class LLVOAvatarSelf;
protected:
	struct LLVOAvatarXmlInfo;

/********************************************************************************
 **                                                                            **
 **                    INITIALIZATION
 **/

public:
	LLVOAvatar(const LLUUID &id, const LLPCode pcode, LLViewerRegion *regionp);
	virtual void		markDead();
	static void			initClass(); // Initialize data that's only init'd once per class.
	static void			cleanupClass();	// Cleanup data that's only init'd once per class.
	virtual void 		initInstance(); // Called after construction to initialize the class.
protected:
	virtual				~LLVOAvatar();
	BOOL				loadSkeletonNode();
	BOOL				loadMeshNodes();

/**                    Initialization
 **                                                                            **
 *******************************************************************************/

/********************************************************************************
 **                                                                            **
 **                    INHERITED
 **/

	//--------------------------------------------------------------------
	// LLViewerObject interface and related
	//--------------------------------------------------------------------
public:
	virtual void			updateGL();
	virtual	LLVOAvatar*		asAvatar();
	virtual U32    	 	 	processUpdateMessage(LLMessageSystem *mesgsys,
													 void **user_data,
													 U32 block_num,
													 const EObjectUpdateType update_type,
													 LLDataPacker *dp);
	virtual BOOL   	 	 	idleUpdate(LLAgent &agent, LLWorld &world, const F64 &time);
	virtual BOOL   	 	 	updateLOD();
	BOOL  	 	 	 	 	updateJointLODs();
	void					updateLODRiggedAttachments( void );
	virtual BOOL   	 	 	isActive() const; // Whether this object needs to do an idleUpdate.
	virtual void   	 	 	updateTextures();
	virtual S32    	 	 	setTETexture(const U8 te, const LLUUID& uuid); // If setting a baked texture, need to request it from a non-local sim.
	virtual void   	 	 	onShift(const LLVector4a& shift_vector);
	virtual U32    	 	 	getPartitionType() const;
	virtual const  	 	 	LLVector3 getRenderPosition() const;
	virtual void   	 	 	updateDrawable(BOOL force_damped);
	virtual LLDrawable* 	createDrawable(LLPipeline *pipeline);
	virtual BOOL   	 	 	updateGeometry(LLDrawable *drawable);
	virtual void   	 	 	setPixelAreaAndAngle(LLAgent &agent);
	virtual void   	 	 	updateRegion(LLViewerRegion *regionp);
	virtual void   	 	 	updateSpatialExtents(LLVector4a& newMin, LLVector4a &newMax);
	virtual void   	 	 	getSpatialExtents(LLVector4a& newMin, LLVector4a& newMax);
	virtual BOOL   	 	 	lineSegmentIntersect(const LLVector3& start, const LLVector3& end,
												 S32 face = -1,                    // which face to check, -1 = ALL_SIDES
												 BOOL pick_transparent = FALSE,
												 S32* face_hit = NULL,             // which face was hit
												 LLVector3* intersection = NULL,   // return the intersection point
												 LLVector2* tex_coord = NULL,      // return the texture coordinates of the intersection point
												 LLVector3* normal = NULL,         // return the surface normal at the intersection point
												 LLVector3* bi_normal = NULL);     // return the surface bi-normal at the intersection point
	LLViewerObject*	lineSegmentIntersectRiggedAttachments(const LLVector3& start, const LLVector3& end,
												 S32 face = -1,                    // which face to check, -1 = ALL_SIDES
												 BOOL pick_transparent = FALSE,
												 S32* face_hit = NULL,             // which face was hit
												 LLVector3* intersection = NULL,   // return the intersection point
												 LLVector2* tex_coord = NULL,      // return the texture coordinates of the intersection point
												 LLVector3* normal = NULL,         // return the surface normal at the intersection point
												 LLVector3* bi_normal = NULL);     // return the surface bi-normal at the intersection point

	//--------------------------------------------------------------------
	// LLCharacter interface and related
	//--------------------------------------------------------------------
public:
	virtual LLVector3    	getCharacterPosition();
	virtual LLQuaternion 	getCharacterRotation();
	virtual LLVector3    	getCharacterVelocity();
	virtual LLVector3    	getCharacterAngularVelocity();
	virtual LLJoint*		getCharacterJoint(U32 num);
	virtual BOOL			allocateCharacterJoints(U32 num);

	virtual LLUUID			remapMotionID(const LLUUID& id);
	virtual BOOL			startMotion(const LLUUID& id, F32 time_offset = 0.f);
	virtual BOOL			stopMotion(const LLUUID& id, BOOL stop_immediate = FALSE);
	virtual void			stopMotionFromSource(const LLUUID& source_id);
	virtual void			requestStopMotion(LLMotion* motion);
	LLMotion*				findMotion(const LLUUID& id) const;
	void					startDefaultMotions();

	virtual LLJoint*		getJoint(const std::string &name);
	virtual LLJoint*     	getRootJoint() { return &mRoot; }

	void					resetJointPositions( void );
	void					resetJointPositionsToDefault( void );
	void					resetSpecificJointPosition( const std::string& name );
	virtual const char*		getAnimationPrefix() { return "avatar"; }
	virtual const LLUUID&   getID();
	virtual LLVector3		getVolumePos(S32 joint_index, LLVector3& volume_offset);
	virtual LLJoint*		findCollisionVolume(U32 volume_id);
	virtual S32				getCollisionVolumeID(std::string &name);
	virtual void			addDebugText(const std::string& text);
	virtual F32          	getTimeDilation();
	virtual void			getGround(const LLVector3 &inPos, LLVector3 &outPos, LLVector3 &outNorm);
	virtual F32				getPixelArea() const;
	virtual LLPolyMesh*		getHeadMesh();
	virtual LLPolyMesh*		getUpperBodyMesh();
	virtual LLVector3d		getPosGlobalFromAgent(const LLVector3 &position);
	virtual LLVector3		getPosAgentFromGlobal(const LLVector3d &position);
	virtual void			updateVisualParams();


/**                    Inherited
 **                                                                            **
 *******************************************************************************/

/********************************************************************************
 **                                                                            **
 **                    STATE
 **/

public:
	virtual bool 	isSelf() const { return false; } // True if this avatar is for this viewer's agent
	bool			isBuilt() const { return mIsBuilt; }

private: //aligned members
	LLVector4a	mImpostorExtents[2];

private:
	BOOL			mSupportsAlphaLayers; // For backwards compatibility, TRUE for 1.23+ clients

	//--------------------------------------------------------------------
	// Updates
	//--------------------------------------------------------------------
public:
	virtual BOOL 	updateCharacter(LLAgent &agent);
	void 			idleUpdateVoiceVisualizer(bool voice_enabled);
	void 			idleUpdateMisc(bool detailed_update);
	virtual void	idleUpdateAppearanceAnimation();
	void 			idleUpdateLipSync(bool voice_enabled);
	void 			idleUpdateLoadingEffect();
	void 			idleUpdateWindEffect();
	void 			idleUpdateNameTag(const LLVector3& root_pos_last);
	LLVector3		idleUpdateNameTagPosition(const LLVector3& root_pos_last);
	void			clearNameTag();
	static void		invalidateNameTag(const LLUUID& agent_id);
	// force all name tags to rebuild, useful when display names turned on/off
	static void		invalidateNameTags();
	void 			idleUpdateRenderCost();
	void 			idleUpdateBelowWater();
	void 			idleUpdateBoobEffect();	//Emerald

	LLFrameTimer 	mIdleTimer;
	std::string		getIdleTime();
	
	//--------------------------------------------------------------------
	// Static preferences (controlled by user settings/menus)
	//--------------------------------------------------------------------
public:
	static S32		sRenderName;
	static bool		sRenderGroupTitles;
	static U32		sMaxVisible; //(affected by control "RenderAvatarMaxVisible")
	static F32		sRenderDistance; //distance at which avatars will render.
	static BOOL		sShowAnimationDebug; // show animation debug info
	static BOOL		sUseImpostors; //use impostors for far away avatars
	static BOOL		sShowFootPlane;	// show foot collision plane reported by server
	static BOOL		sVisibleInFirstPerson;
	static S32		sNumLODChangesThisFrame;
	static S32		sNumVisibleChatBubbles;
	static BOOL		sDebugInvisible;
	static BOOL		sShowAttachmentPoints;
	static F32		sLODFactor; // user-settable LOD factor
	static F32		sPhysicsLODFactor; // user-settable physics LOD factor
	static BOOL		sJointDebug; // output total number of joints being touched for each avatar
	static BOOL		sDebugAvatarRotation;

	//--------------------------------------------------------------------
	// Region state
	//--------------------------------------------------------------------
public:
	LLHost			getObjectHost() const;

	//--------------------------------------------------------------------
	// Loading state
	//--------------------------------------------------------------------
public:
	BOOL			isFullyLoaded() const;
	bool visualParamWeightsAreDefault();
protected:
	virtual BOOL	getIsCloud();
	//BOOL			isReallyFullyLoaded();
	BOOL			updateIsFullyLoaded();
	BOOL			processFullyLoadedChange(bool loading);
protected:
	bool 			sendAvatarTexturesRequest();
	void			updateRuthTimer(bool loading);
	F32 			calcMorphAmount();
private:
	BOOL			mFullyLoaded;
	BOOL			mPreviousFullyLoaded;
	BOOL			mFullyLoadedInitialized;
	S32				mFullyLoadedFrameCounter;
	LLFrameTimer	mFullyLoadedTimer;
	LLFrameTimer	mRuthTimer;
	
/**                    State
 **                                                                            **
 *******************************************************************************/

/********************************************************************************
 **                                                                            **
 **                    SKELETON
 **/

public:
	void				updateHeadOffset();
	F32					getPelvisToFoot() const { return mPelvisToFoot; }
	void				setPelvisOffset( bool hasOffset, const LLVector3& translation, F32 offset ) ;
	bool				hasPelvisOffset( void ) { return mHasPelvisOffset; }
	void				postPelvisSetRecalc( void );
	void				setPelvisOffset( F32 pelvixFixupAmount );

	bool				mHasPelvisOffset;
	LLVector3			mPelvisOffset;
	F32					mLastPelvisToFoot;
	F32					mPelvisFixup;
	F32					mLastPelvisFixup;

	LLVector3			mHeadOffset; // current head position
	LLViewerJoint		mRoot;
protected:
	static BOOL			parseSkeletonFile(const std::string& filename);
	void				buildCharacter();
	virtual BOOL		loadAvatar();

	BOOL				setupBone(const LLVOAvatarBoneInfo* info, LLViewerJoint* parent, S32 &current_volume_num, S32 &current_joint_num);
	BOOL				buildSkeleton(const LLVOAvatarSkeletonInfo *info);
private:
	BOOL				mIsBuilt; // state of deferred character building
	S32					mNumJoints;
	LLViewerJoint*		mSkeleton;
	
	//--------------------------------------------------------------------
	// Pelvis height adjustment members.
	//--------------------------------------------------------------------
public:
	LLVector3			mBodySize;
	S32					mLastSkeletonSerialNum;
private:
	F32					mPelvisToFoot;

	//--------------------------------------------------------------------
	// Cached pointers to well known joints
	//--------------------------------------------------------------------
public:
	LLViewerJoint* 		mPelvisp;
	LLViewerJoint* 		mTorsop;
	LLViewerJoint* 		mChestp;
	LLViewerJoint* 		mNeckp;
	LLViewerJoint* 		mHeadp;
	LLViewerJoint* 		mSkullp;
	LLViewerJoint* 		mEyeLeftp;
	LLViewerJoint* 		mEyeRightp;
	LLViewerJoint* 		mHipLeftp;
	LLViewerJoint* 		mHipRightp;
	LLViewerJoint* 		mKneeLeftp;
	LLViewerJoint* 		mKneeRightp;
	LLViewerJoint* 		mAnkleLeftp;
	LLViewerJoint* 		mAnkleRightp;
	LLViewerJoint* 		mFootLeftp;
	LLViewerJoint* 		mFootRightp;
	LLViewerJoint* 		mWristLeftp;
	LLViewerJoint* 		mWristRightp;

	//--------------------------------------------------------------------
	// XML parse tree
	//--------------------------------------------------------------------
private:
	static LLXmlTree 	sXMLTree; // avatar config file
	static LLXmlTree 	sSkeletonXMLTree; // avatar skeleton file

/**                    Skeleton
 **                                                                            **
 *******************************************************************************/

/********************************************************************************
 **                                                                            **
 **                    RENDERING
 **/

public:
	// Graphical stuff for objects - maybe broken out into render class later?
	U32 renderFootShadows();
	U32 		renderImpostor(LLColor4U color = LLColor4U(255,255,255,255), S32 diffuse_channel = 0);
	U32 		renderRigid();
	U32 		renderSkinned(EAvatarRenderPass pass);
	F32			getLastSkinTime() { return mLastSkinTime; }
	U32			renderSkinnedAttachments();
	U32 		renderTransparent(BOOL first_pass);
	void 		renderCollisionVolumes();
	static void	deleteCachedImages(bool clearAll=true);
	static void	destroyGL();
	static void	restoreGL();
	BOOL 		mIsDummy; // for special views
	S32			mSpecialRenderMode; // special lighting
private:
	bool		shouldAlphaMask();

	BOOL 		mNeedsSkin; // avatar has been animated and verts have not been updated
	F32			mLastSkinTime; //value of gFrameTimeSeconds at last skin update

	S32	 		mUpdatePeriod;
	S32  		mNumInitFaces; //number of faces generated when creating the avatar drawable, does not inculde splitted faces due to long vertex buffer.

	//--------------------------------------------------------------------
	// Visibility
	//--------------------------------------------------------------------
protected:
	void 		updateVisibility();
private:
	U32	 		mVisibilityRank;
	BOOL 		mVisible;
	
	//--------------------------------------------------------------------
	// Shadowing
	//--------------------------------------------------------------------
public:
	void 		updateShadowFaces();
	LLDrawable*	mShadow;
private:
	LLFace* 	mShadow0Facep;
	LLFace* 	mShadow1Facep;
	LLPointer<LLViewerTexture> mShadowImagep;

	//--------------------------------------------------------------------
	// Impostors
	//--------------------------------------------------------------------
public:
	BOOL 		isImpostor() const;
	BOOL 	    needsImpostorUpdate() const;
	const LLVector3& getImpostorOffset() const;
	const LLVector2& getImpostorDim() const;
	void 		getImpostorValues(LLVector4a* extents, LLVector3& angle, F32& distance) const;
	void 		cacheImpostorValues();
	void 		setImpostorDim(const LLVector2& dim);
	static void	resetImpostors();
	static void updateImpostors();
	LLRenderTarget mImpostor;
	BOOL		mNeedsImpostorUpdate;
private:
	LLVector3	mImpostorOffset;
	LLVector2	mImpostorDim;
	BOOL		mNeedsAnimUpdate;
	LLVector3	mImpostorAngle;
	F32			mImpostorDistance;
	F32			mImpostorPixelArea;
	LLVector3	mLastAnimExtents[2];  

	//--------------------------------------------------------------------
	// Wind rippling in clothes
	//--------------------------------------------------------------------
public:
	LLVector4	mWindVec;
	F32			mRipplePhase;
	BOOL		mBelowWater;
private:
	F32			mWindFreq;
	LLFrameTimer mRippleTimer;
	F32			mRippleTimeLast;
	LLVector3	mRippleAccel;
	LLVector3	mLastVel;

	//--------------------------------------------------------------------
	// Culling
	//--------------------------------------------------------------------
public:
	static void	cullAvatarsByPixelArea();
	BOOL		isCulled() const { return mCulled; }
private:
	BOOL		mCulled;

	//--------------------------------------------------------------------
	// Freeze counter
	//--------------------------------------------------------------------
public:
	static void updateFreezeCounter(S32 counter = 0);
private:
	static S32  sFreezeCounter;

	//--------------------------------------------------------------------
	// Constants
	//--------------------------------------------------------------------
public:
	virtual LLViewerTexture::EBoostLevel 	getAvatarBoostLevel() const { return LLViewerTexture::BOOST_AVATAR; }
	virtual LLViewerTexture::EBoostLevel 	getAvatarBakedBoostLevel() const { return LLViewerTexture::BOOST_AVATAR_BAKED; }
	virtual S32 						getTexImageSize() const;
	virtual S32 						getTexImageArea() const { return getTexImageSize()*getTexImageSize(); }
	
/**                    Rendering
 **                                                                            **
 *******************************************************************************/

/********************************************************************************
 **                                                                            **
 **                    TEXTURES
 **/

	//--------------------------------------------------------------------
	// Loading status
	//--------------------------------------------------------------------
public:
 	BOOL            isTextureDefined(LLVOAvatarDefines::ETextureIndex type) const;
	BOOL			isTextureVisible(LLVOAvatarDefines::ETextureIndex type) const;

protected:
	BOOL			isFullyBaked();
	static BOOL		areAllNearbyInstancesBaked(S32& grey_avatars);

	//--------------------------------------------------------------------
	// Baked textures
	//--------------------------------------------------------------------
public:
	void			releaseComponentTextures(); // ! BACKWARDS COMPATIBILITY !
protected:
	static void		onBakedTextureMasksLoaded(BOOL success, LLViewerFetchedTexture *src_vi, LLImageRaw* src, LLImageRaw* aux_src, S32 discard_level, BOOL final, void* userdata);
	static void		onInitialBakedTextureLoaded(BOOL success, LLViewerFetchedTexture *src_vi, LLImageRaw* src, LLImageRaw* aux_src, S32 discard_level, BOOL final, void* userdata);
	static void		onBakedTextureLoaded(BOOL success, LLViewerFetchedTexture *src_vi, LLImageRaw* src, LLImageRaw* aux_src, S32 discard_level, BOOL final, void* userdata);
	virtual void	removeMissingBakedTextures();
	void			useBakedTexture(const LLUUID& id);

	struct BakedTextureData
	{
		LLUUID								mLastTextureIndex;
		LLTexLayerSet* 						mTexLayerSet; // Only exists for self
		bool								mIsLoaded;
		bool								mIsUsed;
		LLVOAvatarDefines::ETextureIndex 	mTextureIndex;
		U32									mMaskTexName;
		// Stores pointers to the joint meshes that this baked texture deals with
		std::vector< LLViewerJointMesh * > 	mMeshes;  // std::vector<LLViewerJointMesh> mJoints[i]->mMeshParts
	};
	typedef std::vector<BakedTextureData> 	bakedtexturedata_vec_t;
	bakedtexturedata_vec_t 					mBakedTextureDatas;
	//--------------------------------------------------------------------
	// Local Textures
	//--------------------------------------------------------------------
protected:
	virtual void	setLocalTexture(LLVOAvatarDefines::ETextureIndex type, LLViewerTexture* tex, BOOL baked_version_exits);
	virtual void	addLocalTextureStats(LLVOAvatarDefines::ETextureIndex type, LLViewerFetchedTexture* imagep, F32 texel_area_ratio, BOOL rendered, BOOL covered_by_baked);

	//--------------------------------------------------------------------
	// Layers
	//--------------------------------------------------------------------
protected:
	void			deleteLayerSetCaches(bool clearAll = true);
	void			addBakedTextureStats(LLViewerFetchedTexture* imagep, F32 pixel_area, F32 texel_area_ratio, S32 boost_level);

	//--------------------------------------------------------------------
	// Composites
	//--------------------------------------------------------------------
public:
	virtual void	invalidateComposite(LLTexLayerSet* layerset, BOOL upload_result);
	virtual void	invalidateAll();
	virtual void	setCompositeUpdatesEnabled(bool b) {}
	virtual void 	setCompositeUpdatesEnabled(U32 index, bool b) {}
	virtual bool 	isCompositeUpdateEnabled(U32 index) { return false; }

	//--------------------------------------------------------------------
	// Static texture/mesh/baked dictionary
	//--------------------------------------------------------------------
public:
	static BOOL 	isIndexLocalTexture(LLVOAvatarDefines::ETextureIndex i);
	static BOOL 	isIndexBakedTexture(LLVOAvatarDefines::ETextureIndex i);
private:
	static const LLVOAvatarDefines::LLVOAvatarDictionary *getDictionary() { return sAvatarDictionary; }
	static LLVOAvatarDefines::LLVOAvatarDictionary* sAvatarDictionary;
	static LLVOAvatarSkeletonInfo* 					sAvatarSkeletonInfo;
	static LLVOAvatarXmlInfo* 						sAvatarXmlInfo;

	//--------------------------------------------------------------------
	// Messaging
	//--------------------------------------------------------------------
public:
	void 			onFirstTEMessageReceived();
private:
	BOOL			mFirstTEMessageReceived;
	BOOL			mFirstAppearanceMessageReceived;


//Most this stuff is Agent only
	//--------------------------------------------------------------------
	// Other public functions
	//--------------------------------------------------------------------

public:
	void setNameFromChat(const std::string &text);
	void clearNameFromChat();

/**                    Textures
 **                                                                            **
 *******************************************************************************/

/********************************************************************************
 **                                                                            **
 **                    MESHES
 **/

public:
	void 			updateMeshTextures();
	void 			updateSexDependentLayerSets(BOOL upload_bake);
	void 			dirtyMesh(); // Dirty the avatar mesh
	void 			updateMeshData();
protected:
	void 			releaseMeshData();
	virtual void 	restoreMeshData();
private:
	void 			dirtyMesh(S32 priority); // Dirty the avatar mesh, with priority
	S32 			mDirtyMesh; // 0 -- not dirty, 1 -- morphed, 2 -- LOD
	BOOL			mMeshTexturesDirty;

	typedef std::multimap<std::string, LLPolyMesh*> polymesh_map_t;
	polymesh_map_t 									mMeshes;
	std::vector<LLViewerJoint *> 					mMeshLOD;

	//--------------------------------------------------------------------
	// Destroy invisible mesh
	//--------------------------------------------------------------------
protected:
	BOOL			mMeshValid;
	LLFrameTimer	mMeshInvisibleTime;

/**                    Meshes
 **                                                                            **
 *******************************************************************************/

/********************************************************************************
 **                                                                            **
 **                    APPEARANCE
 **/

public:
	void 			processAvatarAppearance(LLMessageSystem* mesgsys);
	void 			hideSkirt();
	void			startAppearanceAnimation(BOOL set_by_user, BOOL play_sound);
	
	//--------------------------------------------------------------------
	// Appearance morphing
	//--------------------------------------------------------------------
public:
	BOOL			getIsAppearanceAnimating() const { return mAppearanceAnimating; }
private:
	BOOL			mAppearanceAnimating;
	LLFrameTimer	mAppearanceMorphTimer;
	F32				mLastAppearanceBlendTime;
	BOOL			mAppearanceAnimSetByUser;	//1.23

public:
	typedef std::map<S32, std::string> lod_mesh_map_t;
	typedef std::map<std::string, lod_mesh_map_t> mesh_info_t;

	static void getMeshInfo(mesh_info_t* mesh_info);
	LLPolyMesh*		getMesh( LLPolyMeshSharedData *shared_data );
	//--------------------------------------------------------------------
	// Clothing colors (convenience functions to access visual parameters)
	//--------------------------------------------------------------------
public:
	void			setClothesColor(LLVOAvatarDefines::ETextureIndex te, const LLColor4& new_color, BOOL upload_bake);
	LLColor4		getClothesColor(LLVOAvatarDefines::ETextureIndex te);
	static BOOL		teToColorParams( LLVOAvatarDefines::ETextureIndex te, const char* param_name[3] );

	//--------------------------------------------------------------------
	// Global colors
	//--------------------------------------------------------------------
public:
	LLColor4		getGlobalColor(const std::string& color_name ) const;
	void			onGlobalColorChanged(const LLTexGlobalColor* global_color, BOOL upload_bake);
private:
	LLTexGlobalColor* mTexSkinColor;
	LLTexGlobalColor* mTexHairColor;
	LLTexGlobalColor* mTexEyeColor;

	//--------------------------------------------------------------------
	// Visibility
	//--------------------------------------------------------------------
public:
	BOOL			isVisible() const;
	void			setVisibilityRank(U32 rank);
	U32				getVisibilityRank()  const { return mVisibilityRank; } // unused
	static S32 		sNumVisibleAvatars; // Number of instances of this class
	static LLColor4 getDummyColor();
/**                    Appearance
 **                                                                            **
 *******************************************************************************/

/********************************************************************************
 **                                                                            **
 **                    WEARABLES
 **/

public:
	virtual BOOL			isWearingWearableType(LLWearableType::EType type ) const;
	
	//--------------------------------------------------------------------
	// Attachments
	//--------------------------------------------------------------------
public:
	void 				clampAttachmentPositions();
<<<<<<< HEAD
	BOOL attachObject(LLViewerObject *viewer_object);
	BOOL detachObject(LLViewerObject *viewer_object);
	void				cleanupAttachedMesh( LLViewerObject* pVO );
	static LLVOAvatar* findAvatarFromAttachment( LLViewerObject* obj );
=======
	virtual const LLViewerJointAttachment* attachObject(LLViewerObject *viewer_object);
	virtual BOOL 		detachObject(LLViewerObject *viewer_object);
#if MESH_ENABLED
	void				cleanupAttachedMesh( LLViewerObject* pVO );
#endif //MESH_ENABLED
	static LLVOAvatar*  findAvatarFromAttachment(LLViewerObject* obj);
>>>>>>> 6381e4d9
protected:
// [RLVa:KB] - Checked: 2009-12-18 (RLVa-1.1.0i) | Added: RLVa-1.1.0i
	LLViewerJointAttachment* getTargetAttachmentPoint(const LLViewerObject* viewer_object) const;
// [/RLVa:KB]
	void 				lazyAttach();
	void				rebuildRiggedAttachments( void );

	//--------------------------------------------------------------------
	// Map of attachment points, by ID
	//--------------------------------------------------------------------
public:
	S32 				getAttachmentCount(); // Warning: order(N) not order(1) // currently used only by -self
	typedef std::map<S32, LLViewerJointAttachment*> attachment_map_t;
	attachment_map_t 								mAttachmentPoints;
<<<<<<< HEAD
	std::vector<LLPointer<LLViewerObject> > 		mPendingAttachment;	
=======
	std::vector<LLPointer<LLViewerObject> > 		mPendingAttachment;
>>>>>>> 6381e4d9

	//--------------------------------------------------------------------
	// HUD functions
	//--------------------------------------------------------------------
public:
	BOOL 				hasHUDAttachment() const;
	LLBBox 				getHUDBBox() const;
	void 				rebuildHUD();
	void 				resetHUDAttachments();
	BOOL				canAttachMoreObjects() const;
protected:
	U32					getNumAttachments() const; // O(N), not O(1)

/**                    Wearables
 **                                                                            **
 *******************************************************************************/

/********************************************************************************
 **                                                                            **
 **                    ACTIONS
 **/

	//--------------------------------------------------------------------
	// Animations
	//--------------------------------------------------------------------
public:
	BOOL 			isAnyAnimationSignaled(const LLUUID *anim_array, const S32 num_anims) const;
	void 			processAnimationStateChanges();
protected:
	BOOL 			processSingleAnimationStateChange(const LLUUID &anim_id, BOOL start);
	void 			resetAnimations();
private:
	LLTimer			mAnimTimer;
	F32				mTimeLast;	

	//--------------------------------------------------------------------
	// Animation state data
	//--------------------------------------------------------------------
public:
	typedef std::map<LLUUID, S32>::iterator AnimIterator;
	std::map<LLUUID, S32> 					mSignaledAnimations; // requested state of Animation name/value
	std::map<LLUUID, S32> 					mPlayingAnimations; // current state of Animation name/value

	typedef std::multimap<LLUUID, LLUUID> 	AnimationSourceMap;
	typedef AnimationSourceMap::iterator 	AnimSourceIterator;
	AnimationSourceMap 						mAnimationSources; // object ids that triggered anim ids

	//--------------------------------------------------------------------
	// Chat
	//--------------------------------------------------------------------
public:
	void			addChat(const LLChat& chat);
	void	   		clearChat();
	void			startTyping() { mTyping = TRUE; mTypingTimer.reset(); mIdleTimer.reset();}
	void			stopTyping() { mTyping = FALSE; }
private:
	BOOL			mVisibleChat;

	//--------------------------------------------------------------------
	// Lip synch morphs
	//--------------------------------------------------------------------
private:
	bool 		   	mLipSyncActive; // we're morphing for lip sync
	LLVisualParam* 	mOohMorph; // cached pointers morphs for lip sync
	LLVisualParam* 	mAahMorph; // cached pointers morphs for lip sync

	//--------------------------------------------------------------------
	// Flight
	//--------------------------------------------------------------------
public:
	BOOL			mInAir;
	LLFrameTimer	mTimeInAir;

/**                    Actions
 **                                                                            **
 *******************************************************************************/

/********************************************************************************
 **                                                                            **
 **                    PHYSICS
 **/

private:
	F32 		mSpeedAccum; // measures speed (for diagnostics mostly).
	BOOL 		mTurning; // controls hysteresis on avatar rotation
	F32			mSpeed; // misc. animation repeated state

	//--------------------------------------------------------------------
	// Collision volumes
	//--------------------------------------------------------------------
public:
  	S32			mNumCollisionVolumes;
	LLViewerJointCollisionVolume* mCollisionVolumes;
protected:
	BOOL		allocateCollisionVolumes(U32 num);

	//--------------------------------------------------------------------
	// Dimensions
	//--------------------------------------------------------------------
public:
	void 		resolveHeightGlobal(const LLVector3d &inPos, LLVector3d &outPos, LLVector3 &outNorm);
	void 		resolveHeightAgent(const LLVector3 &inPos, LLVector3 &outPos, LLVector3 &outNorm);
	void 		resolveRayCollisionAgent(const LLVector3d start_pt, const LLVector3d end_pt, LLVector3d &out_pos, LLVector3 &out_norm);
	void 		slamPosition(); // Slam position to transmitted position (for teleport);
protected:
	void 		computeBodySize();

	//--------------------------------------------------------------------
	// Material being stepped on
	//--------------------------------------------------------------------
private:
	BOOL		mStepOnLand;
	U8			mStepMaterial;
	LLVector3	mStepObjectVelocity;

	//--------------------------------------------------------------------
	// Emerald legacy boob bounce
	//--------------------------------------------------------------------
public:
	F32				getActualBoobGrav() const { return mLocalBoobConfig.actualBoobGrav; }
	void			setActualBoobGrav(F32 grav)
	{
		mLocalBoobConfig.actualBoobGrav = grav;
		if(!mFirstSetActualBoobGravRan)
		{
			mBoobState.boobGrav = grav;
			mFirstSetActualBoobGravRan = true;
		}
	}
	static EmeraldGlobalBoobConfig sBoobConfig;
private:
	bool			mFirstSetActualBoobGravRan;
	LLFrameTimer	mBoobBounceTimer;
	EmeraldAvatarLocalBoobConfig mLocalBoobConfig;
	EmeraldBoobState mBoobState;
	
public:
	bool mSupportsPhysics; //Client supports v2 wearable physics. Disable emerald physics.
	
/**                    Physics
 **                                                                            **
 *******************************************************************************/

/********************************************************************************
 **                                                                            **
 **                    HIERARCHY
 **/

public:
	virtual BOOL 	setParent(LLViewerObject* parent);
	virtual void 	addChild(LLViewerObject *childp);
	virtual void 	removeChild(LLViewerObject *childp);

	//--------------------------------------------------------------------
	// Sitting
	//--------------------------------------------------------------------
public:
	void			sitDown(BOOL bSitting);
	BOOL			isSitting() const {return mIsSitting;}
	void 			sitOnObject(LLViewerObject *sit_object);
	void 			getOffObject();
private:
	// set this property only with LLVOAvatar::sitDown method
	BOOL 			mIsSitting;

/**                    Hierarchy
 **                                                                            **
 *******************************************************************************/

/********************************************************************************
 **                                                                            **
 **                    NAME
 **/

public:
	std::string		getFullname() const; // Returns "FirstName LastName"
protected:
	static void		getAnimLabels(LLDynamicArray<std::string>* labels);
	static void		getAnimNames(LLDynamicArray<std::string>* names);	
private:
	std::string		mNameString;
	std::string  	mSubNameString;
	std::string  	mTitle;
	bool	  		mNameAway;
	bool	  		mNameBusy;
	bool	  		mNameMute;
	bool      		mNameAppearance;
	bool			mRenderTag;
	bool      		mRenderGroupTitles;
	std::string      mRenderedName;
	std::string      mClientName;
	std::string		 mIdleString;
	S32		  mUsedNameSystem;

	//--------------------------------------------------------------------
	// Display the name (then optionally fade it out)
	//--------------------------------------------------------------------
public:
	LLFrameTimer	mChatTimer;
	LLPointer<LLHUDNameTag> mNameText;
private:
	LLFrameTimer	mTimeVisible;
	std::deque<LLChat> mChats;
	BOOL			mTyping;
	LLFrameTimer	mTypingTimer;
	static void on_avatar_name_response(const LLUUID& agent_id, const LLAvatarName& av_name, void *userdata);

	//--------------------------------------------------------------------
	// Client tagging
	//--------------------------------------------------------------------
public:
	// <edit>
	void getClientInfo(std::string& clientTag, LLColor4& tagColor, BOOL useComment=FALSE);
	std::string extraMetadata;
	// </edit>
	
	static bool 	updateClientTags();
	static bool 	loadClientTags();
	std::string 	mClientTag; //Zwagoth's new client identification system. -HgB
	LLColor4 		mClientColor; //Zwagoth's new client identification system. -HgB

	bool mNameFromChatOverride;
	bool mNameFromChatChanged;
	std::string mNameFromChatText;
	std::string mNameFromAttachment;

/**                    Name
 **                                                                            **
 *******************************************************************************/

/********************************************************************************
 **                                                                            **
 **                    SOUNDS
 **/

	//--------------------------------------------------------------------
	// Voice visualizer
	//--------------------------------------------------------------------
public:
	// Responsible for detecting the user's voice signal (and when the
	// user speaks, it puts a voice symbol over the avatar's head) and gesticulations
	LLPointer<LLVoiceVisualizer>  mVoiceVisualizer;
	int					mCurrentGesticulationLevel;

	//--------------------------------------------------------------------
	// Step sound
	//--------------------------------------------------------------------
protected:
	const LLUUID& 		getStepSound() const;
private:
	// Global table of sound ids per material, and the ground
	const static LLUUID	sStepSounds[LL_MCODE_END];
	const static LLUUID	sStepSoundOnLand;

	//--------------------------------------------------------------------
	// Foot step state (for generating sounds)
	//--------------------------------------------------------------------
public:
	void 				setFootPlane(const LLVector4 &plane) { mFootPlane = plane; }
	LLVector4			mFootPlane;
private:
	BOOL				mWasOnGroundLeft;
	BOOL				mWasOnGroundRight;

/**                    Sounds
 **                                                                            **
 *******************************************************************************/

/********************************************************************************
 **                                                                            **
 **                    DIAGNOSTICS
 **/
	
	//--------------------------------------------------------------------
	// General
	//--------------------------------------------------------------------
public:
	static void			dumpArchetypeXML(void*);
	static void			dumpBakedStatus();
	const std::string 	getBakedStatusForPrintout() const;
	void				dumpAvatarTEs(const std::string& context) const;

	static F32 			sUnbakedTime; // Total seconds with >=1 unbaked avatars
	static F32 			sUnbakedUpdateTime; // Last time stats were updated (to prevent multiple updates per frame) 
	static F32 			sGreyTime; // Total seconds with >=1 grey avatars	
	static F32 			sGreyUpdateTime; // Last time stats were updated (to prevent multiple updates per frame) 
protected:
	S32					getUnbakedPixelAreaRank();
	BOOL				mHasGrey;
private:
	BOOL				mHasBakedHair;
	F32					mMinPixelArea;
	F32					mMaxPixelArea;
	F32					mAdjustedPixelArea;
	std::string  		mDebugText;

/**                    Diagnostics
 **                                                                            **
 *******************************************************************************/

/********************************************************************************
 **                                                                            **
 **                    SUPPORT CLASSES
 **/

protected: // Shared with LLVOAvatarSelf

	struct LLVOAvatarXmlInfo
	{
		LLVOAvatarXmlInfo();
		~LLVOAvatarXmlInfo();

		BOOL 	parseXmlSkeletonNode(LLXmlTreeNode* root);
		BOOL 	parseXmlMeshNodes(LLXmlTreeNode* root);
		BOOL 	parseXmlColorNodes(LLXmlTreeNode* root);
		BOOL 	parseXmlLayerNodes(LLXmlTreeNode* root);
		BOOL 	parseXmlDriverNodes(LLXmlTreeNode* root);

		struct LLVOAvatarMeshInfo
		{
			typedef std::pair<LLPolyMorphTargetInfo*,BOOL> morph_info_pair_t;
			typedef std::vector<morph_info_pair_t> morph_info_list_t;

			LLVOAvatarMeshInfo() : mLOD(0), mMinPixelArea(.1f) {}
			~LLVOAvatarMeshInfo()
			{
				morph_info_list_t::iterator iter;
				for (iter = mPolyMorphTargetInfoList.begin(); iter != mPolyMorphTargetInfoList.end(); iter++)
				{
					delete iter->first;
				}
				mPolyMorphTargetInfoList.clear();
			}

			std::string mType;
			S32			mLOD;
			std::string	mMeshFileName;
			std::string	mReferenceMeshName;
			F32			mMinPixelArea;
			morph_info_list_t mPolyMorphTargetInfoList;
		};
		typedef std::vector<LLVOAvatarMeshInfo*> mesh_info_list_t;
		mesh_info_list_t mMeshInfoList;

		typedef std::vector<LLPolySkeletalDistortionInfo*> skeletal_distortion_info_list_t;
		skeletal_distortion_info_list_t mSkeletalDistortionInfoList;
	
		struct LLVOAvatarAttachmentInfo
		{
			LLVOAvatarAttachmentInfo()
				: mGroup(-1), mAttachmentID(-1), mPieMenuSlice(-1), mVisibleFirstPerson(FALSE),
				  mIsHUDAttachment(FALSE), mHasPosition(FALSE), mHasRotation(FALSE) {}
			std::string mName;
			std::string mJointName;
			LLVector3 mPosition;
			LLVector3 mRotationEuler;
			S32 mGroup;
			S32 mAttachmentID;
			S32 mPieMenuSlice;
			BOOL mVisibleFirstPerson;
			BOOL mIsHUDAttachment;
			BOOL mHasPosition;
			BOOL mHasRotation;
		};
		typedef std::vector<LLVOAvatarAttachmentInfo*> attachment_info_list_t;
		attachment_info_list_t mAttachmentInfoList;
	
		LLTexGlobalColorInfo *mTexSkinColorInfo;
		LLTexGlobalColorInfo *mTexHairColorInfo;
		LLTexGlobalColorInfo *mTexEyeColorInfo;

		typedef std::vector<LLTexLayerSetInfo*> layer_info_list_t;
		layer_info_list_t mLayerInfoList;

		typedef std::vector<LLDriverParamInfo*> driver_info_list_t;
		driver_info_list_t mDriverInfoList;
	};

public: //Public until pulled out of LLTexLayer
	struct LLMaskedMorph
	{
		LLMaskedMorph(LLPolyMorphTarget *morph_target, BOOL invert) :
			mMorphTarget(morph_target), 
			mInvert(invert)
		{
			morph_target->addPendingMorphMask();
		}
	
		LLPolyMorphTarget	*mMorphTarget;
		BOOL				mInvert;
	};

/**                    Support classes
 **                                                                            **
 *******************************************************************************/

// <edit>

public:
	//bool mNametagSaysIdle;
	//bool mIdleForever;
	//LLFrameTimer mIdleTimer;
	//U32 mIdleMinutes;
	LLUUID mFocusObject;
	LLVector3d mFocusVector;
	//void resetIdleTime();
// </edit>

private:
	//-----------------------------------------------------------------------------------------------
	// Per-avatar information about texture data.
	// To-do: Move this to private implementation class
	//-----------------------------------------------------------------------------------------------

	struct LocalTextureData
	{
		LocalTextureData() : mIsBakedReady(false), mDiscard(MAX_DISCARD_LEVEL+1), mImage(NULL)
		{}
		LLPointer<LLViewerFetchedTexture> mImage;
		bool mIsBakedReady;
		S32 mDiscard;
	};
	typedef std::map<LLVOAvatarDefines::ETextureIndex, LocalTextureData> localtexture_map_t;
	localtexture_map_t mLocalTextureData;


	//--------------------------------------------------------------------
	// Private member variables.
	//--------------------------------------------------------------------
	// Scratch textures used for compositing
	static LLMap< LLGLenum, LLGLuint*> sScratchTexNames;
	static LLMap< LLGLenum, F32*> sScratchTexLastBindTime;
	static S32 sScratchTexBytes;
	
	static LLSD sClientResolutionList;

	bool isUnknownClient();
	static void resolveClient(LLColor4& avatar_name_color, std::string& client, LLVOAvatar* avatar);
	friend class LLFloaterAvatarList;

	
	U64		  mLastRegionHandle;
	LLFrameTimer mRegionCrossingTimer;
	S32		  mRegionCrossingCount;
	
	static bool		sDoProperArc;
};

//-----------------------------------------------------------------------------------------------
// Inlines
//-----------------------------------------------------------------------------------------------
inline BOOL LLVOAvatar::isTextureDefined(LLVOAvatarDefines::ETextureIndex type) const
{
	return (getTEImage(type)->getID() != IMG_DEFAULT_AVATAR && getTEImage(type)->getID() != IMG_DEFAULT);
}

inline BOOL LLVOAvatar::isTextureVisible(LLVOAvatarDefines::ETextureIndex type) const
{
	return ((isTextureDefined(type) || isSelf())
			&& (getTEImage(type)->getID() != IMG_INVISIBLE 
				|| LLDrawPoolAlpha::sShowDebugAlpha));
}

#endif // LL_VO_AVATAR_H<|MERGE_RESOLUTION|>--- conflicted
+++ resolved
@@ -696,19 +696,10 @@
 	//--------------------------------------------------------------------
 public:
 	void 				clampAttachmentPositions();
-<<<<<<< HEAD
-	BOOL attachObject(LLViewerObject *viewer_object);
-	BOOL detachObject(LLViewerObject *viewer_object);
-	void				cleanupAttachedMesh( LLViewerObject* pVO );
-	static LLVOAvatar* findAvatarFromAttachment( LLViewerObject* obj );
-=======
 	virtual const LLViewerJointAttachment* attachObject(LLViewerObject *viewer_object);
 	virtual BOOL 		detachObject(LLViewerObject *viewer_object);
-#if MESH_ENABLED
 	void				cleanupAttachedMesh( LLViewerObject* pVO );
-#endif //MESH_ENABLED
 	static LLVOAvatar*  findAvatarFromAttachment(LLViewerObject* obj);
->>>>>>> 6381e4d9
 protected:
 // [RLVa:KB] - Checked: 2009-12-18 (RLVa-1.1.0i) | Added: RLVa-1.1.0i
 	LLViewerJointAttachment* getTargetAttachmentPoint(const LLViewerObject* viewer_object) const;
@@ -723,11 +714,7 @@
 	S32 				getAttachmentCount(); // Warning: order(N) not order(1) // currently used only by -self
 	typedef std::map<S32, LLViewerJointAttachment*> attachment_map_t;
 	attachment_map_t 								mAttachmentPoints;
-<<<<<<< HEAD
-	std::vector<LLPointer<LLViewerObject> > 		mPendingAttachment;	
-=======
 	std::vector<LLPointer<LLViewerObject> > 		mPendingAttachment;
->>>>>>> 6381e4d9
 
 	//--------------------------------------------------------------------
 	// HUD functions
