--- conflicted
+++ resolved
@@ -699,25 +699,14 @@
 		}
 
 		if (b_large_patch)
-<<<<<<< HEAD
-		{
-            i = ph.patchids >> 16; //x
-			j = ph.patchids & 0xFFFF; //y
-        }
-		else
-        {
-            i = ph.patchids >> 5; //x
-			j = ph.patchids & 0x1F; //y
-=======
-		{
-            i = ph.patchids >> 16; //x
-			j = ph.patchids & 0xFFFF; //y
-        }
-		else
-        {
-            i = ph.patchids >> 5; //x
-			j = ph.patchids & 0x1F; //y
->>>>>>> 9b0723ec
+		{
+            i = ph.patchids >> 16; //x
+			j = ph.patchids & 0xFFFF; //y
+        }
+		else
+        {
+            i = ph.patchids >> 5; //x
+			j = ph.patchids & 0x1F; //y
         }
 
 		if ((i >= mPatchesPerEdge) || (j >= mPatchesPerEdge))
