/** 
 * @file lldrawpoolterrain.cpp
 * @brief LLDrawPoolTerrain class implementation
 *
 * $LicenseInfo:firstyear=2002&license=viewergpl$
 * 
 * Copyright (c) 2002-2009, Linden Research, Inc.
 * 
 * Second Life Viewer Source Code
 * The source code in this file ("Source Code") is provided by Linden Lab
 * to you under the terms of the GNU General Public License, version 2.0
 * ("GPL"), unless you have obtained a separate licensing agreement
 * ("Other License"), formally executed by you and Linden Lab.  Terms of
 * the GPL can be found in doc/GPL-license.txt in this distribution, or
 * online at http://secondlifegrid.net/programs/open_source/licensing/gplv2
 * 
 * There are special exceptions to the terms and conditions of the GPL as
 * it is applied to this Source Code. View the full text of the exception
 * in the file doc/FLOSS-exception.txt in this software distribution, or
 * online at
 * http://secondlifegrid.net/programs/open_source/licensing/flossexception
 * 
 * By copying, modifying or distributing this software, you acknowledge
 * that you have read and understood your obligations described above,
 * and agree to abide by those obligations.
 * 
 * ALL LINDEN LAB SOURCE CODE IS PROVIDED "AS IS." LINDEN LAB MAKES NO
 * WARRANTIES, EXPRESS, IMPLIED OR OTHERWISE, REGARDING ITS ACCURACY,
 * COMPLETENESS OR PERFORMANCE.
 * $/LicenseInfo$
 */

#include "llviewerprecompiledheaders.h"

#include "lldrawpoolterrain.h"

#include "llfasttimer.h"

#include "llagent.h"
#include "llviewercontrol.h"
#include "lldrawable.h"
#include "llface.h"
#include "llsky.h"
#include "llsurface.h"
#include "llsurfacepatch.h"
#include "llviewerregion.h"
#include "llvlcomposition.h"
#include "llviewerparcelmgr.h"		// for gRenderParcelOwnership
#include "llviewerparceloverlay.h"
#include "llvosurfacepatch.h"
#include "llviewercamera.h"
#include "llviewerimagelist.h" // To get alpha gradients
#include "llworld.h"
#include "pipeline.h"
#include "llviewershadermgr.h"
#include "llrender.h"

const F32 DETAIL_SCALE = 1.f/16.f;
int DebugDetailMap = 0;

S32 LLDrawPoolTerrain::sDetailMode = 1;
F32 LLDrawPoolTerrain::sDetailScale = DETAIL_SCALE;
static LLGLSLShader* sShader = NULL;

LLDrawPoolTerrain::LLDrawPoolTerrain(LLViewerImage *texturep) :
	LLFacePool(POOL_TERRAIN),
	mTexturep(texturep)
{
	// Hack!
	sDetailScale = 1.f/gSavedSettings.getF32("RenderTerrainScale");
	sDetailMode = gSavedSettings.getS32("RenderTerrainDetail");
	mAlphaRampImagep = gImageList.getImageFromFile("alpha_gradient.tga",
													TRUE, TRUE, GL_ALPHA8, GL_ALPHA,
													LLUUID("e97cf410-8e61-7005-ec06-629eba4cd1fb"));

	gGL.getTexUnit(0)->bind(mAlphaRampImagep.get());
	mAlphaRampImagep->setAddressMode(LLTexUnit::TAM_CLAMP);

	m2DAlphaRampImagep = gImageList.getImageFromFile("alpha_gradient_2d.j2c",
													TRUE, TRUE, GL_ALPHA8, GL_ALPHA,
													LLUUID("38b86f85-2575-52a9-a531-23108d8da837"));

	gGL.getTexUnit(0)->bind(m2DAlphaRampImagep.get());
	m2DAlphaRampImagep->setAddressMode(LLTexUnit::TAM_CLAMP);
	
	mTexturep->setBoostLevel(LLViewerImageBoostLevel::BOOST_TERRAIN);
	
	gGL.getTexUnit(0)->unbind(LLTexUnit::TT_TEXTURE);
}

LLDrawPoolTerrain::~LLDrawPoolTerrain()
{
	llassert( gPipeline.findPool( getType(), getTexture() ) == NULL );
}


LLDrawPool *LLDrawPoolTerrain::instancePool()
{
	return new LLDrawPoolTerrain(mTexturep);
}


U32 LLDrawPoolTerrain::getVertexDataMask() 
{ 
	if (LLPipeline::sShadowRender)
	{
		return LLVertexBuffer::MAP_VERTEX;
	}
	else
	{
		return VERTEX_DATA_MASK; 
	}
}

void LLDrawPoolTerrain::prerender()
{
	mVertexShaderLevel = LLViewerShaderMgr::instance()->getVertexShaderLevel(LLViewerShaderMgr::SHADER_ENVIRONMENT);
	if (mVertexShaderLevel > 0)
	{
		sDetailMode = 1;
	}
	else
	{
		sDetailMode = gSavedSettings.getS32("RenderTerrainDetail");
	}
}

void LLDrawPoolTerrain::beginRenderPass( S32 pass )
{
	LLFastTimer t(LLFastTimer::FTM_RENDER_TERRAIN);
	LLFacePool::beginRenderPass(pass);

	sShader = LLPipeline::sUnderWaterRender ? 
					&gTerrainWaterProgram :
					&gTerrainProgram;

	if (mVertexShaderLevel > 1 && sShader->mShaderLevel > 0)
	{
		sShader->bind();
	}
}

void LLDrawPoolTerrain::endRenderPass( S32 pass )
{
	LLFastTimer t(LLFastTimer::FTM_RENDER_TERRAIN);
	LLFacePool::endRenderPass(pass);

	if (mVertexShaderLevel > 1 && sShader->mShaderLevel > 0) {
		sShader->unbind();
	}
}

//static
S32 LLDrawPoolTerrain::getDetailMode()
{
	return sDetailMode;
}

void LLDrawPoolTerrain::render(S32 pass)
{
	LLFastTimer t(LLFastTimer::FTM_RENDER_TERRAIN);
	
	if (mDrawFace.empty())
	{
		return;
	}

	// Hack! Get the region that this draw pool is rendering from!
	LLViewerRegion *regionp = mDrawFace[0]->getDrawable()->getVObj()->getRegion();
	LLVLComposition *compp = regionp->getComposition();
	for (S32 i = 0; i < 4; i++)
	{
		compp->mDetailTextures[i]->setBoostLevel(LLViewerImageBoostLevel::BOOST_TERRAIN);
		compp->mDetailTextures[i]->addTextureStats(1024.f*1024.f); // assume large pixel area
	}

	if (!gGLManager.mHasMultitexture)
	{
		// No multitexture, render simple land.
		renderSimple(); // Render without multitexture
		return;
	}
	// Render simplified land if video card can't do sufficient multitexturing
	if (!gGLManager.mHasARBEnvCombine || (gGLManager.mNumTextureUnits < 2))
	{
		renderSimple(); // Render without multitexture
		return;
	}

	LLGLSPipeline gls;
	LLOverrideFaceColor override(this, 1.f, 1.f, 1.f, 1.f);

	if (mVertexShaderLevel > 1 && sShader->mShaderLevel > 0)
	{
		gPipeline.enableLightsDynamic();
		renderFullShader();
	}
	else
	{
		gPipeline.enableLightsStatic();

		if (sDetailMode == 0){
			renderSimple();
		} else if (gGLManager.mNumTextureUnits < 4){
			renderFull2TU();
		} else {
			renderFull4TU();
		}
	}

	// Special-case for land ownership feedback
<<<<<<< HEAD
	static LLCachedControl<bool> show_parcel_owners("ShowParcelOwners",false);
=======
	static const LLCachedControl<bool> show_parcel_owners("ShowParcelOwners",false);
>>>>>>> f3578422
	if (show_parcel_owners)
	{
		if (mVertexShaderLevel > 1)
		{ //use fullbright shader for highlighting
			LLGLSLShader* old_shader = sShader;
			sShader->unbind();
			sShader = &gObjectFullbrightProgram;
			sShader->bind();
			renderOwnership();
			sShader = old_shader;
			sShader->bind();
		}
		else
		{
			gPipeline.disableLights();
			renderOwnership();
		}
	}
}

void LLDrawPoolTerrain::beginDeferredPass(S32 pass)
{
	LLFastTimer t(LLFastTimer::FTM_RENDER_TERRAIN);
	LLFacePool::beginRenderPass(pass);

	sShader = &gDeferredTerrainProgram;

	sShader->bind();
}

void LLDrawPoolTerrain::endDeferredPass(S32 pass)
{
	LLFastTimer t(LLFastTimer::FTM_RENDER_TERRAIN);
	LLFacePool::endRenderPass(pass);
	sShader->unbind();
}

void LLDrawPoolTerrain::renderDeferred(S32 pass)
{
	LLFastTimer t(LLFastTimer::FTM_RENDER_TERRAIN);
	if (mDrawFace.empty())
	{
		return;
	}
	renderFullShader();
}

void LLDrawPoolTerrain::beginShadowPass(S32 pass)
{
	LLFastTimer t(LLFastTimer::FTM_SHADOW_TERRAIN);
	LLFacePool::beginRenderPass(pass);
	gGL.getTexUnit(0)->unbind(LLTexUnit::TT_TEXTURE);
	gDeferredShadowProgram.bind();
}

void LLDrawPoolTerrain::endShadowPass(S32 pass)
{
	LLFastTimer t(LLFastTimer::FTM_SHADOW_TERRAIN);
	LLFacePool::endRenderPass(pass);
	gDeferredShadowProgram.unbind();
}

void LLDrawPoolTerrain::renderShadow(S32 pass)
{
	LLFastTimer t(LLFastTimer::FTM_SHADOW_TERRAIN);
	if (mDrawFace.empty())
	{
		return;
	}
	//LLGLEnable offset(GL_POLYGON_OFFSET);
	//glCullFace(GL_FRONT);
	drawLoop();
	//glCullFace(GL_BACK);
}

void LLDrawPoolTerrain::renderFullShader()
{
	// Hack! Get the region that this draw pool is rendering from!
	LLViewerRegion *regionp = mDrawFace[0]->getDrawable()->getVObj()->getRegion();
	LLVLComposition *compp = regionp->getComposition();
	LLViewerImage *detail_texture0p = compp->mDetailTextures[0];
	LLViewerImage *detail_texture1p = compp->mDetailTextures[1];
	LLViewerImage *detail_texture2p = compp->mDetailTextures[2];
	LLViewerImage *detail_texture3p = compp->mDetailTextures[3];

	LLVector3d region_origin_global = gAgent.getRegion()->getOriginGlobal();
	F32 offset_x = (F32)fmod(region_origin_global.mdV[VX], 1.0/(F64)sDetailScale)*sDetailScale;
	F32 offset_y = (F32)fmod(region_origin_global.mdV[VY], 1.0/(F64)sDetailScale)*sDetailScale;

	LLVector4 tp0, tp1;
	
	tp0.setVec(sDetailScale, 0.0f, 0.0f, offset_x);
	tp1.setVec(0.0f, sDetailScale, 0.0f, offset_y);

	//
	// detail texture 0
	//
	S32 detail0 = sShader->enableTexture(LLViewerShaderMgr::TERRAIN_DETAIL0);
	gGL.getTexUnit(detail0)->bind(detail_texture0p);
	gGL.getTexUnit(0)->activate();

	glEnable(GL_TEXTURE_GEN_S);
	glEnable(GL_TEXTURE_GEN_T);
	glTexGeni(GL_S, GL_TEXTURE_GEN_MODE, GL_OBJECT_LINEAR);
	glTexGeni(GL_T, GL_TEXTURE_GEN_MODE, GL_OBJECT_LINEAR);

	glTexGenfv(GL_S, GL_OBJECT_PLANE, tp0.mV);
	glTexGenfv(GL_T, GL_OBJECT_PLANE, tp1.mV);
	glMatrixMode(GL_TEXTURE);
	glLoadIdentity();
	glMatrixMode(GL_MODELVIEW);

	//
	// detail texture 1
	//
	S32 detail1 = sShader->enableTexture(LLViewerShaderMgr::TERRAIN_DETAIL1); 
	gGL.getTexUnit(detail1)->bind(detail_texture1p);
	
	/// ALPHA TEXTURE COORDS 0:
	gGL.getTexUnit(1)->activate();
	glMatrixMode(GL_TEXTURE);
	glLoadIdentity();
	glMatrixMode(GL_MODELVIEW);
	
	// detail texture 2
	//
	S32 detail2 = sShader->enableTexture(LLViewerShaderMgr::TERRAIN_DETAIL2);
	gGL.getTexUnit(detail2)->bind(detail_texture2p);

	gGL.getTexUnit(2)->activate();
	
	/// ALPHA TEXTURE COORDS 1:
	glMatrixMode(GL_TEXTURE);
	glLoadIdentity();
	glTranslatef(-2.f, 0.f, 0.f);
	glMatrixMode(GL_MODELVIEW);

	//
	// detail texture 3
	//
	S32 detail3 = sShader->enableTexture(LLViewerShaderMgr::TERRAIN_DETAIL3);
	gGL.getTexUnit(detail3)->bind(detail_texture3p);
	
	/// ALPHA TEXTURE COORDS 2:
	gGL.getTexUnit(3)->activate();
	glMatrixMode(GL_TEXTURE);
	glLoadIdentity();
	glTranslatef(-1.f, 0.f, 0.f);
	glMatrixMode(GL_MODELVIEW);

	//
	// Alpha Ramp 
	//
	S32 alpha_ramp = sShader->enableTexture(LLViewerShaderMgr::TERRAIN_ALPHARAMP);
	gGL.getTexUnit(alpha_ramp)->bind(m2DAlphaRampImagep.get());
		
	// GL_BLEND disabled by default
	drawLoop();

	// Disable multitexture
	sShader->disableTexture(LLViewerShaderMgr::TERRAIN_ALPHARAMP);
	sShader->disableTexture(LLViewerShaderMgr::TERRAIN_DETAIL0);
	sShader->disableTexture(LLViewerShaderMgr::TERRAIN_DETAIL1);
	sShader->disableTexture(LLViewerShaderMgr::TERRAIN_DETAIL2);
	sShader->disableTexture(LLViewerShaderMgr::TERRAIN_DETAIL3);

	gGL.getTexUnit(alpha_ramp)->unbind(LLTexUnit::TT_TEXTURE);
	gGL.getTexUnit(4)->disable();
	gGL.getTexUnit(4)->activate();
	glDisable(GL_TEXTURE_GEN_S);
	glDisable(GL_TEXTURE_GEN_T);
	glMatrixMode(GL_TEXTURE);
	glLoadIdentity();
	glMatrixMode(GL_MODELVIEW);

	gGL.getTexUnit(detail3)->unbind(LLTexUnit::TT_TEXTURE);
	gGL.getTexUnit(3)->disable();
	gGL.getTexUnit(3)->activate();
	glDisable(GL_TEXTURE_GEN_S);
	glDisable(GL_TEXTURE_GEN_T);
	glMatrixMode(GL_TEXTURE);
	glLoadIdentity();
	glMatrixMode(GL_MODELVIEW);

	gGL.getTexUnit(detail2)->unbind(LLTexUnit::TT_TEXTURE);
	gGL.getTexUnit(2)->disable();
	gGL.getTexUnit(2)->activate();
	glDisable(GL_TEXTURE_GEN_S);
	glDisable(GL_TEXTURE_GEN_T);
	glMatrixMode(GL_TEXTURE);
	glLoadIdentity();
	glMatrixMode(GL_MODELVIEW);

	gGL.getTexUnit(detail1)->unbind(LLTexUnit::TT_TEXTURE);
	gGL.getTexUnit(1)->disable();
	gGL.getTexUnit(1)->activate();
	glDisable(GL_TEXTURE_GEN_S);
	glDisable(GL_TEXTURE_GEN_T);
	glMatrixMode(GL_TEXTURE);
	glLoadIdentity();
	glMatrixMode(GL_MODELVIEW);
	
	//----------------------------------------------------------------------------
	// Restore Texture Unit 0 defaults
	
	gGL.getTexUnit(detail0)->unbind(LLTexUnit::TT_TEXTURE);
	gGL.getTexUnit(0)->enable(LLTexUnit::TT_TEXTURE);
	gGL.getTexUnit(0)->activate();
	glDisable(GL_TEXTURE_GEN_S);
	glDisable(GL_TEXTURE_GEN_T);
	glMatrixMode(GL_TEXTURE);
	glLoadIdentity();
	glMatrixMode(GL_MODELVIEW);
}

void LLDrawPoolTerrain::renderFull4TU()
{
	// Hack! Get the region that this draw pool is rendering from!
	LLViewerRegion *regionp = mDrawFace[0]->getDrawable()->getVObj()->getRegion();
	LLVLComposition *compp = regionp->getComposition();
	LLViewerImage *detail_texture0p = compp->mDetailTextures[0];
	LLViewerImage *detail_texture1p = compp->mDetailTextures[1];
	LLViewerImage *detail_texture2p = compp->mDetailTextures[2];
	LLViewerImage *detail_texture3p = compp->mDetailTextures[3];

	LLVector3d region_origin_global = gAgent.getRegion()->getOriginGlobal();
	F32 offset_x = (F32)fmod(region_origin_global.mdV[VX], 1.0/(F64)sDetailScale)*sDetailScale;
	F32 offset_y = (F32)fmod(region_origin_global.mdV[VY], 1.0/(F64)sDetailScale)*sDetailScale;

	LLVector4 tp0, tp1;
	
	tp0.setVec(sDetailScale, 0.0f, 0.0f, offset_x);
	tp1.setVec(0.0f, sDetailScale, 0.0f, offset_y);

	gGL.blendFunc(LLRender::BF_ONE_MINUS_SOURCE_ALPHA, LLRender::BF_SOURCE_ALPHA);
	
	//----------------------------------------------------------------------------
	// Pass 1/1

	//
	// Stage 0: detail texture 0
	//
	gGL.getTexUnit(0)->activate();
	gGL.getTexUnit(0)->bind(detail_texture0p);
	
	glEnable(GL_TEXTURE_GEN_S);
	glEnable(GL_TEXTURE_GEN_T);
	glTexGeni(GL_S, GL_TEXTURE_GEN_MODE, GL_OBJECT_LINEAR);
	glTexGeni(GL_T, GL_TEXTURE_GEN_MODE, GL_OBJECT_LINEAR);

	glTexGenfv(GL_S, GL_OBJECT_PLANE, tp0.mV);
	glTexGenfv(GL_T, GL_OBJECT_PLANE, tp1.mV);

	gGL.getTexUnit(0)->setTextureColorBlend(LLTexUnit::TBO_REPLACE, LLTexUnit::TBS_TEX_COLOR);

	//
	// Stage 1: Generate alpha ramp for detail0/detail1 transition
	//

	gGL.getTexUnit(1)->bind(m2DAlphaRampImagep.get());
	gGL.getTexUnit(1)->enable(LLTexUnit::TT_TEXTURE);
	gGL.getTexUnit(1)->activate();
	
	// Care about alpha only
	gGL.getTexUnit(1)->setTextureColorBlend(LLTexUnit::TBO_REPLACE, LLTexUnit::TBS_PREV_COLOR);
	gGL.getTexUnit(1)->setTextureAlphaBlend(LLTexUnit::TBO_REPLACE, LLTexUnit::TBS_TEX_ALPHA);

	//
	// Stage 2: Interpolate detail1 with existing based on ramp
	//
	gGL.getTexUnit(2)->bind(detail_texture1p);
	gGL.getTexUnit(2)->enable(LLTexUnit::TT_TEXTURE);
	gGL.getTexUnit(2)->activate();

	glEnable(GL_TEXTURE_GEN_S);
	glEnable(GL_TEXTURE_GEN_T);
	glTexGeni(GL_S, GL_TEXTURE_GEN_MODE, GL_OBJECT_LINEAR);
	glTexGeni(GL_T, GL_TEXTURE_GEN_MODE, GL_OBJECT_LINEAR);
	glTexGenfv(GL_S, GL_OBJECT_PLANE, tp0.mV);
	glTexGenfv(GL_T, GL_OBJECT_PLANE, tp1.mV);

	gGL.getTexUnit(2)->setTextureColorBlend(LLTexUnit::TBO_LERP_PREV_ALPHA, LLTexUnit::TBS_PREV_COLOR, LLTexUnit::TBS_TEX_COLOR);

	//
	// Stage 3: Modulate with primary (vertex) color for lighting
	//
	gGL.getTexUnit(3)->bind(detail_texture1p);
	gGL.getTexUnit(3)->enable(LLTexUnit::TT_TEXTURE);
	gGL.getTexUnit(3)->activate();
	
	// Set alpha texture and do lighting modulation
	gGL.getTexUnit(3)->setTextureColorBlend(LLTexUnit::TBO_MULT, LLTexUnit::TBS_PREV_COLOR, LLTexUnit::TBS_VERT_COLOR);

	gGL.getTexUnit(0)->activate();
	
	// GL_BLEND disabled by default
	drawLoop();

	//----------------------------------------------------------------------------
	// Second pass

	// Stage 0: Write detail3 into base
	//
	gGL.getTexUnit(0)->activate();
	gGL.getTexUnit(0)->bind(detail_texture3p);

	glEnable(GL_TEXTURE_GEN_S);
	glEnable(GL_TEXTURE_GEN_T);
	glTexGeni(GL_S, GL_TEXTURE_GEN_MODE, GL_OBJECT_LINEAR);
	glTexGeni(GL_T, GL_TEXTURE_GEN_MODE, GL_OBJECT_LINEAR);
	glTexGenfv(GL_S, GL_OBJECT_PLANE, tp0.mV);
	glTexGenfv(GL_T, GL_OBJECT_PLANE, tp1.mV);

	gGL.getTexUnit(0)->setTextureColorBlend(LLTexUnit::TBO_REPLACE, LLTexUnit::TBS_TEX_COLOR);

	//
	// Stage 1: Generate alpha ramp for detail2/detail3 transition
	//
	gGL.getTexUnit(1)->bind(m2DAlphaRampImagep.get());
	gGL.getTexUnit(1)->enable(LLTexUnit::TT_TEXTURE);
	gGL.getTexUnit(1)->activate();

	// Set the texture matrix
	glMatrixMode(GL_TEXTURE);
	glLoadIdentity();
	glTranslatef(-2.f, 0.f, 0.f);

	// Care about alpha only
	gGL.getTexUnit(1)->setTextureColorBlend(LLTexUnit::TBO_REPLACE, LLTexUnit::TBS_PREV_COLOR);
	gGL.getTexUnit(1)->setTextureAlphaBlend(LLTexUnit::TBO_REPLACE, LLTexUnit::TBS_TEX_ALPHA);

	//
	// Stage 2: Interpolate detail2 with existing based on ramp
	//
	gGL.getTexUnit(2)->bind(detail_texture2p);
	gGL.getTexUnit(2)->enable(LLTexUnit::TT_TEXTURE);
	gGL.getTexUnit(2)->activate();

	glEnable(GL_TEXTURE_GEN_S);
	glEnable(GL_TEXTURE_GEN_T);
	glTexGeni(GL_S, GL_TEXTURE_GEN_MODE, GL_OBJECT_LINEAR);
	glTexGeni(GL_T, GL_TEXTURE_GEN_MODE, GL_OBJECT_LINEAR);
	glTexGenfv(GL_S, GL_OBJECT_PLANE, tp0.mV);
	glTexGenfv(GL_T, GL_OBJECT_PLANE, tp1.mV);

	gGL.getTexUnit(2)->setTextureColorBlend(LLTexUnit::TBO_LERP_PREV_ALPHA, LLTexUnit::TBS_TEX_COLOR, LLTexUnit::TBS_PREV_COLOR);	

	//
	// Stage 3: Generate alpha ramp for detail1/detail2 transition
	//
	gGL.getTexUnit(3)->bind(m2DAlphaRampImagep.get());
	gGL.getTexUnit(3)->enable(LLTexUnit::TT_TEXTURE);
	gGL.getTexUnit(3)->activate();

	// Set the texture matrix
	glMatrixMode(GL_TEXTURE);
	glLoadIdentity();
	glTranslatef(-1.f, 0.f, 0.f);
  
	// Set alpha texture and do lighting modulation
	gGL.getTexUnit(3)->setTextureColorBlend(LLTexUnit::TBO_MULT, LLTexUnit::TBS_PREV_COLOR, LLTexUnit::TBS_VERT_COLOR);
	gGL.getTexUnit(3)->setTextureAlphaBlend(LLTexUnit::TBO_REPLACE, LLTexUnit::TBS_TEX_ALPHA);

	gGL.getTexUnit(0)->activate();
	{
		LLGLEnable blend(GL_BLEND);
		drawLoop();
	}

	LLVertexBuffer::unbind();
	// Disable multitexture
	gGL.getTexUnit(3)->unbind(LLTexUnit::TT_TEXTURE);
	gGL.getTexUnit(3)->disable();
	gGL.getTexUnit(3)->activate();
	
	glMatrixMode(GL_TEXTURE);
	glLoadIdentity();
	glMatrixMode(GL_MODELVIEW);

	gGL.getTexUnit(2)->unbind(LLTexUnit::TT_TEXTURE);
	gGL.getTexUnit(2)->disable();
	gGL.getTexUnit(2)->activate();
	
	glDisable(GL_TEXTURE_GEN_S);
	glDisable(GL_TEXTURE_GEN_T);
	glMatrixMode(GL_TEXTURE);
	glLoadIdentity();
	glMatrixMode(GL_MODELVIEW);

	gGL.getTexUnit(1)->unbind(LLTexUnit::TT_TEXTURE);	
	gGL.getTexUnit(1)->disable();
	gGL.getTexUnit(1)->activate();
 	
	glMatrixMode(GL_TEXTURE);
	glLoadIdentity();
	glMatrixMode(GL_MODELVIEW);

	// Restore blend state
	gGL.setSceneBlendType(LLRender::BT_ALPHA);
	
	//----------------------------------------------------------------------------
	// Restore Texture Unit 0 defaults
	
	gGL.getTexUnit(0)->activate();
	gGL.getTexUnit(0)->unbind(LLTexUnit::TT_TEXTURE);

	
	glDisable(GL_TEXTURE_GEN_S);
	glDisable(GL_TEXTURE_GEN_T);
	glMatrixMode(GL_TEXTURE);
	glLoadIdentity();
	glMatrixMode(GL_MODELVIEW);

	gGL.getTexUnit(0)->setTextureBlendType(LLTexUnit::TB_MULT);
}

void LLDrawPoolTerrain::renderFull2TU()
{
	// Hack! Get the region that this draw pool is rendering from!
	LLViewerRegion *regionp = mDrawFace[0]->getDrawable()->getVObj()->getRegion();
	LLVLComposition *compp = regionp->getComposition();
	LLViewerImage *detail_texture0p = compp->mDetailTextures[0];
	LLViewerImage *detail_texture1p = compp->mDetailTextures[1];
	LLViewerImage *detail_texture2p = compp->mDetailTextures[2];
	LLViewerImage *detail_texture3p = compp->mDetailTextures[3];

	LLVector3d region_origin_global = gAgent.getRegion()->getOriginGlobal();
	F32 offset_x = (F32)fmod(region_origin_global.mdV[VX], 1.0/(F64)sDetailScale)*sDetailScale;
	F32 offset_y = (F32)fmod(region_origin_global.mdV[VY], 1.0/(F64)sDetailScale)*sDetailScale;

	LLVector4 tp0, tp1;
	
	tp0.setVec(sDetailScale, 0.0f, 0.0f, offset_x);
	tp1.setVec(0.0f, sDetailScale, 0.0f, offset_y);

	gGL.blendFunc(LLRender::BF_ONE_MINUS_SOURCE_ALPHA, LLRender::BF_SOURCE_ALPHA);
	
	//----------------------------------------------------------------------------
	// Pass 1/4

	//
	// Stage 0: Render detail 0 into base
	//
	gGL.getTexUnit(0)->bind(detail_texture0p);
	glEnable(GL_TEXTURE_GEN_S);
	glEnable(GL_TEXTURE_GEN_T);
	glTexGeni(GL_S, GL_TEXTURE_GEN_MODE, GL_OBJECT_LINEAR);
	glTexGeni(GL_T, GL_TEXTURE_GEN_MODE, GL_OBJECT_LINEAR);

	glTexGenfv(GL_S, GL_OBJECT_PLANE, tp0.mV);
	glTexGenfv(GL_T, GL_OBJECT_PLANE, tp1.mV);

	gGL.getTexUnit(0)->setTextureColorBlend(LLTexUnit::TBO_MULT, LLTexUnit::TBS_TEX_COLOR, LLTexUnit::TBS_VERT_COLOR);

	drawLoop();

	//----------------------------------------------------------------------------
	// Pass 2/4
	
	//
	// Stage 0: Generate alpha ramp for detail0/detail1 transition
	//
	gGL.getTexUnit(0)->bind(m2DAlphaRampImagep.get());
	
	glDisable(GL_TEXTURE_GEN_S);
	glDisable(GL_TEXTURE_GEN_T);
	
	// Care about alpha only
	gGL.getTexUnit(0)->setTextureColorBlend(LLTexUnit::TBO_REPLACE, LLTexUnit::TBS_PREV_COLOR);
	gGL.getTexUnit(0)->setTextureAlphaBlend(LLTexUnit::TBO_REPLACE, LLTexUnit::TBS_TEX_ALPHA);


	//
	// Stage 1: Write detail1
	//
	gGL.getTexUnit(1)->bind(detail_texture1p);
	gGL.getTexUnit(1)->enable(LLTexUnit::TT_TEXTURE);
	gGL.getTexUnit(1)->activate();

	glEnable(GL_TEXTURE_GEN_S);
	glEnable(GL_TEXTURE_GEN_T);
	glTexGeni(GL_S, GL_TEXTURE_GEN_MODE, GL_OBJECT_LINEAR);
	glTexGeni(GL_T, GL_TEXTURE_GEN_MODE, GL_OBJECT_LINEAR);
	glTexGenfv(GL_S, GL_OBJECT_PLANE, tp0.mV);
	glTexGenfv(GL_T, GL_OBJECT_PLANE, tp1.mV);

	gGL.getTexUnit(1)->setTextureColorBlend(LLTexUnit::TBO_MULT, LLTexUnit::TBS_TEX_COLOR, LLTexUnit::TBS_VERT_COLOR);
	gGL.getTexUnit(1)->setTextureAlphaBlend(LLTexUnit::TBO_REPLACE, LLTexUnit::TBS_PREV_ALPHA);

	gGL.getTexUnit(0)->activate();
	{
		LLGLEnable blend(GL_BLEND);
		drawLoop();
	}
	//----------------------------------------------------------------------------
	// Pass 3/4
	
	//
	// Stage 0: Generate alpha ramp for detail1/detail2 transition
	//
	gGL.getTexUnit(0)->bind(m2DAlphaRampImagep.get());

	// Set the texture matrix
	glMatrixMode(GL_TEXTURE);
	glLoadIdentity();
	glTranslatef(-1.f, 0.f, 0.f);

	// Care about alpha only
	gGL.getTexUnit(0)->setTextureColorBlend(LLTexUnit::TBO_REPLACE, LLTexUnit::TBS_PREV_COLOR);
	gGL.getTexUnit(0)->setTextureAlphaBlend(LLTexUnit::TBO_REPLACE, LLTexUnit::TBS_TEX_ALPHA);

	//
	// Stage 1: Write detail2
	//
	gGL.getTexUnit(1)->bind(detail_texture2p);
	gGL.getTexUnit(1)->enable(LLTexUnit::TT_TEXTURE);
	gGL.getTexUnit(1)->activate();
	
	glEnable(GL_TEXTURE_GEN_S);
	glEnable(GL_TEXTURE_GEN_T);
	glTexGeni(GL_S, GL_TEXTURE_GEN_MODE, GL_OBJECT_LINEAR);
	glTexGeni(GL_T, GL_TEXTURE_GEN_MODE, GL_OBJECT_LINEAR);
	glTexGenfv(GL_S, GL_OBJECT_PLANE, tp0.mV);
	glTexGenfv(GL_T, GL_OBJECT_PLANE, tp1.mV);

	gGL.getTexUnit(1)->setTextureColorBlend(LLTexUnit::TBO_MULT, LLTexUnit::TBS_TEX_COLOR, LLTexUnit::TBS_VERT_COLOR);
	gGL.getTexUnit(1)->setTextureAlphaBlend(LLTexUnit::TBO_REPLACE, LLTexUnit::TBS_PREV_ALPHA);

	{
		LLGLEnable blend(GL_BLEND);
		drawLoop();
	}
	
	//----------------------------------------------------------------------------
	// Pass 4/4
	
	//
	// Stage 0: Generate alpha ramp for detail2/detail3 transition
	//
	gGL.getTexUnit(0)->activate();
	gGL.getTexUnit(0)->bind(m2DAlphaRampImagep.get());
	// Set the texture matrix
	glMatrixMode(GL_TEXTURE);
	glLoadIdentity();
	glTranslatef(-2.f, 0.f, 0.f);

	// Care about alpha only
	gGL.getTexUnit(0)->setTextureColorBlend(LLTexUnit::TBO_REPLACE, LLTexUnit::TBS_PREV_COLOR);
	gGL.getTexUnit(0)->setTextureAlphaBlend(LLTexUnit::TBO_REPLACE, LLTexUnit::TBS_TEX_ALPHA);

	// Stage 1: Write detail3
	gGL.getTexUnit(1)->bind(detail_texture3p);
	gGL.getTexUnit(1)->enable(LLTexUnit::TT_TEXTURE);
	gGL.getTexUnit(1)->activate();

	glEnable(GL_TEXTURE_GEN_S);
	glEnable(GL_TEXTURE_GEN_T);
	glTexGeni(GL_S, GL_TEXTURE_GEN_MODE, GL_OBJECT_LINEAR);
	glTexGeni(GL_T, GL_TEXTURE_GEN_MODE, GL_OBJECT_LINEAR);
	glTexGenfv(GL_S, GL_OBJECT_PLANE, tp0.mV);
	glTexGenfv(GL_T, GL_OBJECT_PLANE, tp1.mV);

	gGL.getTexUnit(1)->setTextureColorBlend(LLTexUnit::TBO_MULT, LLTexUnit::TBS_TEX_COLOR, LLTexUnit::TBS_VERT_COLOR);
	gGL.getTexUnit(1)->setTextureAlphaBlend(LLTexUnit::TBO_REPLACE, LLTexUnit::TBS_PREV_ALPHA);

	gGL.getTexUnit(0)->activate();
	{
		LLGLEnable blend(GL_BLEND);
		drawLoop();
	}
	
	// Restore blend state
	gGL.setSceneBlendType(LLRender::BT_ALPHA);
	
	// Disable multitexture
	
	gGL.getTexUnit(1)->unbind(LLTexUnit::TT_TEXTURE);
	gGL.getTexUnit(1)->disable();
	gGL.getTexUnit(1)->activate();

	glDisable(GL_TEXTURE_GEN_S);
	glDisable(GL_TEXTURE_GEN_T);
	glMatrixMode(GL_TEXTURE);
	glLoadIdentity();
	glMatrixMode(GL_MODELVIEW);

	//----------------------------------------------------------------------------
	// Restore Texture Unit 0 defaults
	
	gGL.getTexUnit(0)->activate();
	gGL.getTexUnit(0)->unbind(LLTexUnit::TT_TEXTURE);

	glDisable(GL_TEXTURE_GEN_S);
	glDisable(GL_TEXTURE_GEN_T);
	glMatrixMode(GL_TEXTURE);
	glLoadIdentity();
	glMatrixMode(GL_MODELVIEW);
	gGL.getTexUnit(0)->setTextureBlendType(LLTexUnit::TB_MULT);
}


void LLDrawPoolTerrain::renderSimple()
{
	LLVector4 tp0, tp1;

	//----------------------------------------------------------------------------
	// Pass 1/1

	// Stage 0: Base terrain texture pass
	mTexturep->addTextureStats(1024.f*1024.f);

	gGL.getTexUnit(0)->activate();
	gGL.getTexUnit(0)->enable(LLTexUnit::TT_TEXTURE);
	gGL.getTexUnit(0)->bind(mTexturep.get());
	
	LLVector3 origin_agent = mDrawFace[0]->getDrawable()->getVObj()->getRegion()->getOriginAgent();
	F32 tscale = 1.f/256.f;
	tp0.setVec(tscale, 0.f, 0.0f, -1.f*(origin_agent.mV[0]/256.f));
	tp1.setVec(0.f, tscale, 0.0f, -1.f*(origin_agent.mV[1]/256.f));
	
	glEnable(GL_TEXTURE_GEN_S);
	glEnable(GL_TEXTURE_GEN_T);
	glTexGeni(GL_S, GL_TEXTURE_GEN_MODE, GL_OBJECT_LINEAR);
	glTexGeni(GL_T, GL_TEXTURE_GEN_MODE, GL_OBJECT_LINEAR);
	glTexGenfv(GL_S, GL_OBJECT_PLANE, tp0.mV);
	glTexGenfv(GL_T, GL_OBJECT_PLANE, tp1.mV);
	
	gGL.getTexUnit(0)->setTextureColorBlend(LLTexUnit::TBO_MULT, LLTexUnit::TBS_TEX_COLOR, LLTexUnit::TBS_VERT_COLOR);

	drawLoop();

	//----------------------------------------------------------------------------
	// Restore Texture Unit 0 defaults
	
	gGL.getTexUnit(0)->activate();
	gGL.getTexUnit(0)->unbind(LLTexUnit::TT_TEXTURE);
	glDisable(GL_TEXTURE_GEN_S);
	glDisable(GL_TEXTURE_GEN_T);
	glMatrixMode(GL_TEXTURE);
	glLoadIdentity();
	glMatrixMode(GL_MODELVIEW);
	gGL.getTexUnit(0)->setTextureBlendType(LLTexUnit::TB_MULT);
}

//============================================================================

void LLDrawPoolTerrain::renderOwnership()
{
	LLGLSPipelineAlpha gls_pipeline_alpha;

	llassert(!mDrawFace.empty());

	// Each terrain pool is associated with a single region.
	// We need to peek back into the viewer's data to find out
	// which ownership overlay texture to use.
	LLFace					*facep				= mDrawFace[0];
	LLDrawable				*drawablep			= facep->getDrawable();
	const LLViewerObject	*objectp				= drawablep->getVObj();
	const LLVOSurfacePatch	*vo_surface_patchp	= (LLVOSurfacePatch *)objectp;
	LLSurfacePatch			*surface_patchp		= vo_surface_patchp->getPatch();
	LLSurface				*surfacep			= surface_patchp->getSurface();
	LLViewerRegion			*regionp			= surfacep->getRegion();
	LLViewerParcelOverlay	*overlayp			= regionp->getParcelOverlay();
	LLImageGL				*texturep			= overlayp->getTexture();

	gGL.getTexUnit(0)->bind(texturep);

	// *NOTE: Because the region is 256 meters wide, but has 257 pixels, the 
	// texture coordinates for pixel 256x256 is not 1,1. This makes the
	// ownership map not line up with the selection. We address this with
	// a texture matrix multiply.
	glMatrixMode(GL_TEXTURE);
	glPushMatrix();

	const F32 TEXTURE_FUDGE = 257.f / 256.f;
	glScalef( TEXTURE_FUDGE, TEXTURE_FUDGE, 1.f );
	for (std::vector<LLFace*>::iterator iter = mDrawFace.begin();
		 iter != mDrawFace.end(); iter++)
	{
		LLFace *facep = *iter;
		facep->renderIndexed(LLVertexBuffer::MAP_VERTEX |
							LLVertexBuffer::MAP_TEXCOORD0);
	}

	glMatrixMode(GL_TEXTURE);
	glPopMatrix();
	glMatrixMode(GL_MODELVIEW);
}


void LLDrawPoolTerrain::renderForSelect()
{
	if (mDrawFace.empty())
	{
		return;
	}

	
	gGL.getTexUnit(0)->unbind(LLTexUnit::TT_TEXTURE);

	for (std::vector<LLFace*>::iterator iter = mDrawFace.begin();
		 iter != mDrawFace.end(); iter++)
	{
		LLFace *facep = *iter;
		if (!facep->getDrawable()->isDead() && (facep->getDrawable()->getVObj()->mGLName))
		{
			facep->renderForSelect(LLVertexBuffer::MAP_VERTEX);
		}
	}
}

void LLDrawPoolTerrain::dirtyTextures(const std::set<LLViewerImage*>& textures)
{
	if (textures.find(mTexturep) != textures.end())
	{
		for (std::vector<LLFace*>::iterator iter = mReferences.begin();
			 iter != mReferences.end(); iter++)
		{
			LLFace *facep = *iter;
			gPipeline.markTextured(facep->getDrawable());
		}
	}
}

LLViewerImage *LLDrawPoolTerrain::getTexture()
{
	return mTexturep;
}

LLViewerImage *LLDrawPoolTerrain::getDebugTexture()
{
	return mTexturep;
}


LLColor3 LLDrawPoolTerrain::getDebugColor() const
{
	return LLColor3(0.f, 0.f, 1.f);
}<|MERGE_RESOLUTION|>--- conflicted
+++ resolved
@@ -209,11 +209,7 @@
 	}
 
 	// Special-case for land ownership feedback
-<<<<<<< HEAD
-	static LLCachedControl<bool> show_parcel_owners("ShowParcelOwners",false);
-=======
 	static const LLCachedControl<bool> show_parcel_owners("ShowParcelOwners",false);
->>>>>>> f3578422
 	if (show_parcel_owners)
 	{
 		if (mVertexShaderLevel > 1)
