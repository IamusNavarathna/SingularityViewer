--- conflicted
+++ resolved
@@ -1096,11 +1096,7 @@
 		case ST_WEARABLETYPE:
 			{
 				RLV_ASSERT( ((ST_ATTACHMENTPOINT == lockSource.first) && (typeid(S32) == lockSource.second.type())) || 
-<<<<<<< HEAD
-					        ((ST_WEARABLETYPE == lockSource.first) && (typeid(EWearableType) == lockSource.second.type())) );
-=======
 					((ST_WEARABLETYPE == lockSource.first) && (typeid(LLWearableType::EType) == lockSource.second.type())) );
->>>>>>> 3261332e
 
 				uuid_vec_t idItems;
 				if (ST_ATTACHMENTPOINT == lockSource.first)
@@ -1290,12 +1286,9 @@
 				case LLAssetType::AT_OBJECT:
 					m_LockedAttachmentRem.push_back(pItem->getLinkedUUID());
 					break;
-<<<<<<< HEAD
-=======
 				default:
 					RLV_ASSERT(true);
 					break;
->>>>>>> 3261332e
 			}
 		}
 	}
