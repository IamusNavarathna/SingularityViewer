<<<<<<< HEAD
// <edit>
#include "llmessagelog.h"

LLMessageLogEntry::LLMessageLogEntry(EType type, LLHost from_host, LLHost to_host, U8* data, S32 data_size)
:	mType(type),
	mFromHost(from_host),
	mToHost(to_host),
	mDataSize(data_size)
{
	if(data)
	{
		mData.resize(data_size);
		mData.assign(data,data + data_size);
	}
}
LLMessageLogEntry::LLMessageLogEntry(EType type, LLHost from_host, LLHost to_host, std::vector<U8> data, S32 data_size)
:	mType(type),
	mFromHost(from_host),
	mToHost(to_host),
	mDataSize(data_size)
{
	if(data.size())
	{
		mData.resize(data.size());
		std::copy(data.begin(),data.end(),mData.begin());
	}
}
LLMessageLogEntry::~LLMessageLogEntry()
{
}
U32 LLMessageLog::sMaxSize = 4096; // testzone fixme todo boom
std::deque<LLMessageLogEntry> LLMessageLog::sDeque;
void (*(LLMessageLog::sCallback))(LLMessageLogEntry);
void LLMessageLog::setMaxSize(U32 size)
{
	sMaxSize = size;
	while(sDeque.size() > sMaxSize)
		sDeque.pop_front();
}
void LLMessageLog::setCallback(void (*callback)(LLMessageLogEntry))
{
	sCallback = callback;
}
void LLMessageLog::log(LLHost from_host, LLHost to_host, U8* data, S32 data_size)
{
	LLMessageLogEntry entry = LLMessageLogEntry(LLMessageLogEntry::TEMPLATE, from_host, to_host, data, data_size);
	if(sCallback) sCallback(entry);
	if(!sMaxSize) return;
	sDeque.push_back(entry);
	if(sDeque.size() > sMaxSize)
		sDeque.pop_front();
}
std::deque<LLMessageLogEntry> LLMessageLog::getDeque()
{
	return sDeque;
}
// </edit>
=======
// <edit>
#include "llmessagelog.h"

LLMessageLogEntry::LLMessageLogEntry(EType type, LLHost from_host, LLHost to_host, U8* data, S32 data_size)
:	mType(type),
	mFromHost(from_host),
	mToHost(to_host),
	mDataSize(data_size)
{
	if(data)
	{
		mData = new U8[data_size];
		memcpy(mData, data, data_size);
	}
}
LLMessageLogEntry::~LLMessageLogEntry()
{
}
U32 LLMessageLog::sMaxSize = 4096; // testzone fixme todo boom
std::deque<LLMessageLogEntry> LLMessageLog::sDeque;
void (*(LLMessageLog::sCallback))(LLMessageLogEntry);
void LLMessageLog::setMaxSize(U32 size)
{
	sMaxSize = size;
	while(sDeque.size() > sMaxSize)
		sDeque.pop_front();
}
void LLMessageLog::setCallback(void (*callback)(LLMessageLogEntry))
{
	sCallback = callback;
}
void LLMessageLog::log(LLHost from_host, LLHost to_host, U8* data, S32 data_size)
{
	LLMessageLogEntry entry = LLMessageLogEntry(LLMessageLogEntry::TEMPLATE, from_host, to_host, data, data_size);
	if(!entry.mDataSize || !entry.mData) return;
	if(sCallback) sCallback(entry);
	if(!sMaxSize) return;
	sDeque.push_back(entry);
	if(sDeque.size() > sMaxSize)
		sDeque.pop_front();
}
std::deque<LLMessageLogEntry> LLMessageLog::getDeque()
{
	return sDeque;
}
// </edit>
>>>>>>> 9acbbfdd
<|MERGE_RESOLUTION|>--- conflicted
+++ resolved
@@ -1,62 +1,3 @@
-<<<<<<< HEAD
-// <edit>
-#include "llmessagelog.h"
-
-LLMessageLogEntry::LLMessageLogEntry(EType type, LLHost from_host, LLHost to_host, U8* data, S32 data_size)
-:	mType(type),
-	mFromHost(from_host),
-	mToHost(to_host),
-	mDataSize(data_size)
-{
-	if(data)
-	{
-		mData.resize(data_size);
-		mData.assign(data,data + data_size);
-	}
-}
-LLMessageLogEntry::LLMessageLogEntry(EType type, LLHost from_host, LLHost to_host, std::vector<U8> data, S32 data_size)
-:	mType(type),
-	mFromHost(from_host),
-	mToHost(to_host),
-	mDataSize(data_size)
-{
-	if(data.size())
-	{
-		mData.resize(data.size());
-		std::copy(data.begin(),data.end(),mData.begin());
-	}
-}
-LLMessageLogEntry::~LLMessageLogEntry()
-{
-}
-U32 LLMessageLog::sMaxSize = 4096; // testzone fixme todo boom
-std::deque<LLMessageLogEntry> LLMessageLog::sDeque;
-void (*(LLMessageLog::sCallback))(LLMessageLogEntry);
-void LLMessageLog::setMaxSize(U32 size)
-{
-	sMaxSize = size;
-	while(sDeque.size() > sMaxSize)
-		sDeque.pop_front();
-}
-void LLMessageLog::setCallback(void (*callback)(LLMessageLogEntry))
-{
-	sCallback = callback;
-}
-void LLMessageLog::log(LLHost from_host, LLHost to_host, U8* data, S32 data_size)
-{
-	LLMessageLogEntry entry = LLMessageLogEntry(LLMessageLogEntry::TEMPLATE, from_host, to_host, data, data_size);
-	if(sCallback) sCallback(entry);
-	if(!sMaxSize) return;
-	sDeque.push_back(entry);
-	if(sDeque.size() > sMaxSize)
-		sDeque.pop_front();
-}
-std::deque<LLMessageLogEntry> LLMessageLog::getDeque()
-{
-	return sDeque;
-}
-// </edit>
-=======
 // <edit>
 #include "llmessagelog.h"
 
@@ -102,5 +43,4 @@
 {
 	return sDeque;
 }
-// </edit>
->>>>>>> 9acbbfdd
+// </edit>